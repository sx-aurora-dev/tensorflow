# Copyright 2015 The TensorFlow Authors. All Rights Reserved.
#
# Licensed under the Apache License, Version 2.0 (the "License");
# you may not use this file except in compliance with the License.
# You may obtain a copy of the License at
#
#     http://www.apache.org/licenses/LICENSE-2.0
#
# Unless required by applicable law or agreed to in writing, software
# distributed under the License is distributed on an "AS IS" BASIS,
# WITHOUT WARRANTIES OR CONDITIONS OF ANY KIND, either express or implied.
# See the License for the specific language governing permissions and
# limitations under the License.
# ==============================================================================
"""
Top-level module of TensorFlow. By convention, we refer to this module as
`tf` instead of `tensorflow`, following the common practice of importing
TensorFlow via the command `import tensorflow as tf`.

The primary function of this module is to import all of the public TensorFlow
interfaces into a single place. The interfaces themselves are located in
sub-modules, as described below.

Note that the file `__init__.py` in the TensorFlow source code tree is actually
only a placeholder to enable test cases to run. The TensorFlow build replaces
this file with a file generated from [`api_template.__init__.py`](https://www.github.com/tensorflow/tensorflow/blob/master/tensorflow/api_template.__init__.py)
"""

from __future__ import absolute_import as _absolute_import
from __future__ import division as _division
from __future__ import print_function as _print_function

import distutils as _distutils
import inspect as _inspect
import logging as _logging
import os as _os
import site as _site
import six as _six
import sys as _sys

from tensorflow.python.tools import module_util as _module_util
from tensorflow.python.util.lazy_loader import LazyLoader as _LazyLoader

# Make sure code inside the TensorFlow codebase can use tf2.enabled() at import.
_os.environ['TF2_BEHAVIOR'] = '1'
from tensorflow.python import tf2 as _tf2
_tf2.enable()

# API IMPORTS PLACEHOLDER

# WRAPPER_PLACEHOLDER

# Make sure directory containing top level submodules is in
# the __path__ so that "from tensorflow.foo import bar" works.
# We're using bitwise, but there's nothing special about that.
_API_MODULE = _sys.modules[__name__].bitwise
_tf_api_dir = _os.path.dirname(_os.path.dirname(_API_MODULE.__file__))
_current_module = _sys.modules[__name__]

if not hasattr(_current_module, '__path__'):
  __path__ = [_tf_api_dir]
elif _tf_api_dir not in __path__:
  __path__.append(_tf_api_dir)

# Hook external TensorFlow modules.
# Import compat before trying to import summary from tensorboard, so that
# reexport_tf_summary can get compat from sys.modules. Only needed if using
# lazy loading.
_current_module.compat.v2  # pylint: disable=pointless-statement
try:
  from tensorboard.summary._tf import summary
  _current_module.__path__ = (
      [_module_util.get_parent_dir(summary)] + _current_module.__path__)
  setattr(_current_module, "summary", summary)
except ImportError:
  _logging.warning(
      "Limited tf.summary API due to missing TensorBoard installation.")

# Lazy-load estimator.
_estimator_module = "tensorflow_estimator.python.estimator.api._v2.estimator"
estimator = _LazyLoader("estimator", globals(), _estimator_module)
_module_dir = _module_util.get_parent_dir_for_name(_estimator_module)
if _module_dir:
  _current_module.__path__ = [_module_dir] + _current_module.__path__
setattr(_current_module, "estimator", estimator)

if _os.environ.get("_PREFER_OSS_KERAS", False):
  _keras_module = "keras.api._v2.keras"
  keras = _LazyLoader("keras", globals(), _keras_module)
  _module_dir = _module_util.get_parent_dir_for_name(_keras_module)
  if _module_dir:
    _current_module.__path__ = [_module_dir] + _current_module.__path__
  setattr(_current_module, "keras", keras)
else:
  try:
    from .python.keras.api._v2 import keras
    _current_module.__path__ = (
        [_module_util.get_parent_dir(keras)] + _current_module.__path__)
    setattr(_current_module, "keras", keras)
  except ImportError:
    pass

# Explicitly import lazy-loaded modules to support autocompletion.
# pylint: disable=g-import-not-at-top
if not _six.PY2:
  import typing as _typing
  if _typing.TYPE_CHECKING:
    from tensorflow_estimator.python.estimator.api._v2 import estimator
# pylint: enable=g-import-not-at-top

# Enable TF2 behaviors
from tensorflow.python.compat import v2_compat as _compat  # pylint: disable=g-import-not-at-top
_compat.enable_v2_behavior()
_major_api_version = 2


# Load all plugin libraries from site-packages/tensorflow-plugins if we are
# running under pip.
# TODO(gunan): Enable setting an environment variable to define arbitrary plugin
# directories.
# TODO(gunan): Find a better location for this code snippet.
from tensorflow.python.framework import load_library as _ll
from tensorflow.python.lib.io import file_io as _fi

# Get sitepackages directories for the python installation.
_site_packages_dirs = []
if _site.ENABLE_USER_SITE and _site.USER_SITE is not None:
  _site_packages_dirs += [_site.USER_SITE]
_site_packages_dirs += [_p for _p in _sys.path if 'site-packages' in _p]
if 'getsitepackages' in dir(_site):
  _site_packages_dirs += _site.getsitepackages()

if 'sysconfig' in dir(_distutils):
  _site_packages_dirs += [_distutils.sysconfig.get_python_lib()]

_site_packages_dirs = list(set(_site_packages_dirs))

# Find the location of this exact file.
_current_file_location = _inspect.getfile(_inspect.currentframe())

def _running_from_pip_package():
  return any(
      _current_file_location.startswith(dir_) for dir_ in _site_packages_dirs)

if _running_from_pip_package():
  # TODO(gunan): Add sanity checks to loaded modules here.
  for _s in _site_packages_dirs:
    # Load first party dynamic kernels.
    _main_dir = _os.path.join(_s, 'tensorflow/core/kernels')
    if _os.path.exists(_main_dir):
      _ll.load_library(_main_dir)

    # Load third party dynamic kernels.
    _plugin_dir = _os.path.join(_s, 'tensorflow-plugins')
    if _os.path.exists(_plugin_dir):
      _ll.load_library(_plugin_dir)
      # Load Pluggable Device Library
      _ll.load_pluggable_device_library(_plugin_dir)

# Add module aliases
if hasattr(_current_module, 'keras'):
  # It is possible that keras is a lazily loaded module, which might break when
  # actually trying to import it. Have a Try-Catch to make sure it doesn't break
  # when it doing some very initial loading, like tf.compat.v2, etc.
  if _os.environ.get("_PREFER_OSS_KERAS", False):
    try:
      _keras_package = "keras.api._v2.keras."
      losses = _LazyLoader("losses", globals(), _keras_package + "losses")
      metrics = _LazyLoader("metrics", globals(), _keras_package + "metrics")
      optimizers = _LazyLoader(
          "optimizers", globals(), _keras_package + "optimizers")
      initializers = _LazyLoader(
          "initializers", globals(), _keras_package + "initializers")
      setattr(_current_module, "losses", losses)
      setattr(_current_module, "metrics", metrics)
      setattr(_current_module, "optimizers", optimizers)
      setattr(_current_module, "initializers", initializers)
    except ImportError:
      pass
  else:
    losses = keras.losses
    metrics = keras.metrics
    optimizers = keras.optimizers
    initializers = keras.initializers
    setattr(_current_module, "losses", losses)
    setattr(_current_module, "metrics", metrics)
    setattr(_current_module, "optimizers", optimizers)
    setattr(_current_module, "initializers", initializers)
# pylint: enable=undefined-variable

<<<<<<< HEAD
if 'VEORUN_BIN' not in _os.environ:
    veorun = _os.path.dirname(_current_file_location) + "/aux-bin/veorun_tf"
    _os.environ['VEORUN_BIN'] = veorun
=======
# Delete modules that should be hidden from dir().
# Don't fail if these modules are not available.
# For e.g. this file will be originally placed under tensorflow/_api/v1 which
# does not have 'python', 'core' directories. Then, it will be copied
# to tensorflow/ which does have these two directories.
# pylint: disable=undefined-variable
try:
  del python
except NameError:
  pass
try:
  del core
except NameError:
  pass
try:
  del compiler
except NameError:
  pass
>>>>>>> 6af42979

# __all__ PLACEHOLDER<|MERGE_RESOLUTION|>--- conflicted
+++ resolved
@@ -188,11 +188,10 @@
     setattr(_current_module, "initializers", initializers)
 # pylint: enable=undefined-variable
 
-<<<<<<< HEAD
 if 'VEORUN_BIN' not in _os.environ:
     veorun = _os.path.dirname(_current_file_location) + "/aux-bin/veorun_tf"
     _os.environ['VEORUN_BIN'] = veorun
-=======
+
 # Delete modules that should be hidden from dir().
 # Don't fail if these modules are not available.
 # For e.g. this file will be originally placed under tensorflow/_api/v1 which
@@ -211,6 +210,5 @@
   del compiler
 except NameError:
   pass
->>>>>>> 6af42979
 
 # __all__ PLACEHOLDER