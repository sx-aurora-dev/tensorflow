#include "tensorflow/core/common_runtime/device_factory.h"
#include "tensorflow/core/common_runtime/local_device.h"
//#include "tensorflow/core/common_runtime/visitable_allocator.h"
#include "tensorflow/core/common_runtime/process_state.h"
#include "tensorflow/core/common_runtime/bfc_allocator.h"
#include "tensorflow/core/common_runtime/dma_helper.h"

#include "tensorflow/core/common_runtime/ve/ve_device.h"

#include "tensorflow/core/framework/variant_op_registry.h"

#include "ve_offload.h"
#include <sys/types.h>
#include <sys/syscall.h>

#define VEO_ASYNC

#define TF_VE_EXECUTOR
#ifdef TF_VE_EXECUTOR
#include "tensorflow/core/lib/strings/str_util.h"
#endif

#define USE_DMA
#ifdef USE_DMA
#include <sys/ipc.h>
#include <sys/shm.h>
#endif

namespace tensorflow {

namespace {

class VEO {
  public:
    struct Args {
      struct veo_args* args; // FIXME: private
      Args() { args = veo_args_alloc(); }
      Args(const void* p, size_t len) {
        args = veo_args_alloc();
        set(p, len);
      }
      Args(const void* pIn, size_t lenIn, void* pOut, size_t lenOut) {
        args = veo_args_alloc();
        set(pIn, lenIn, pOut, lenOut);
      }
      ~Args() { veo_args_free(args); }
      void set(const void* p, size_t len) {
        veo_args_set_stack(args, VEO_INTENT_IN, 0, (char*)p, len);
        veo_args_set_i64(args, 1, len);
      }
      void set(const void* pIn, size_t lenIn, void* pOut, size_t lenOut) {
        veo_args_set_stack(args, VEO_INTENT_IN, 0, (char*)pIn, lenIn);
        veo_args_set_i64(args, 1, lenIn);
        veo_args_set_stack(args, VEO_INTENT_OUT, 2, (char*)pOut, lenOut);
        veo_args_set_i64(args, 3, lenOut);
      }
    };

    VEO() : cb_(nullptr) {}
    virtual ~VEO();

    typedef void (*cb_t)(int nodeid, int kind, const void* buf, void* data);

    bool isTracerEnabled() const { return cb_ != nullptr; }

    void setTraceCallback(cb_t cb, void* data) {
      VLOG(2) << "VEO::setTraceCallback: cb="
        << reinterpret_cast<void*>(cb) << " data=" << data;
      cb_ = cb;
      cb_data_ = data;
    }

    virtual Status get_timestamp(uint64_t* ts, double* resolution) {
      struct {
        uint64_t ts;
        double resolution;
      } tmp;
      size_t len = sizeof(tmp);

      Args a;
      veo_args_set_stack(a.args, VEO_INTENT_OUT, 0, (char*)&tmp, len);
      veo_args_set_i64(a.args, 1, len);

      Status s = call_and_wait(sym_get_timestamp_, a);
      if (s.ok()) {
        *ts = tmp.ts;
        *resolution = tmp.resolution;
      }

      return s;
    }

    virtual uint64_t alloc_mem(size_t size) {
#if 0
      VLOG(2) << "VEO::alloc_mem: tid=" << syscall(SYS_gettid);
#endif
      VLOG(2) << "VEO::alloc_mem: proc_=" << proc_ << " size=" << size;
      uint64_t addr;

      int ret;
      {
        ret = veo_alloc_mem(proc_, &addr, size);
      }

      VLOG(2) << "VEO::alloc_mem: ret=" << ret << " addr=" << std::hex << addr;
      return addr;
    }

    virtual int free_mem(uint64_t addr) {
      return veo_free_mem(proc_, addr);
    }

    virtual Status write_mem(uint64_t ve_addr, const void* vh_buff, size_t len) {
      int rc;
      uint64_t start = 0, end = 0; // initialize to suppress warning
      //uint64_t start0 = Env::Default()->NowMicros();

      //bool useDMA = false;
#ifdef USE_DMA
      if (dma_.available && len <= dma_.bufsize && len >= dma_.threshold) {
        mutex_lock guard(dma_.lock);
        //VLOG(2) << "VEO::write_mem: after dma lock";
        if (isTracerEnabled())
          start = Env::Default()->NowMicros();
        //start0 = Env::Default()->NowMicros(); useDMA = true;

        assert(len < 256 * 1024 * 1024);
        struct {
          uint64_t size;
          uint64_t vevma;
        } tmp;
        tmp.size = len;
        tmp.vevma = ve_addr;
        Args a(&tmp, sizeof(tmp));

        memcpy(dma_.shmptr, vh_buff, len);
        Status s = call_and_wait(dma_.sym_dma_read, a);
        if (!s.ok())
          return s;
        rc = 0;
      } else {
        if (isTracerEnabled())
          start = Env::Default()->NowMicros();
        rc = veo_write_mem(proc_, ve_addr, vh_buff, len);
      }

      if (isTracerEnabled()) {
        end = Env::Default()->NowMicros();
        callbackTracer(start, end, 0); // 0: HtoD
      }
#else
      if (isTracerEnabled()) {
        uint64_t start = Env::Default()->NowMicros();
        rc = veo_write_mem(proc_, ve_addr, vh_buff, len);
        uint64_t end = Env::Default()->NowMicros();
        callbackTracer(start, end, 0); // 0: HtoD
      } else
        rc = veo_write_mem(proc_, ve_addr, vh_buff, len);
#endif

      //uint64_t end0 = Env::Default()->NowMicros();
      //VLOG(0) << "VEO::write_mem: len=" << len << " time(us)=" << (end0 - start0) << " useDMA=" << useDMA;

      if (rc == 0)
        return Status::OK();
      else
        return errors::Internal("write_mem failed. rc=", rc);
    }

    virtual Status read_mem(void* vh_buff, uint64_t ve_addr, size_t len) {
      int rc;
      if (isTracerEnabled()) {
        uint64_t start = Env::Default()->NowMicros();
        rc = veo_read_mem(proc_, vh_buff, ve_addr, len);
        uint64_t end = Env::Default()->NowMicros();
        callbackTracer(start, end, 1); // 1: DtoH
      } else
        rc = veo_read_mem(proc_, vh_buff, ve_addr, len);

      if (rc == 0)
        return Status::OK();
      else
        return errors::Internal("write_mem failed. rc=", rc);
    }

    virtual Status compute(const std::string& name, const void* arg, size_t len,
                           const OpKernel* op) {
      VLOG(2) << "VEO::compute: name=" << name << " arg=" << arg << " len=" << len;
      uint64_t sym = find_kernel_sym(name);

      Args a;
      veo_args_set_stack(a.args, VEO_INTENT_IN, 0, (char*)arg, len);
      veo_args_set_i64(a.args, 1, len);
      return call_and_wait(sym, a);
    }

    virtual Status init(int nodeid);
    virtual Status sync() { return Status::OK(); }

  protected:
    uint64_t find_kernel_sym(std::string const& name) {
      auto it = kernel_map_.find(name);
      if (it == kernel_map_.end())
        return 0;
      return it->second;
    }

    std::string find_kernel_name(uint64_t sym) {
      for (auto p : kernel_map_) {
        if (p.second == sym)
          return p.first;
      }
      return "(unknown)";
    }

    virtual uint64_t get_sym(uint64_t lib_id, const char* name) {
      return veo_get_sym(proc_, lib_id, name);
    }

    virtual uint64_t call(uint64_t sym, const Args& a) {
      uint64_t req_id = veo_call_async(ctx_, sym, a.args);
      VLOG(2) << "VEO::call: return from veo_call_async. req_id=" << req_id;
      return req_id;
    }

    virtual Status wait(uint64_t req_id, uint64_t *pRetval = NULL) {
      VLOG(2) << "VEO::wait: call veo_wait_result for req_id=" << req_id;
      uint64_t retval;
      int ret = veo_call_wait_result(ctx_, req_id, &retval);
      VLOG(2) << "VEO::wait: return from veo_wait_result."
        << " req_id=" << req_id << " ret=" << ret << " retval=" << retval;
      if (pRetval)
        *pRetval = retval;
      if (ret != 0)
        return errors::Internal("Failed to wait kernel result");
      if (retval != 0)
        return errors::Internal("Failed in the kernel: retval=", retval);

      return Status::OK();
    }

    virtual Status call_and_wait(uint64_t sym, const Args& a, 
                                 uint64_t *pRetval = NULL) {
      uint64_t req_id = call(sym, a);
      if (req_id == VEO_REQUEST_ID_INVALID)
        return errors::Internal("Failed to call kernel");
      return wait(req_id, pRetval);
    }

    void callbackTracer(const std::vector<std::string>& kernel_names,
                        const void* buf)
    {
      VLOG(2) << "VEO::callbackTracer: cb_=" << reinterpret_cast<void*>(cb_);
      if (cb_) {
        struct {
          const std::vector<std::string>* kernel_names;
          const void* buf;
        } tmp;
        tmp.kernel_names = &kernel_names;
        tmp.buf = buf;
        cb_(0, 0, &tmp, cb_data_);
      }
    }

    void callbackTracer(uint64_t start, uint64_t end, int type) {
      if (cb_) {
        struct {
          uint64_t start;
          uint64_t end;
          uint64_t type;
        } tmp;
        tmp.start = start;
        tmp.end = end;
        tmp.type = type;
        cb_(0, 1, &tmp, cb_data_);
      }
    }

  private:
#if 0
    pid_t proc_pid_;
#endif
    struct veo_proc_handle* proc_;
    struct veo_thr_ctxt *ctx_;

    std::map<std::string, uint64_t> kernel_map_;
    uint64_t sym_get_timestamp_;
    cb_t cb_;
    void* cb_data_;

#ifdef USE_DMA
    struct {
      bool available;
      size_t bufsize;
      uint64_t threshold;
      mutex lock;
      uint64_t sym_dma_read;
      void* shmptr;
    } dma_;

    Status init_dma(veo_proc_handle* proc, uint64_t lib_id);
#endif
};

class KernelStack
{
  public:
    KernelStack(size_t size) : buf_size_(size), num_kernels_(0) {
      buf_ = reinterpret_cast<void*>(new char[buf_size_]);
      curr_ = reinterpret_cast<uintptr_t>(buf_)
        + sizeof(int32_t); // reserve int32_t to store num_kernels
      top_ = curr_ + buf_size_;
    }

    int push(uint64_t sym, const void* arg, size_t len, 
             const std::string* annotation) {
#if 0
      VLOG(2) << "KernelStack::push: num_kernels=" << num_kernels_
        << " len=" << len << " size=" << size();
#endif

      size_t sz = sizeof(uint64_t) + sizeof(size_t) + len;
      if (curr_ + sz >= top_) {
        VLOG(2) << "KernelStack::push: overflow";
        return 1;
      }

      ++num_kernels_;

      // copy to buf
      *reinterpret_cast<uint64_t*>(curr_) = sym;
      curr_ += sizeof(uint64_t);
      *reinterpret_cast<size_t*>(curr_) = len;
      curr_ += sizeof(size_t);
      memcpy(reinterpret_cast<void*>(curr_), arg, len);
      curr_ += len;

      if (annotation)
        annotations_.push_back(*annotation);

      return 0;
    }

    uint64_t find_sym(int idx) const {
      //VLOG(2) << "KernelStack::find_sym: idx=" << idx << " num_kernels_=" << num_kernels_;
      if (num_kernels_ <= idx)
        return 0;
      uintptr_t curr = reinterpret_cast<uintptr_t>(buf_);
      curr += sizeof(int32_t); // skip num_kernels
      uint64_t sym = 0;
      for (int i = 0; i < idx + 1; ++i) {
        sym = *reinterpret_cast<const uint64_t*>(curr);
        size_t len = *reinterpret_cast<const size_t*>(curr + sizeof(uint64_t));
        curr += len + sizeof(uint64_t) + sizeof(size_t);
        //VLOG(2) << "KernelStack::find_sym: i=" << i << " sym=" << sym;
      }
      return sym;
    }

    int32_t num_kernels() const { return num_kernels_; }
    void* buf() { return buf_; }
    size_t size() const { return curr_ - reinterpret_cast<uintptr_t>(buf_); }
    void clear() {
      curr_ = reinterpret_cast<uintptr_t>(buf_) + sizeof(int32_t);
      num_kernels_ = 0;
      annotations_.clear();
    }
    const std::vector<std::string>& annotations() const { return annotations_; }

  private:
    size_t buf_size_;
    int32_t num_kernels_;
    void* buf_;
    uintptr_t top_;
    uintptr_t curr_;
    std::vector<std::string> annotations_;
};

#ifdef VEO_ASYNC
class VEOAsync : public VEO
{
  public:
    VEOAsync()  {
      stack_size_ = 10 * 1024 * 1024;
      int stack_pool_size = 10;
        for (int i = 0; i < stack_pool_size - 1; ++i) {
          stack_pool_.push_back(new KernelStack(stack_size_));
        }
        currStack_ = new KernelStack(stack_size_);
      }

#ifdef TF_VE_EXECUTOR
    ~VEOAsync() {
      thread_done_ = true;
    }
#endif

    Status init(int nodeid) override {
      Status s = VEO::init(nodeid);
      if (!s.ok())
        return s;
      sym_prof_ = get_sym(0, "vetfkl_entry_prof");
      sym_noprof_ = get_sym(0, "vetfkl_entry");

      VLOG(2) << "VEOAsync: sym_prof=" << std::hex << sym_prof_;
      VLOG(2) << "VEOAsync: sym_noprof=" << std::hex << sym_noprof_;
      if (sym_prof_ == 0 || sym_noprof_ == 0)
        return errors::Internal("Failed to get symbol for vetfkl_entry");

#ifdef TF_VE_EXECUTOR
      if (char const* tmp = getenv("TF_VE_EXECUTOR")) {
          ve_executor_enabled_ = true;
          ve_executor_threshold_ = std::atoi(tmp);
          VLOG(2) << "VEOAsync: StartThread: "
            << " threshold=" << ve_executor_threshold_;
          thread_.reset(tensorflow::Env::Default()->StartThread(
            tensorflow::ThreadOptions(), "ve_sync_thread",
            std::bind(&VEOAsync::Run, this)));
      }
#endif
      return Status::OK();
    }

    virtual Status write_mem(uint64_t ve_addr, const void* vh_buff, size_t len) override {
      //VLOG(2) << "VEOAsync::write_mem";
      Status s = sync();
      if (!s.ok())
        return s;
      return VEO::write_mem(ve_addr, vh_buff, len);
    }

    virtual Status read_mem(void* vh_buff, uint64_t ve_addr, size_t len) override {
      Status s = sync();
      if (!s.ok())
        return s;
      return VEO::read_mem(vh_buff, ve_addr, len);
    }

    virtual Status compute(const std::string& name, const void* arg, size_t len,
                           const OpKernel* op) override {
      mutex_lock guard(lock_stack_);

      VLOG(2) << "VEOAsync::compute:"
        << " name=" << name
        << " num_kernels_in_stack=" << currStack_->num_kernels();
      uint64_t sym = find_kernel_sym(name);
      if (sym == 0)
        return errors::Internal("VEOAsync: VE kernel not found for ", name);

      int ret;
      if (isTracerEnabled()) {
        std::string annotation;
        if (op)
          annotation = strings::StrCat(op->name(), ":", op->type_string());
        else
          annotation = name;
        ret = currStack_->push(sym, arg, len, &annotation); 
      } else {
        ret = currStack_->push(sym, arg, len, nullptr); 
      }

      if (ret != 0)
        return errors::Internal("VEOAsync: Failed to push kernel");

#ifdef TF_VE_EXECUTOR
      if (ve_executor_enabled_
          && currStack_->num_kernels() >= ve_executor_threshold_) {
        VLOG(2) << "VEOAsync::compute: notify executor";
        executor_cond_.notify_all();
      }
#endif

      return Status::OK();
    }

    virtual Status sync() override {
      // Only one thread can sync at once.
      mutex_lock guard_sync(lock_sync_);

      if (currStack_->num_kernels() == 0)
        return Status::OK();

      KernelStack* stack = currStack_;
      KernelStack* nextStack;
      if (stack_pool_.size() > 0) {
          nextStack = stack_pool_.back();
          stack_pool_.pop_back();
      } else {
        nextStack = new KernelStack(stack_size_);
      }

      {
        mutex_lock guard_stack(lock_stack_);
        currStack_ = nextStack;
      }

      // here, curren thread is only one holder of the stack

      // Set n again because new kernel might be pushed to the stack.
      int32_t n = stack->num_kernels();
      VLOG(2) << "VEOAsync::sync: num_kernels=" << n;

      size_t len = stack->size();
      void* buf = stack->buf();
      *reinterpret_cast<int32_t*>(buf) = n;
      Status s;

      uint64_t retval = 0;
      if (isTracerEnabled()) {
        size_t len_out = sizeof(double) + sizeof(uint64_t) * n * 2;
        std::vector<char> buf_out(len_out);
        Args args(buf, len, buf_out.data(), len_out);
        s = call_and_wait(sym_prof_, args, &retval);

        if (s.ok())
          callbackTracer(stack->annotations(), buf_out.data());
      } else {
        Args args(buf, len);
        s = call_and_wait(sym_noprof_, args, &retval);
      }

      if (!s.ok()) {
        int i = retval >> 32;
        int rc = retval & 0xffffffff;
        uint64_t sym = stack->find_sym(i);
        std::string name = find_kernel_name(sym);
        VLOG(2) << "VEOAsync::sync: retval=" << retval
          << " i=" << i
          << " rc=" << rc
          << " sym=" << reinterpret_cast<void*>(sym)
          << " name=" << name;
        return errors::Internal("Failed in ", name, " Kernel on VE. rc=", rc);
      }

      stack->clear();
      stack_pool_.push_back(stack);

      VLOG(2) << "VEOAsync::sync: done num_kernels=" << n;
      return s;
    }

  private:
    mutex lock_stack_;
    mutex lock_sync_;

    std::vector<KernelStack*> stack_pool_;
    KernelStack* currStack_;
    size_t stack_size_;

    uint64_t sym_prof_;
    uint64_t sym_noprof_;

#ifdef TF_VE_EXECUTOR
    bool ve_executor_enabled_ = false;
    std::unique_ptr<Thread> thread_;
    int ve_executor_threshold_ = 1;
    bool thread_done_ = false;
    condition_variable executor_cond_;
    mutex executor_mutex_;

    Status Run() {
      VLOG(2) << "VEExecturo: begin";
      while (!thread_done_) {
        if (currStack_->num_kernels() >= ve_executor_threshold_) {
          VLOG(2) << "VEExecutor: sync";
          sync();
        } else {
          VLOG(2) << "VEExecutor: sleep";
          mutex_lock l(executor_mutex_);
          executor_cond_.wait(l);
          VLOG(2) << "VEExecutor: woke";
        }
      }
      return Status::OK();
    }
#endif
};
#endif

Status veo_sym_call(struct veo_proc_handle* proc,
                    struct veo_thr_ctxt* ctx,
                    uint64_t lib_id,
                    const char* name,
                    uint64_t* retval)
{
  uint64_t sym = veo_get_sym(proc, lib_id, name);
  if (!sym)
    return errors::Internal("Failed to get symbol for ", name);

  VEO::Args args;

  if (!args.args)
    return errors::Internal("Failed to allocate arguments");

  uint64_t req_id = veo_call_async(ctx, sym, args.args);
  //VLOG(2) << "VEO::load_kernel_syms: VEO request ID = " << req_id;
  if (req_id == VEO_REQUEST_ID_INVALID) {
    return errors::Internal("Failed to call VE");
  }

  int ret = veo_call_wait_result(ctx, req_id, retval);
  if (ret != 0) {
    return errors::Internal("Failed to call wait result");
  }

  return Status::OK();
}

Status load_kernel_syms(struct veo_proc_handle* proc,
                        struct veo_thr_ctxt* ctx,
                        uint64_t lib_id,
                        std::map<std::string, uint64_t>& map)
{
  Status s;

  uint64_t num_kernels;
  s = veo_sym_call(proc, ctx, lib_id, "get_num_kernels", &num_kernels);
  if (!s.ok())
    return s;
  VLOG(2) << "VEO::load_kernel_syms: num_kernels=" << num_kernels;

  uint64_t addr;
  s = veo_sym_call(proc, ctx, lib_id, "get_kernel_table_addr", &addr);
  if (!s.ok())
    return s;

  struct kernel {
    char name[256];
    char func[256];
  } table[num_kernels];

  int ret = veo_read_mem(proc, table, addr, num_kernels * sizeof(kernel));
  if (ret != 0)
    return errors::Internal("Failed to read mem");

  for (uint64_t i = 0; i < num_kernels; ++i) {
    uint64_t sym = veo_get_sym(proc, lib_id, table[i].func);
    VLOG(2) << "VEO::load_kernel_syms:"
      << " name=" << table[i].name
      << " func=" << table[i].func
      << " sym=" << (void*)sym;
    if (!sym)
      return errors::Internal("Failed to get symbol for ", table[i].func);
    map[table[i].name] = sym;
  }

  return Status::OK();
}

#ifdef USE_DMA
Status VEO::init_dma(veo_proc_handle* proc, uint64_t lib_id)
{
  size_t size = 256 * 1024 * 1024;
  if (const char* tmp = getenv("TF_DMA_BUF_SIZE")) {
    size = atoi(tmp);
  }
  dma_.bufsize = size;

  VLOG(2) << "VEO::init: buffer size for DMA is " << size
    << " bytes. Can be changed by TF_DMA_BUF_SIZE";

  if (size == 0) {
    LOG(WARNING) << "VE: DMA is disabled because TF_DMA_BUF_SIZE is 0 byte";
    dma_.available = false;
    return Status::OK();
  }

  // VE DMA uses hugetable.
  // To enable hugetable, `echo 1024 > /proc/sys/vm/nr_hugepages`
  int shmid = shmget(IPC_PRIVATE, size, SHM_HUGETLB | IPC_CREAT | IPC_EXCL | 0600);
  VLOG(2) << "VEO::init: shmid=" << shmid;
  if (shmid == -1) {
    // When hugetable is not available, DMA is disabled.
    LOG(WARNING) << "VE: DMA is disable because shmget with SHM_HUGETLB was failed";
    dma_.available = false;
    return Status::OK();
  }
  dma_.available = true;

  dma_.shmptr = shmat(shmid, NULL, 0);
  if (dma_.shmptr == (void*)-1) {
    return errors::Internal("shmat failed");
  }

  if (shmctl(shmid, IPC_RMID, NULL) != 0) {
    return errors::Internal("shmctl failed");
  }

  dma_.threshold = 256 * 1024;
  if (const char* tmp = getenv("TF_DMA_THRESHOLD")) {
    dma_.threshold = atoi(tmp);
  }

  VLOG(2) << "VEO::init: dma_threshold is " << dma_.threshold 
    << " bytes. Can be changed by TF_DMA_THRESHOLD"; 

  dma_.sym_dma_read = veo_get_sym(proc, lib_id, "vetfkl_dma_read");

  // call init_dma on VE
  uint64_t sym_dma_init = veo_get_sym(proc, lib_id, "vetfkl_dma_init");

  VLOG(2) << "VEO:init:: sym_dma_read=" << dma_.sym_dma_read;
  VLOG(2) << "VEO:init:: sym_dma_init=" << sym_dma_init;

  struct {
    int32_t shmid;
    uint64_t size;
  } tmp;

  tmp.shmid = shmid;
  tmp.size = size;

  Args a(&tmp, sizeof(tmp));
  return call_and_wait(sym_dma_init, a);
}
#endif // USE_DMA

Status VEO::init(int nodeid) {
#if 0
  VLOG(2) << "VEO::init: pid=" << getpid() << " tid=" << syscall(SYS_gettid);
#endif
  const char* filename = NULL ;

  if (const char* tmp = getenv("VEO_KERNEL")) {
    filename = tmp;
  }
  VLOG(2) << "VEO::init: filename=" << filename;
  VLOG(2) << "VEO::init: nodeid=" << nodeid;

  proc_ = veo_proc_create(nodeid);
  VLOG(2) << "VEO::init: proc_=" << proc_;
  if (!proc_)
    return errors::Internal("Failed to create VEO proc");

#if 0
  proc_pid_ = getpid();
  VLOG(2) << "VEO::init: pid=" << proc_pid_ << " tid=" << syscall(SYS_gettid);
#endif

  uint64_t lib_id = 0UL;
  if( filename != NULL ) {
    lib_id = veo_load_library(proc_, filename);
    VLOG(2) << "VEO::init: lib_id=" << lib_id;
    if (!lib_id)
      return errors::Internal("Failed to load library: ", filename);
  }

  ctx_ = veo_context_open(proc_);
  VLOG(2) << "VEO::init: ctx_=" << ctx_;
  if (!ctx_)
    return errors::Internal("Failed to open VEO context");

  sym_get_timestamp_ = veo_get_sym(proc_, lib_id, "vetfkl_get_timestamp");
  if (sym_get_timestamp_ == 0)
    return errors::Internal("Failed to veo_get_sym for vetfkl_get_timestamp");

#ifdef USE_DMA
  {
    Status s = init_dma(proc_, lib_id);
    if (!s.ok())
      return s;
  }
#endif

  return load_kernel_syms(proc_, ctx_, lib_id, kernel_map_);
}

VEO::~VEO() {
  VLOG(2) << "VEO::~VEO";
  veo_context_close(ctx_);
  veo_proc_destroy(proc_);
#ifdef USE_DMA
  shmdt(dma_.shmptr);
#endif
}

class VEMemAllocator : public SubAllocator {
  public:
    VEMemAllocator(VEO* veo) : SubAllocator({}, {}), veo_(veo) {}
    ~VEMemAllocator();
    void* Alloc(size_t alignments, size_t num_bytes);
    void Free(void* ptr, size_t num_bytes);

  private:
    VEO* veo_;
};

VEMemAllocator::~VEMemAllocator() {}

void* VEMemAllocator::Alloc(size_t alignments, size_t num_bytes) {
  VLOG(2) << "VEMemAllocator::Alloc: alignments=" << alignments << " num_bytes=" << num_bytes;
#if 0
  return veo_->alloc_mem(num_bytes);
#else
#if 0
  void* p = veo_->alloc_mem(num_bytes);
  if (reinterpret_cast<uintptr_t>(p) % alignments != 0) {
    VLOG(2) << "VEMemAllocator::Alloc: alignment error. addr=" << p;
    return NULL;
  }
#endif

  size_t n = num_bytes + alignments + sizeof(uintptr_t);
  uint64_t addr = veo_->alloc_mem(n);
  uint64_t addr0 = (addr + sizeof(uint64_t) + alignments) & ~(alignments - 1);
  VLOG(2) << "VEMemAllocator::Alloc addr=" << std::hex << addr
    << " addr0=" << std::hex << addr0;
  *reinterpret_cast<uint64_t*>(addr0 - sizeof(uint64_t)) = addr;
  return reinterpret_cast<void*>(addr0);
#endif
}

void VEMemAllocator::Free(void* ptr, size_t num_bytes) {
  VLOG(2) << "VEMemAllocator::Free: ptr=" << ptr;

  uint64_t addr = reinterpret_cast<uintptr_t>(ptr) - sizeof(uint64_t);

  VLOG(2) << "VEMemAllocator::Free: addr=" << std::hex << addr;

  veo_->free_mem(addr);
}


class VEBFCAllocator : public BFCAllocator {
  public:
    VEBFCAllocator(size_t total_memory, bool allow_growth, const string& name, 
                   VEO* veo);

  private:
};

VEBFCAllocator::VEBFCAllocator(size_t total_memory, bool allow_growth, const string& name, VEO* veo) :
  BFCAllocator(new VEMemAllocator(veo), total_memory, allow_growth, name) {
  }

class VEDeviceContextImpl : public VEDeviceContext {
  public:
    VEDeviceContextImpl(VEO* veo) : veo_(veo) {}

    virtual void CopyCPUTensorToDevice(const Tensor* cpu_tensor, Device* device,
                                       Tensor* device_tensor, StatusCallback done,
                                       bool sync_dst_compute = true) const override;

    virtual void CopyDeviceTensorToCPU(const Tensor* device_tensor, StringPiece edge_name,
                                       Device* device, Tensor* cpu_tensor,
                                       StatusCallback done) override;

    virtual void CopyTensorInSameDevice(const Tensor* input_tensor,
					Device* device,
					Tensor* output_tensor,
					StatusCallback done) const override;

    virtual Status Compute(const std::string& name, const void* arg, size_t len,
                           const OpKernel* op);

  private:
    VEO* veo_;
};

class VEDevice : public LocalDevice {
  public:
    VEDevice(const SessionOptions& options, const string name,
             Allocator* ve_allocator,
             Allocator* cpu_allocator) :
      LocalDevice(options,
                  Device::BuildDeviceAttributes(name, "VE",
                                                Bytes(256 << 20),
                                                DeviceLocality())),
      ve_allocator_(ve_allocator),
      cpu_allocator_(cpu_allocator) {}

    ~VEDevice() override;

    Status Init(const SessionOptions& options, VEO* veo);
    Status Sync() override;

    Allocator* GetAllocator(AllocatorAttributes attr) override {
      if (attr.on_host())
        return cpu_allocator_;
      else
        return ve_allocator_;
    }

    Status MakeTensorFromProto(const TensorProto& tensor_proto,
                               const AllocatorAttributes alloc_attrs,
                               Tensor* tensor) override;

  protected:
    Allocator* ve_allocator_;
    Allocator* cpu_allocator_;

  private:
    GpuDeviceInfo* gpu_device_info_;
    std::vector<VEDeviceContextImpl*> device_contexts_;

    // This method returns an initialization status, in addition to
    // calling the "done" StatusCallback, if there is a failure to
    // allocate memory or if the tensor "from" is not DMA-copyable.
    // If there is no error prior to enqueueing the copy, an OK status
    // is returned.
    Status MaybeCopyTensorToVE(const AllocatorAttributes& alloc_attrs,
                               const Tensor& from, Tensor* to,
                               StatusCallback done);
};

VEDevice::~VEDevice() {
  delete gpu_device_info_;
  for (auto ctx : device_contexts_) ctx->Unref();
}

Status VEDevice::Init(const SessionOptions& options, VEO* veo) {
  VLOG(2) << "VEDevice::Init";
  device_contexts_.push_back(new VEDeviceContextImpl(veo));

  VLOG(2) << "VEDevice::Init DeviceContext=" << device_contexts_.back();

  gpu_device_info_ = new GpuDeviceInfo;
  gpu_device_info_->default_context = device_contexts_[0];
  set_tensorflow_gpu_device_info(gpu_device_info_);

  return Status::OK();
}

Status VEDevice::MaybeCopyTensorToVE(
    const AllocatorAttributes& alloc_attrs, const Tensor& from, Tensor* to,
    StatusCallback done) {
  if (alloc_attrs.on_host()) {
    *to = from;
    done(Status::OK());
    return Status::OK();
  } else {
    if (!DMAHelper::CanUseDMA(&from)) {
      Status err = errors::Internal("VE copy from non-DMA ",
                                    DataTypeString(from.dtype()), " tensor");
      done(err);
      return err;
    }
    AllocationAttributes allocation_attr;
    uint64 safe_alloc_frontier = 0;
    std::function<uint64()> freed_by_func = [this, &safe_alloc_frontier]() {
      safe_alloc_frontier = SafeAllocFrontier(safe_alloc_frontier);
      return safe_alloc_frontier;
    };
#if 0
    if (timestamped_allocator_) {
      allocation_attr.freed_by_func = &freed_by_func;
    }
#endif
    auto* copy = new Tensor(GetAllocator(alloc_attrs), from.dtype(),
                            from.shape(), allocation_attr);

    // If the tensor is not initialized, we likely ran out of memory.
    if (!copy->IsInitialized()) {
      delete copy;
      Status err = errors::ResourceExhausted(
          "OOM when allocating tensor of shape ", from.shape().DebugString(),
          " and type ", DataTypeString(from.dtype()));
      done(err);
      return err;
    }

    auto wrapped_done = [to, copy, done = std::move(done)](const Status& s) {
      if (s.ok()) {
        *to = std::move(*copy);
      }
      delete copy;
      done(s);
    };

//    tracing::ScopedAnnotation annotation("MakeTensorFromProto");
    device_contexts_[0]->CopyCPUTensorToDevice(
        &from, this, copy, std::move(wrapped_done) );
    return Status::OK();
  }
}

Status VEDevice::MakeTensorFromProto(const TensorProto& tensor_proto,
                                          const AllocatorAttributes alloc_attrs,
                                          Tensor* tensor) {
  MEMDEBUG_CACHE_OP(
      (pending_op_name != nullptr ? pending_op_name : "MakeTensorFromProto"));
  AllocatorAttributes attr;
  attr.set_on_host(true);
//  attr.set_gpu_compatible(true);
  Allocator* host_alloc = GetAllocator(attr);
  Tensor parsed(tensor_proto.dtype());
  if (!parsed.FromProto(host_alloc, tensor_proto)) {
    return errors::InvalidArgument("Cannot parse tensor from proto: ",
                                   tensor_proto.DebugString());
  }

  if (parsed.dtype() == DT_VARIANT) {
    const Variant* from = parsed.flat<Variant>().data();
    int numa_node = attributes().locality().numa_node();
    Tensor copy(cpu_allocator(numa_node), DT_VARIANT, parsed.shape());
    Variant* copy_variant = copy.flat<Variant>().data();

    std::list<Notification> notifications;
    Status copy_status;
    auto copier = [this, &alloc_attrs, &notifications, &copy_status](
                      const Tensor& from, Tensor* to) {
      // Copier isn't run in a multithreaded environment, so we don't
      // have to worry about the notifications list being modified in parallel.
      notifications.emplace_back();
      Notification& n = *notifications.rbegin();
      return MaybeCopyTensorToVE(alloc_attrs, from, to,
                                  [&n, &copy_status](const Status& s) {
                                    if (copy_status.ok()) {
                                      copy_status.Update(s);
                                    }
                                    n.Notify();
                                  });
    };
    Status s;
    for (int64 ix = 0; ix < parsed.NumElements(); ++ix) {
      s = VariantDeviceCopy(VariantDeviceCopyDirection::HOST_TO_DEVICE,
                            from[ix], &copy_variant[ix], copier);
      if (!s.ok()) {
        break;
      }
    }
    for (auto& n : notifications) {
      n.WaitForNotification();
    }
    if (!s.ok()) {
      return s;
    }
    *tensor = std::move(copy);
    return copy_status;
  } else {
    Notification n;
    Status status;
    TF_RETURN_IF_ERROR(MaybeCopyTensorToVE(alloc_attrs, parsed, tensor,
                                            [&n, &status](const Status& s) {
                                              status = s;
                                              n.Notify();
                                            }));
    n.WaitForNotification();
    return status;
  }
}

class VEOFactory {
  public:
    Status GetOrCreate(VEO** pveo, int nodeid) {
      mutex_lock guard(lock_);

      if (!veo_) {
#if defined(VEO_ASYNC)
        if (getenv("TF_VE_SYNC")) {
          VLOG(2) << "use VEO (not VEOAsync) because TF_VEO_SYNC is set";
          veo_ = new VEO;
        } else {
          veo_ = new VEOAsync;
        }
#else
        veo_ = new VEO;
#endif
        Status s = veo_->init(nodeid);
        if (!s.ok())
          return s;
      }

      *pveo = veo_;
      return Status::OK();
    }

    static VEOFactory* Global() {
      static VEOFactory* instance = new VEOFactory;
      return instance;
    }

  private:
    mutex lock_;
    VEO* veo_ = NULL;

    VEOFactory() = default;
    TF_DISALLOW_COPY_AND_ASSIGN(VEOFactory);
};

Status VEDevice::Sync() {
  VLOG(2) << "VEDevice::Sync";
  VEO* veo = NULL;
  int nodeid = 0; // FIXME
  Status s = VEOFactory::Global()->GetOrCreate(&veo, nodeid);
  if (!s.ok())
    return s;

  return veo->sync();
}

class VEDeviceFactory : public DeviceFactory {
  Status CreateDevices(const SessionOptions& options, const string& name_prefix,
                       std::vector<std::unique_ptr<Device>>* devices) override {
    const string device_name = strings::StrCat(name_prefix, "/device:VE:0");
    VLOG(2) << "VEDeviceFactory::CreateDevices: " << device_name;

    int nodeid = 0;
    if (const char* tmp = getenv("VE_NODE_NUMBER")) {
      nodeid = atoi(tmp);
    }

    if (nodeid < 0) // user disables VE
      return Status::OK();

    VEO* veo = NULL;
    Status s = VEOFactory::Global()->GetOrCreate(&veo, nodeid);
    if (!s.ok())
      return s;

<<<<<<< HEAD
    //size_t total_memory = 20UL*1024*1024*1024;
    size_t total_memory = 44UL*1024*1024*1024;
=======

    size_t n = 1;
    auto iter = options.config.device_count().find("VE");
    if (iter != options.config.device_count().end()) {
      n = iter->second;
    }
    if( n <= 0 ) return Status::OK();

    size_t total_memory = 20UL*1024*1024*1024;
>>>>>>> e32531ae
    Allocator* ve_allocator = new VEBFCAllocator(total_memory, true, "VE_0_bfc", veo);

    int numa_node = 0;

    std::unique_ptr<VEDevice> device 
      = absl::make_unique<VEDevice>(options, device_name, ve_allocator,
                                    ProcessState::singleton()->GetCPUAllocator(numa_node));
    TF_RETURN_IF_ERROR(device->Init(options, veo));
    devices->push_back(std::move(device));
    return Status::OK();
  }

  Status ListPhysicalDevices(std::vector<string>* devices) {
    int nodeid = 0;
    if (const char* tmp = getenv("VE_NODE_NUMBER")) {
      nodeid = atoi(tmp);
    }
    if (nodeid > 0) {
      const string device_name = strings::StrCat("/physical_device:VE:", nodeid);
      devices->push_back(device_name);
    }
    return Status::OK();
  }
};

} // namespace

REGISTER_LOCAL_DEVICE_FACTORY("VE", VEDeviceFactory, 220);

void VEDeviceContextImpl::CopyCPUTensorToDevice(const Tensor* cpu_tensor, Device* device,
                                                Tensor* device_tensor,
                                                StatusCallback done,
                                                bool sync_dst_compute) const {
  VLOG(2) << "VEDeviceContextImpl::CopyCPUTensorToDevice";

  const void* in = DMAHelper::base(cpu_tensor);
  void* out = DMAHelper::base(device_tensor);

  VLOG(2) << "VEDeviceContextImpl::CopyCPUTensorToDevice: in=" << in
    << " out=" << out << " size=" << cpu_tensor->TotalBytes();
#if 0
  VLOG(2) << "VEDeviceContextImpl::CopyCPUTensorToDevice: proc_pid_=" << getpid() << " tid=" << syscall(SYS_gettid);
#endif

  Status s = veo_->write_mem((uint64_t)out, in, cpu_tensor->TotalBytes());
  done(s);
  VLOG(2) << "VEDeviceContextImpl::CopyCPUTensorToDevice: done";
}

void VEDeviceContextImpl::CopyDeviceTensorToCPU(const Tensor* device_tensor, StringPiece edge_name,
                                                Device* device, Tensor* cpu_tensor,
                                                StatusCallback done) {
  VLOG(2) << "VEDeviceContextImpl::CopyDeviceTensorToCPU";

  const void* in = DMAHelper::base(device_tensor);
  void* out = DMAHelper::base(cpu_tensor);

  VLOG(2) << "VEDeviceContextImpl::CopyDeviceTensorToCPU: in=" << in
    << " out=" << out << " size=" << device_tensor->TotalBytes();

  Status s = veo_->read_mem(out, (uint64_t)in, device_tensor->TotalBytes());
  done(s);
}

void VEDeviceContextImpl::CopyTensorInSameDevice(const Tensor* input_tensor,
                                                 Device* device,
                                                 Tensor* output_tensor,
                                                 StatusCallback done) const {
  VLOG(2) << "VEDeviceContextImpl::CopyTensorInSameDevice";

  struct {
    uint64_t dst, src ;
    size_t size ;
  } args ;

  args.dst = (uint64_t) DMAHelper::base(output_tensor) ;
  args.src = (uint64_t) DMAHelper::base(input_tensor) ;

  args.size = input_tensor->TotalBytes() ;

  Status s = veo_->compute("Snapshot", (void*)&args, sizeof(args), nullptr);
  done(s) ;
}

Status VEDeviceContextImpl::Compute(const std::string& name, const void* arg, size_t len,
                                    const OpKernel* op)
{
  VLOG(2) << "VEDeviceContextImpl::Compute: name=" << name;
  return veo_->compute(name, arg, len, op);
}

Status ve_get_timestamp(int nodeid, uint64_t* ts, double* resolution)
{
  VEO* veo = NULL;
  Status s = VEOFactory::Global()->GetOrCreate(&veo, nodeid);
  if (!s.ok())
    return s;

  return veo->get_timestamp(ts, resolution);
}

Status ve_set_trace_callback(int nodeid, VEO::cb_t cb, void* data)
{
  VLOG(2) << __FUNCTION__ << ": cb=" << reinterpret_cast<void*>(cb)
    << " data=" << data;
  VEO* veo = NULL;
  Status s = VEOFactory::Global()->GetOrCreate(&veo, nodeid);
  if (s.ok())
    veo->setTraceCallback(cb, data);

  return s;
}

} // namespace tensorflow
<|MERGE_RESOLUTION|>--- conflicted
+++ resolved
@@ -1108,10 +1108,8 @@
     if (!s.ok())
       return s;
 
-<<<<<<< HEAD
     //size_t total_memory = 20UL*1024*1024*1024;
     size_t total_memory = 44UL*1024*1024*1024;
-=======
 
     size_t n = 1;
     auto iter = options.config.device_count().find("VE");
@@ -1120,8 +1118,6 @@
     }
     if( n <= 0 ) return Status::OK();
 
-    size_t total_memory = 20UL*1024*1024*1024;
->>>>>>> e32531ae
     Allocator* ve_allocator = new VEBFCAllocator(total_memory, true, "VE_0_bfc", veo);
 
     int numa_node = 0;
