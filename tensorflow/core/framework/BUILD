--- conflicted
+++ resolved
@@ -75,11 +75,7 @@
         "tensor_util.h",
         "thread_factory.h",
         "tracking_allocator.h",
-<<<<<<< HEAD
-        "unique_tensor_references.h",
         "ve_ops_common.h",
-=======
->>>>>>> 9a257b75
         "versions.h",
     ],
     visibility = [
@@ -265,11 +261,7 @@
         "run_handler_util.cc",
         "tensor_slice.cc",
         "tensor_util.cc",
-<<<<<<< HEAD
-        "unique_tensor_references.cc",
         "ve_ops_common.cc",
-=======
->>>>>>> 9a257b75
         "versions.cc",
     ],
 )
