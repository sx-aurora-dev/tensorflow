load("@bazel_skylib//rules:build_test.bzl", "build_test")
load(
    "//tensorflow:tensorflow.bzl",
    "cc_header_only_library",
    "if_android",
    "if_cuda_or_rocm",
    "if_not_windows",
    "tf_cc_binary",
    "tf_cc_shared_object",
    "tf_cc_test",
    "tf_cc_test_mkl",
    "tf_cc_tests",
    "tf_copts",
    "tf_cuda_library",
    "tf_kernel_library",
    "tf_mkl_kernel_library",
    "tf_opts_nortti_if_android",
)
load("@local_config_sycl//sycl:build_defs.bzl", "if_sycl")
load("//tensorflow:tensorflow.bzl", "if_nccl")
load("//tensorflow:tensorflow.bzl", "tf_cuda_cc_test")
load("//tensorflow:tensorflow.bzl", "tf_cuda_cc_tests")
load(
    "//tensorflow/core/platform:default/cuda_build_defs.bzl",
    "if_cuda_is_configured",
)
load(
    "//tensorflow/core/platform:build_config.bzl",
    "tf_kernel_tests_linkstatic",
)
load(
    "//tensorflow/core/platform:build_config_root.bzl",
    "tf_cuda_tests_tags",
)
load(
    "//third_party/mkl:build_defs.bzl",
    "if_mkl_ml",
    "mkl_deps",
)
load("@local_config_cuda//cuda:build_defs.bzl", "if_cuda")
load(
    "@local_config_rocm//rocm:build_defs.bzl",
    "if_rocm",
)

# Description:
# Op kernel implementations for TensorFlow.
#
# Note: Any test that uses GPU support and which we would like to
# benchmark should be linked statically so that it can be executed
# from a py_binary or cuda_py_test test logger.  For such a test,
# append "_gpu" to the test name to invoke the GPU benchmarks.  Example:
#
#   # for CPU tests
#   $ bazel test --config opt //third_party/tensorflow/core/kernels:my_op_test
#   # for GPU benchmarks
#   $ bazel run --config opt --config=cuda //third_party/tensorflow/core/kernels:my_op_test_gpu -- --benchmarks=..
#
package(
    default_visibility = ["//visibility:public"],
    licenses = ["notice"],  # Apache 2.0
)

package_group(
    name = "friends",
    packages = [
        "//learning/brain/contrib/...",
        "//learning/brain/research/sparse_matrix/...",
        "//learning/faster_training/...",
        "//tensorflow/...",
        "//tensorflow_text/...",
        "//third_party/car/...",
    ],
)
load("//third_party/veoffload:build_defs.bzl", "if_ve")

package_group(
    name = "optimizer_helper_friends",
    packages = [
        "//learning/brain/research/lather/...",
    ],
)

config_setting(
    # Add "--define tensorflow_xsmm=1" to your build command to use libxsmm for
    # sparse matrix multiplications. You will also need appropriate -mavx*
    # options, as required by specific op you use.
    name = "xsmm",
    values = {
        "define": "tensorflow_xsmm=1",
    },
)

config_setting(
    # Add "--define tensorflow_xsmm_convolutions=1" to your build command to
    # use libxsmm for forward convolutions. You will also need appropriate
    # -mavx* # options, as required by specific op you use.
    name = "xsmm_convolutions",
    values = {
        "define": "tensorflow_xsmm_convolutions=1",
    },
)

config_setting(
    # Add "--define tensorflow_xsmm_convolutions=1 --define
    # tensorflow_xsmm_backward_convolutions=1" to your build command to use libxsmm for
    # backward convolutions (and possibly more in the future). You will also
    # need appropriate -mavx* options, as required by specific op you use.
    name = "xsmm_backward_convolutions",
    values = {
        "define": "tensorflow_xsmm_backward_convolutions=1",
    },
)

config_setting(
    # Add "--define tensorflow_mkldnn_contraction_kernel=0" to your build command to disable mkldnn
    # sgemm in Eigen tensor contractions (matrix multiplications and convolutions). The mkldnn
    # kernels are generated at runtime and use avx/avx2/fma/avx512 based on cpu status registers
    # (https://en.wikipedia.org/wiki/CPUID). Default Eigen contraction kernel is
    # Eigen::internal::gebp_kernel (general block-panel kernel).
    name = "no_mkldnn_contraction_kernel",
    values = {
        "define": "tensorflow_mkldnn_contraction_kernel=0",
    },
)

# Public support libraries ----------------------------------------------------

cc_library(
    name = "assign_op",
    hdrs = ["assign_op.h"],
    deps = [
        "//tensorflow/core:framework",
        "//third_party/eigen3",
    ],
)

tf_kernel_library(
    name = "strided_slice_op",
    srcs = [
        "strided_slice_op.cc",
        "strided_slice_op_inst_0.cc",
        "strided_slice_op_inst_1.cc",
        "strided_slice_op_inst_2.cc",
        "strided_slice_op_inst_3.cc",
        "strided_slice_op_inst_4.cc",
        "strided_slice_op_inst_5.cc",
        "strided_slice_op_inst_6.cc",
        "strided_slice_op_inst_7.cc",
        "strided_slice_op_inst_8.cc",
    ],
    hdrs = [
        "slice_op.h",
        "strided_slice_op.h",
        "strided_slice_op_impl.h",
    ],
    gpu_srcs = [
        "slice_op.h",
        "strided_slice_op.h",
        "strided_slice_op_impl.h",
        "strided_slice_op_gpu_impl.h",
        "strided_slice_op_gpu_int.cu.cc",
        "strided_slice_op_gpu_complex.cu.cc",
        "strided_slice_op_gpu_bool.cu.cc",
        "strided_slice_op_gpu_number_types.cu.cc",
    ],
    deps = [
        ":bounds_check",
        ":dense_update_functor",
        ":inplace_ops",
        ":ops_util",
        ":training_op_helpers",
        ":variable_ops",
        "//tensorflow/core:framework",
        "//tensorflow/core:lib",
        "//tensorflow/core:lib_internal",
        "//third_party/eigen3",
    ],
)

tf_kernel_library(
    name = "clustering_ops",
    prefix = "clustering_ops",
    deps = [
        "//tensorflow/core:framework",
        "//tensorflow/core:framework_headers_lib",
        "//tensorflow/core:lib",
    ],
)

tf_cc_test(
    name = "clustering_ops_test",
    srcs = ["clustering_ops_test.cc"],
    deps = [
        ":clustering_ops",
        "//tensorflow/core:clustering_ops_op_lib",
        "//tensorflow/core:core_cpu",
        "//tensorflow/core:framework",
        "//tensorflow/core:lib",
        "//tensorflow/core:protos_all_cc",
        "//tensorflow/core:test",
        "//tensorflow/core:test_main",
        "//tensorflow/core:testlib",
    ],
)

# virtual targets since nested select statements not possible
tf_kernel_library(
    name = "virtual_nccl",
    deps = if_cuda(["@local_config_nccl//:nccl"]),
)

tf_kernel_library(
    name = "virtual_rccl",
    deps = if_rocm(["@local_config_rocm//rocm:rccl"]),
)

tf_kernel_library(
    name = "collective_ops",
    srcs = if_nccl([
        "collective_nccl.h",
        "collective_nccl.cc",
        "collective_nccl_broadcaster.h",
        "collective_nccl_broadcaster.cc",
        "collective_nccl_gatherer.h",
        "collective_nccl_gatherer.cc",
        "collective_nccl_reducer.h",
        "collective_nccl_reducer.cc",
    ]),
    prefix = "collective_ops",
    deps = [
        "//tensorflow/core:framework",
        "//tensorflow/core:lib",
        "//tensorflow/core:protos_all_cc",
        "//tensorflow/core/profiler/lib:traceme",
    ] + if_nccl([
        ":virtual_nccl",
        ":virtual_rccl",
        "//tensorflow/core/nccl:nccl_lib",
    ]),
)

tf_cuda_cc_test(
    name = "collective_nccl_test",
    size = "small",
    srcs = ["collective_nccl_test.cc"],
    tags = tf_cuda_tests_tags() + ["no_cuda_on_cpu_tap"],
    deps = [
        "//tensorflow/core:all_kernels",
        "//tensorflow/core:core_cpu",
        "//tensorflow/core:framework",
        "//tensorflow/core:lib",
        "//tensorflow/core:protos_all_cc",
        "//tensorflow/core:test",
        "//tensorflow/core:test_main",
        "//tensorflow/core:testlib",
    ],
)

tf_kernel_library(
    name = "concat_lib",
    srcs = [
        "concat_lib_cpu.cc",
        "concat_lib_gpu.cc",
    ],
    hdrs = [
        "concat_lib.h",
        "concat_lib_cpu.h",
    ],
    gpu_copts = if_not_windows([
        "-Wno-pass-failed",  # clang misses #pragma loop optimizations
    ]),
    gpu_srcs = [
        "concat_lib_gpu_impl.cu.cc",
        "concat_lib.h",
        "concat_lib_gpu.h",
        "gpu_device_array.h",
        "gpu_device_array_gpu.h",
    ],
    deps = [
        ":bounds_check",
        "//tensorflow/core:framework",
        "//third_party/eigen3",
    ],
    alwayslink = 0,
)

cc_library(
    name = "concat_lib_hdrs",
    hdrs = [
        "concat_lib.h",
        "concat_lib_cpu.h",
    ],
    deps = ["//third_party/eigen3"],
)

tf_kernel_library(
    name = "conv_2d",
    hdrs = ["conv_2d.h"],
    gpu_copts = if_not_windows([
        "-Wno-pass-failed",  # clang misses #pragma loop optimizations
    ]),
    gpu_srcs = [
        "conv_2d.h",
        "conv_2d_gpu.h",
        "conv_2d_gpu_double.cu.cc",
        "conv_2d_gpu_float.cu.cc",
        "conv_2d_gpu_half.cu.cc",
        "conv_2d_gpu_int.cu.cc",
        "conv_2d_gpu_uint16.cu.cc",
        "conv_2d_gpu_uint32.cu.cc",
        "conv_2d_gpu_uint64.cu.cc",
        "conv_2d_gpu_uint8.cu.cc",
    ],
    deps = [
        ":eigen_helpers",
        ":fill_functor",
        ":gpu_utils",
        ":image_resizer_state",
        ":ops_util",
        "//tensorflow/core:core_cpu",
        "//tensorflow/core:framework",
        "//tensorflow/core:lib",
        "//tensorflow/core:lib_internal",
        "//third_party/eigen3",
    ],
    alwayslink = 1,
)

cc_library(
    name = "conv_2d_hdrs",
    hdrs = ["conv_2d.h"],
    deps = [
        ":eigen_helpers",
        "//third_party/eigen3",
    ],
)

tf_kernel_library(
    name = "extract_image_patches_op",
    prefix = "extract_image_patches_op",
    deps = [
        ":bounds_check",
        ":eigen_helpers",
        ":ops_util",
        "//tensorflow/core:framework",
        "//tensorflow/core:lib",
        "//third_party/eigen3",
    ],
)

tf_kernel_library(
    name = "extract_volume_patches_op",
    prefix = "extract_volume_patches_op",
    deps = [
        ":bounds_check",
        ":eigen_helpers",
        ":ops_util",
        "//tensorflow/core:framework",
        "//tensorflow/core:lib",
        "//third_party/eigen3",
    ],
)

cc_library(
    name = "conv_3d",
    hdrs = ["conv_3d.h"],
    deps = [
        ":eigen_helpers",
        "//tensorflow/core:framework",
    ],
)

tf_kernel_library(
    name = "fill_functor",
    prefix = "fill_functor",
    deps = [
        "//tensorflow/core:framework",
        "//third_party/eigen3",
    ],
)

cc_library(
    name = "initializable_lookup_table",
    srcs = ["initializable_lookup_table.cc"],
    hdrs = ["initializable_lookup_table.h"],
    deps = [
        "//tensorflow/core:framework",
        "//tensorflow/core:lib",
    ],
)

cc_library(
    name = "lookup_util",
    srcs = ["lookup_util.cc"],
    hdrs = ["lookup_util.h"],
    deps = [
        ":initializable_lookup_table",
        "//tensorflow/core:framework",
        "//tensorflow/core:lib",
        "//tensorflow/core:lib_internal",
    ],
)

tf_kernel_library(
    name = "nccl_kernels",
    srcs = if_cuda_or_rocm([
        "nccl_ops.cc",
    ]),
    deps = if_cuda([
        "@local_config_nccl//:nccl",
    ]) + if_rocm([
        "@local_config_rocm//rocm:rccl",
    ]) + if_cuda_or_rocm([
        "//tensorflow/core/nccl:nccl_lib",
        "//tensorflow/core:framework",
        "//tensorflow/core:gpu_headers_lib",
    ]),
)

cc_library(
    name = "sparse_utils",
    srcs = [
        "sparse_utils.cc",
    ],
    hdrs = ["sparse_utils.h"],
    deps = [
        "//tensorflow/core:framework",
        "//tensorflow/core:framework_lite",
        "//tensorflow/core:lib_internal",
    ],
)

tf_cc_test(
    name = "sparse_utils_test",
    srcs = ["sparse_utils_test.cc"],
    deps = [
        ":sparse_utils",
        "//tensorflow/core:framework",
        "//tensorflow/core:framework_lite",
        "//tensorflow/core:protos_all_cc",
        "//tensorflow/core:test",
        "//tensorflow/core:test_main",
        "@com_google_absl//absl/base:core_headers",
    ],
)

cc_library(
    name = "tensor_flag_utils",
    srcs = [
        "tensor_flag_utils.cc",
    ],
    hdrs = ["tensor_flag_utils.h"],
    deps = [
        "//tensorflow/core:framework",
        "//tensorflow/core:framework_lite",
        "@com_google_absl//absl/strings",
    ],
)

tf_cc_test(
    name = "tensor_flag_utils_test",
    srcs = ["tensor_flag_utils_test.cc"],
    deps = [
        ":tensor_flag_utils",
        "//tensorflow/core:framework",
        "//tensorflow/core:framework_lite",
        "//tensorflow/core:test",
        "//tensorflow/core:test_main",
        "@com_google_absl//absl/base:core_headers",
    ],
)

tf_cuda_library(
    name = "ops_testutil",
    testonly = 1,
    srcs = ["ops_testutil.cc"],
    hdrs = ["ops_testutil.h"],
    cuda_deps = [
        "//tensorflow/core:gpu_lib",
        "//tensorflow/core:gpu_runtime",
    ],
    deps = [
        "//tensorflow/core:core_cpu",
        "//tensorflow/core:core_cpu_internal",
        "//tensorflow/core:framework",
        "//tensorflow/core:lib",
        "//tensorflow/core:lib_internal",
        "//tensorflow/core:protos_all_cc",
        "//tensorflow/core:tensor_testutil",
        "//tensorflow/core:test",
    ],
)

cc_library(
    name = "ops_util",
    hdrs = ["ops_util.h"],
    copts = if_not_windows(["-Wno-sign-compare"]),
    deps = [
        "//tensorflow/core:framework",
    ],
)

cc_library(
    name = "ops_util_hdrs",
    hdrs = ["ops_util.h"],
    deps = ["//third_party/eigen3"],
)

cc_library(
    name = "conv_ops_gpu_hdrs",
    hdrs = ["conv_ops_gpu.h"],
)

# We keep this target only because some contrib/ targets depend on it. The
# reason why the contrib/ targets can't depend on gpu_utils is that, some
# of the targets are tf_custom_op_library. tf_custom_op_library forbids the
# dependency to tensorflow/core:lib, which gpu_utils certainly depends on.
cc_library(
    name = "gpu_util_hdrs",
    hdrs = ["gpu_utils.h"],
)

tf_cuda_library(
    name = "gpu_utils",
    srcs = if_cuda_is_configured(["gpu_utils.cc"]),
    hdrs = ["gpu_utils.h"],
    deps = [
        ":gpu_util_hdrs",
        "//tensorflow/core:autotuning_proto_cc",
        "//tensorflow/core:conv_autotuning_proto_cc",
        "//tensorflow/core:lib",
        "//tensorflow/core:stream_executor",
        "//tensorflow/core/util/proto:proto_utils",
        "//tensorflow/stream_executor/gpu:asm_compiler",
        "//tensorflow/stream_executor/gpu:redzone_allocator",
        "@com_google_absl//absl/algorithm:container",
        "@com_google_absl//absl/types:span",
    ],
)

tf_cc_test(
    name = "ops_util_test",
    size = "small",
    srcs = ["ops_util_test.cc"],
    deps = [
        ":ops_util",
        "//tensorflow/core:framework",
        "//tensorflow/core:test",
        "//tensorflow/core:test_main",
        "//third_party/eigen3",
    ],
)

cc_library(
    name = "reshape_util",
    srcs = ["reshape_util.cc"],
    hdrs = ["reshape_util.h"],
    deps = [
        "//tensorflow/core:framework",
        "//tensorflow/core:lib",
        "//tensorflow/core:protos_all_cc",
    ],
)

tf_cc_test(
    name = "variable_ops_test",
    size = "small",
    srcs = ["variable_ops_test.cc"],
    deps = [
        "//tensorflow/core:all_kernels",
        "//tensorflow/core:core_cpu",
        "//tensorflow/core:direct_session_internal",
        "//tensorflow/core:framework",
        "//tensorflow/core:lib",
        "//tensorflow/core:test",
        "//tensorflow/core:test_main",
    ],
)

tf_kernel_library(
    name = "stage_op",
    srcs = ["stage_op.cc"],
    deps = [
        "//tensorflow/core:framework",
        "//tensorflow/core:lib",
    ],
)

tf_kernel_library(
    name = "map_stage_op",
    srcs = ["map_stage_op.cc"],
    deps = [
        "//tensorflow/core:framework",
        "//tensorflow/core:lib",
    ],
)

cc_library(
    name = "queue_base",
    srcs = ["queue_base.cc"],
    hdrs = ["queue_base.h"],
    deps = [
        "//tensorflow/core:framework",
        "//tensorflow/core:lib",
        "//tensorflow/core:protos_all_cc",
    ],
)

cc_library(
    name = "queue_op",
    srcs = ["queue_op.cc"],
    hdrs = ["queue_op.h"],
    deps = [
        ":queue_base",
        "//tensorflow/core:framework",
        "//tensorflow/core:lib",
    ],
)

cc_library(
    name = "priority_queue",
    srcs = ["priority_queue.cc"],
    hdrs = ["priority_queue.h"],
    deps = [
        ":queue_base",
        ":typed_queue",
        "//tensorflow/core:framework",
        "//tensorflow/core:lib",
        "//tensorflow/core:protos_all_cc",
    ],
)

cc_library(
    name = "batch_kernels",
    srcs = ["batch_kernels.cc"],
    deps = [
        ":concat_lib_hdrs",
        ":ops_util_hdrs",
        ":split_lib_hdrs",
        "//tensorflow/core:framework_headers_lib",
        "//tensorflow/core:protos_all_cc",
        "//tensorflow/core/kernels/batching_util:periodic_function_dynamic",
        "//tensorflow/core/kernels/batching_util:shared_batch_scheduler_hdrs",
    ],
    alwayslink = 1,
)

tf_kernel_library(
    name = "record_input_op",
    srcs = [
        "record_input_op.cc",
        "record_yielder.cc",
        "record_yielder.h",
    ],
    deps = [
        "//tensorflow/core:framework",
        "//tensorflow/core:lib",
    ],
)

cc_library(
    name = "save_restore_tensor",
    srcs = ["save_restore_tensor.cc"],
    hdrs = ["save_restore_tensor.h"],
    copts = if_not_windows(["-Wno-sign-compare"]),
    deps = [
        ":bounds_check",
        "//tensorflow/core:framework",
        "//tensorflow/core:lib",
        "//tensorflow/core/util/tensor_bundle",
    ],
)

tf_kernel_library(
    name = "split_lib",
    srcs = ["split_lib_cpu.cc"],
    hdrs = ["split_lib.h"],
    gpu_srcs = [
        "split_lib_gpu.cu.cc",
        "split_lib.h",
        "split_lib_gpu.h",
    ],
    deps = [
        ":gpu_device_array",
        "//tensorflow/core:framework",
        "//third_party/eigen3",
    ],
    alwayslink = 0,
)

cc_library(
    name = "split_lib_hdrs",
    hdrs = ["split_lib.h"],
    deps = [
        "//tensorflow/core:framework_lite",
        "//third_party/eigen3",
    ],
)

cc_library(
    name = "typed_queue",
    hdrs = ["typed_queue.h"],
    deps = [
        ":queue_base",
        "//tensorflow/core:framework",
    ],
)

cc_library(
    name = "training_op_helpers",
    srcs = ["training_op_helpers.cc"],
    hdrs = ["training_op_helpers.h"],
    visibility = [
        ":friends",
        ":optimizer_helper_friends",
    ],
    deps = [
        ":dense_update_functor",
        ":variable_ops",
        "//tensorflow/core:framework",
        "//tensorflow/core:lib",
    ],
)

alias(
    name = "bounds_check",
    actual = "//tensorflow/core:framework_bounds_check",
    visibility = [":friends"],
)

# Private support libraries ---------------------------------------------------

cc_header_only_library(
    name = "bounds_check_lib",
    deps = [":bounds_check"],
)

cc_library(
    name = "gpu_device_array",
    hdrs = [
        "gpu_device_array.h",
        "gpu_device_array_gpu.h",
    ],
    visibility = ["//tensorflow:__subpackages__"],
    deps = [
        "//tensorflow/core:framework",
        "//tensorflow/core:gpu_headers_lib",
        "//tensorflow/core:lib",
    ],
)

# Depending on a build configuration this target provides custom kernel for Eigen
# tensor contractions (small matrix multiplication kernel used to multiple together
# blocks of the original tensors).
#
# 1) Default:
#    Use Mkldnn single threaded sgemm. The mkldnn kernels are generated at runtime and
#    use avx/avx2/fma/avx512 based on cpu status registers (https://en.wikipedia.org/wiki/CPUID).
#
# 2) Eigen: --define tensorflow_mkldnn_contraction_kernel=0 (disable mkldnn)
#    Use Eigen contraction kernel: Eigen::internal::gebp_kernel.
#
# If you use `tensor.contract(other_tensor)` in your code, you must include additional header
# to get the benefit of custom contraction kernel:
#
#   #if defined(TENSORFLOW_USE_CUSTOM_CONTRACTION_KERNEL)
#   #include "third_party/tensorflow/core/kernels/eigen_contraction_kernel.h"
#   #endif
#
# We define a two-level target because if we just add
#   ":no_mkldnn_contraction_kernel": []
# in the same select list with //third_party/tensorflow:{android,arm,ios,ppc},
# there can be more than one match, e.g., when building for android and MKL-DNN
# contraction kernel is disabled. Bazel doesn't allow multiple matches.
# See more details in
#   https://github.com/tensorflow/tensorflow/issues/24414
cc_library(
    name = "eigen_contraction_kernel",
    hdrs = ["eigen_contraction_kernel.h"],
    deps = select({
        ":no_mkldnn_contraction_kernel": [":eigen_contraction_kernel_no_mkl"],
        "//conditions:default": [":eigen_contraction_kernel_with_mkl"],
    }),
)

cc_library(
    name = "eigen_contraction_kernel_with_mkl",
    srcs = ["eigen_contraction_kernel.cc"],
    hdrs = ["eigen_contraction_kernel.h"],
    defines = select({
        "//tensorflow:android": [],
        "//tensorflow:arm": [],
        "//tensorflow:ios": [],
        "//tensorflow:linux_aarch64": [],
        "//tensorflow:linux_ppc64le": [],
        "//conditions:default": [
            "TENSORFLOW_USE_CUSTOM_CONTRACTION_KERNEL",
            "TENSORFLOW_USE_MKLDNN_CONTRACTION_KERNEL",
        ],
    }),
    deps = [
        "//third_party/eigen3",
        "//tensorflow/core/platform:dynamic_annotations",
    ] + select({
        "//tensorflow:android": [],
        "//tensorflow:arm": [],
        "//tensorflow:ios": [],
        "//tensorflow:linux_aarch64": [],
        "//tensorflow:linux_ppc64le": [],
        "//conditions:default": ["@mkl_dnn//:mkldnn_single_threaded"],
    }),
)

cc_library(
    name = "eigen_contraction_kernel_no_mkl",
    srcs = ["eigen_contraction_kernel.cc"],
    hdrs = ["eigen_contraction_kernel.h"],
    deps = [
        "//tensorflow/core/platform:dynamic_annotations",
        "//third_party/eigen3",
    ],
)

cc_library(
    name = "redux_functor",
    hdrs = ["redux_functor.h"],
    deps = [
        "//tensorflow/core:framework",
        "//third_party/eigen3",
    ],
)

cc_library(
    name = "fused_eigen_output_kernels",
    srcs = ["fused_eigen_output_kernels.cc"],
    hdrs = ["fused_eigen_output_kernels.h"],
    deps = [
        "//tensorflow/core:framework",
        "//third_party/eigen3",
        "@com_google_absl//absl/strings",
    ],
)

cc_library(
    name = "eigen_helpers",
    hdrs = [
        "eigen_activations.h",
        "eigen_attention.h",
        "eigen_backward_cuboid_convolutions.h",
        "eigen_backward_spatial_convolutions.h",
        "eigen_cuboid_convolution.h",
        "eigen_pooling.h",
        "eigen_spatial_convolutions.h",
        "eigen_volume_patch.h",
    ],
    deps = [
        ":eigen_contraction_kernel",
        ":eigen_convolution_helpers",
        ":eigen_spatial_convolutions-inl",
        "//third_party/eigen3",
    ],
)

cc_library(
    name = "eigen_helpers_no_mkl",
    hdrs = [
        "eigen_activations.h",
        "eigen_attention.h",
        "eigen_backward_cuboid_convolutions.h",
        "eigen_backward_spatial_convolutions.h",
        "eigen_cuboid_convolution.h",
        "eigen_pooling.h",
        "eigen_spatial_convolutions.h",
        "eigen_volume_patch.h",
    ],
    deps = [
        ":eigen_convolution_helpers",
        ":eigen_spatial_convolutions-inl",
        "//third_party/eigen3",
    ],
)

cc_library(
    name = "eigen_spatial_convolutions-inl",
    hdrs = [
        "eigen_spatial_convolutions-inl.h",
    ],
    deps = [
        ":eigen_convolution_helpers",
    ],
)

cc_library(
    name = "eigen_convolution_helpers",
    hdrs = [
        "eigen_convolution_helpers.h",
    ],
)

cc_library(
    name = "image_resizer_state",
    hdrs = ["image_resizer_state.h"],
    visibility = ["//visibility:private"],
    deps = [
        ":bounds_check",
        "//tensorflow/core:framework",
        "//tensorflow/core:lib",
        "//third_party/eigen3",
    ],
)

cc_header_only_library(
    name = "image_resizer_state_lib",
    deps = [":image_resizer_state"],
)

cc_library(
    name = "sampling_kernels",
    srcs = ["sampling_kernels.cc"],
    hdrs = ["sampling_kernels.h"],
    visibility = ["//visibility:private"],
    deps = ["//tensorflow/core:lib"],
)

tf_cc_test(
    name = "sampling_kernels_test",
    srcs = ["sampling_kernels_test.cc"],
    deps = [
        ":sampling_kernels",
        "//tensorflow/core:test",
        "//tensorflow/core:test_main",
        "//tensorflow/core:testlib",
        "@com_google_absl//absl/strings",
    ],
)

# OpKernel libraries ----------------------------------------------------------

ARRAY_DEPS = [
    ":bounds_check",
    ":concat_lib",
    ":fill_functor",
    ":gather_functor",
    ":ops_util",
    ":transpose_functor",
    "//tensorflow/core:array_grad",
    "//tensorflow/core:core_cpu",
    "//tensorflow/core:framework",
    "//tensorflow/core:lib",
    "//tensorflow/core:lib_internal",
    "//tensorflow/core:protos_all_cc",
    "//third_party/eigen3",
] + if_sycl(["//tensorflow/core:sycl_runtime"]) + if_ve(["//tensorflow/core:ve_runtime"])

cc_library(
    name = "array_not_windows",
    deps = [
        ":immutable_constant_op",
    ],
)

tf_kernel_library(
    name = "immutable_constant_op",
    prefix = "immutable_constant_op",
    deps = ARRAY_DEPS,
)

tf_kernel_library(
    name = "set_kernels",
    prefix = "set_kernels",
    deps = [
        "//tensorflow/core:framework_headers_lib",
        "//tensorflow/core:lib",
        "//third_party/eigen3",
    ],
)

tf_kernel_library(
    name = "debug_ops",
    prefix = "debug_ops",
    deps = ARRAY_DEPS + [
        "//tensorflow/core:gpu_runtime",
        "//tensorflow/core/debug:debug_io_utils",
    ],
)

cc_library(
    name = "array",
    deps = [
        ":batch_space_ops",
        ":bcast_ops",
        ":broadcast_to_op",
        ":concat_op",
        ":constant_op",
        ":depth_space_ops",
        ":diag_op",
        ":edit_distance_op",
        ":extract_image_patches_op",
        ":extract_volume_patches_op",
        ":fingerprint_op",
        ":gather_nd_op",
        ":gather_op",
        ":guarantee_const_op",
        ":host_constant_op",
        ":identity_n_op",
        ":identity_op",
        ":inplace_ops",
        ":listdiff_op",
        ":matrix_band_part_op",
        ":matrix_diag_op",
        ":matrix_set_diag_op",
        ":mirror_pad_op",
        ":one_hot_op",
        ":pack_op",
        ":pad_op",
        ":quantize_and_dequantize_op",
        ":reshape_op",
        ":reverse_op",
        ":reverse_sequence_op",
        ":searchsorted_op",
        ":shape_ops",
        ":slice_op",
        ":snapshot_op",
        ":split_op",
        ":split_v_op",
        ":strided_slice_op",
        ":tile_ops",
        ":transpose_op",
        ":unique_op",
        ":unpack_op",
        ":unravel_index_op",
        ":where_op",
    ],
)

tf_kernel_library(
    name = "bcast_ops",
    prefix = "bcast_ops",
    deps = ARRAY_DEPS,
)

tf_kernel_library(
    name = "bitcast_op",
    deprecation = "use //third_party/tensorflow/c/kernels:bitcast_op instead",
    deps = ["//tensorflow/c/kernels:bitcast_op"],
)

tf_kernel_library(
    name = "broadcast_to_op",
    prefix = "broadcast_to_op",
    deps = ARRAY_DEPS,
)

tf_kernel_library(
    name = "concat_op",
    prefix = "concat_op",
    deps = ARRAY_DEPS,
)

tf_kernel_library(
    name = "guarantee_const_op",
    prefix = "guarantee_const_op",
    deps = ARRAY_DEPS,
)

tf_kernel_library(
    name = "constant_op",
    prefix = "constant_op",
    deps = ARRAY_DEPS,
)

tf_kernel_library(
    name = "host_constant_op",
    prefix = "host_constant_op",
    deps = ARRAY_DEPS,
)

tf_kernel_library(
    name = "diag_op",
    prefix = "diag_op",
    deps = ARRAY_DEPS,
)

tf_kernel_library(
    name = "edit_distance_op",
    prefix = "edit_distance_op",
    deps = ARRAY_DEPS,
)

tf_kernel_library(
    name = "fingerprint_op",
    prefix = "fingerprint_op",
    deps = ARRAY_DEPS,
)

tf_cc_test(
    name = "fingerprint_op_test",
    size = "small",
    srcs = ["fingerprint_op_test.cc"],
    kernels = [":fingerprint_op"],
    deps = [
        ":ops_testutil",
        "//tensorflow/core:framework",
        "//tensorflow/core:lib",
        "//tensorflow/core:protos_all_cc",
        "//tensorflow/core:test",
        "//tensorflow/core:test_main",
        "//tensorflow/core:testlib",
    ],
)

tf_kernel_library(
    name = "gather_nd_op",
    prefix = "gather_nd_op",
    deps = ARRAY_DEPS,
)

tf_kernel_library(
    name = "gather_op",
    prefix = "gather_op",
    deps = ARRAY_DEPS,
)

tf_kernel_library(
    name = "identity_op",
    prefix = "identity_op",
    deps = ARRAY_DEPS,
)

tf_kernel_library(
    name = "identity_n_op",
    prefix = "identity_n_op",
    deps = ARRAY_DEPS + [
        "//tensorflow/core:core_cpu_internal",
    ],
)

tf_kernel_library(
    name = "listdiff_op",
    prefix = "listdiff_op",
    deps = ARRAY_DEPS,
)

tf_kernel_library(
    name = "matrix_band_part_op",
    prefix = "matrix_band_part_op",
    deps = if_cuda([
        ":cuda_solvers",
    ]) + ARRAY_DEPS,
)

tf_kernel_library(
    name = "matrix_diag_op",
    prefix = "matrix_diag_op",
    deps = ARRAY_DEPS,
)

tf_kernel_library(
    name = "matrix_set_diag_op",
    prefix = "matrix_set_diag_op",
    deps = ARRAY_DEPS + [":matrix_diag_op"],
)

tf_kernel_library(
    name = "mirror_pad_op",
    prefix = "mirror_pad_op",
    deps = ARRAY_DEPS,
)

tf_kernel_library(
    name = "one_hot_op",
    prefix = "one_hot_op",
    deps = ARRAY_DEPS + ["//tensorflow/core:overflow"],
)

tf_kernel_library(
    name = "pack_op",
    prefix = "pack_op",
    deps = ARRAY_DEPS,
)

tf_kernel_library(
    name = "pad_op",
    prefix = "pad_op",
    deps = ARRAY_DEPS,
)

tf_kernel_library(
    name = "quantize_and_dequantize_op",
    prefix = "quantize_and_dequantize_op",
    deps = ARRAY_DEPS + [":cwise_op"],
)

tf_kernel_library(
    name = "compare_and_bitpack_op",
    srcs = ["compare_and_bitpack_op.cc"],
    hdrs = ["compare_and_bitpack_op.h"],
    gpu_srcs = [
        "compare_and_bitpack_op.h",
        "compare_and_bitpack_op_gpu.cu.cc",
    ],
    deps = ARRAY_DEPS,
)

# TODO(ebrevdo): Add benchmarks once the op is in the autogen array namespace.
# tf_cuda_cc_test(
#     name = "compare_and_bitpack_op_test",
#     srcs = ["compare_and_bitpack_op_test.cc"],
#     deps = [
#         ":array",
#         ":ops_testutil",
#         ":ops_util",
#         "//third_party/eigen3",
#         "//tensorflow/cc:cc_ops",
#         "//tensorflow/cc:cc_ops_internal",
#         "//tensorflow/core:core_cpu",
#         "//tensorflow/core:core_cpu_internal",
#         "//tensorflow/core:framework",
#         "//tensorflow/core:lib",
#         "//tensorflow/core:protos_all_cc",
#         "//tensorflow/core:test",
#         "//tensorflow/core:test_main",
#         "//tensorflow/core:testlib",
#     ],
# )

tf_kernel_library(
    name = "reshape_op",
    prefix = "reshape_op",
    deps = ARRAY_DEPS,
)

tf_kernel_library(
    name = "reverse_op",
    prefix = "reverse_op",
    deps = ARRAY_DEPS,
)

tf_kernel_library(
    name = "reverse_sequence_op",
    prefix = "reverse_sequence_op",
    deps = ARRAY_DEPS,
)

tf_kernel_library(
    name = "shape_ops",
    prefix = "shape_ops",
    deps = ARRAY_DEPS,
)

tf_kernel_library(
    name = "slice_op",
    prefix = "slice_op",
    deps = ARRAY_DEPS + [":strided_slice_op"],
)

tf_kernel_library(
    name = "snapshot_op",
    prefix = "snapshot_op",
    deps = ARRAY_DEPS,
)

tf_kernel_library(
    name = "split_op",
    gpu_srcs = ["gpu_device_array.h"],
    prefix = "split_op",
    deps = ARRAY_DEPS + [":split_lib"],
)

tf_kernel_library(
    name = "split_v_op",
    gpu_srcs = ["gpu_device_array.h"],
    prefix = "split_v_op",
    deps = ARRAY_DEPS + [":split_lib"],
)

tf_kernel_library(
    name = "searchsorted_op",
    prefix = "searchsorted_op",
    deps = ARRAY_DEPS,
)

tf_kernel_library(
    name = "inplace_ops",
    prefix = "inplace_ops",
    deps = ARRAY_DEPS,
)

tf_kernel_library(
    name = "tile_ops",
    srcs = ["tile_functor_cpu.cc"],
    hdrs = ["tile_functor.h"],
    gpu_srcs = [
        "tile_functor.h",
        "tile_functor_gpu.h",
        "tile_functor_gpu_bool.cu.cc",
        "tile_functor_gpu_complex64.cu.cc",
        "tile_functor_gpu_complex128.cu.cc",
        "tile_functor_gpu_double.cu.cc",
        "tile_functor_gpu_float.cu.cc",
        "tile_functor_gpu_half.cu.cc",
        "tile_functor_gpu_int16.cu.cc",
        "tile_functor_gpu_int32.cu.cc",
        "tile_functor_gpu_int64.cu.cc",
    ],
    prefix = "tile_ops",
    deps = ARRAY_DEPS,
)

tf_kernel_library(
    name = "transpose_op",
    srcs = [
        "transpose_op.cc",
    ],
    hdrs = ["transpose_op.h"],
    deps = ARRAY_DEPS,
)

tf_kernel_library(
    name = "unique_op",
    prefix = "unique_op",
    deps = ARRAY_DEPS,
)

tf_kernel_library(
    name = "unpack_op",
    prefix = "unpack_op",
    deps = ARRAY_DEPS + [":split_lib"],
)

tf_kernel_library(
    name = "unravel_index_op",
    prefix = "unravel_index_op",
    deps = ARRAY_DEPS,
)

tf_kernel_library(
    name = "where_op",
    srcs = ["where_op.cc"],
    hdrs = ["where_op.h"],
    gpu_srcs = [
        "where_op.h",
        "where_op_gpu.cu.h",
        "where_op_gpu_impl_1.cu.cc",
        "where_op_gpu_impl_2.cu.cc",
        "where_op_gpu_impl_3.cu.cc",
        "where_op_gpu_impl_4.cu.cc",
        "where_op_gpu_impl_5.cu.cc",
        "where_op_gpu_impl_6.cu.cc",
        "where_op_gpu_impl_7.cu.cc",
        "where_op_gpu_impl_8.cu.cc",
    ],
    deps = if_cuda_or_rocm([
        ":cuda_solvers",
    ]) + if_cuda([
        "@cub_archive//:cub",
    ]) + if_rocm([
        "@local_config_rocm//rocm:rocprim",
    ]) + ARRAY_DEPS,
)

cc_library(
    name = "ragged_ops",
    deps = [
        ":ragged_gather_op",
        ":ragged_range_op",
        ":ragged_tensor_from_variant_op",
        ":ragged_tensor_to_sparse_kernel",
        ":ragged_tensor_to_tensor_op",
        ":ragged_tensor_to_variant_op",
    ],
)

tf_kernel_library(
    name = "ragged_gather_op",
    srcs = ["ragged_gather_op.cc"],
    deps = [
        "//tensorflow/core:framework",
    ],
)

tf_cc_test(
    name = "ragged_gather_op_test",
    size = "small",
    srcs = ["ragged_gather_op_test.cc"],
    deps = [
        ":ops_testutil",
        ":ragged_gather_op",
        "//tensorflow/core:framework",
        "//tensorflow/core:test",
        "//tensorflow/core:test_main",
        "//tensorflow/core:testlib",
    ],
)

tf_kernel_library(
    name = "ragged_range_op",
    srcs = ["ragged_range_op.cc"],
    deps = [
        "//tensorflow/core:framework",
    ],
)

tf_cc_test(
    name = "ragged_range_op_test",
    srcs = ["ragged_range_op_test.cc"],
    deps = [
        ":ops_testutil",
        ":ragged_range_op",
        "//tensorflow/core:framework",
        "//tensorflow/core:test",
        "//tensorflow/core:test_main",
        "//tensorflow/core:testlib",
    ],
)

tf_kernel_library(
    name = "ragged_tensor_to_sparse_kernel",
    srcs = ["ragged_tensor_to_sparse_kernel.cc"],
    deps = [
        "//tensorflow/core:framework",
    ],
)

tf_cc_test(
    name = "ragged_tensor_to_tensor_op_test",
    size = "small",
    srcs = ["ragged_tensor_to_tensor_op_test.cc"],
    deps = [
        ":ops_testutil",
        ":ragged_tensor_to_tensor_op",
        "//tensorflow/core:framework",
        "//tensorflow/core:lib",
        "//tensorflow/core:test",
        "//tensorflow/core:test_main",
        "//tensorflow/core:testlib",
    ],
)

tf_kernel_library(
    name = "ragged_tensor_to_tensor_op",
    srcs = ["ragged_tensor_to_tensor_op.cc"],
    deps = [
        ":broadcast_to_op",
        ":list_kernels",
        "//tensorflow/core:framework",
        "//tensorflow/core:framework_lite",
        "//tensorflow/core:lib",
        "//tensorflow/core:protos_all_cc",
        "//tensorflow/core:ragged_to_dense_util",
    ],
)

tf_cc_test(
    name = "ragged_tensor_to_sparse_kernel_test",
    size = "small",
    srcs = ["ragged_tensor_to_sparse_kernel_test.cc"],
    deps = [
        ":ops_testutil",
        ":ragged_tensor_to_sparse_kernel",
        "//tensorflow/core:framework",
        "//tensorflow/core:lib",
        "//tensorflow/core:test",
        "//tensorflow/core:test_main",
        "//tensorflow/core:testlib",
    ],
)

tf_kernel_library(
    name = "ragged_tensor_to_variant_op",
    srcs = ["ragged_tensor_to_variant_op.cc"],
    deps = [
        "//tensorflow/core:framework",
        "//tensorflow/core:lib",
    ],
)

tf_kernel_library(
    name = "ragged_tensor_from_variant_op",
    srcs = ["ragged_tensor_from_variant_op.cc"],
    deps = [
        "//tensorflow/core:framework",
        "//tensorflow/core:lib",
    ],
)

tf_cc_test(
    name = "ragged_tensor_to_variant_op_test",
    size = "small",
    srcs = ["ragged_tensor_to_variant_op_test.cc"],
    deps = [
        ":ops_testutil",
        ":ragged_tensor_to_variant_op",
        "//tensorflow/core:framework",
        "//tensorflow/core:lib",
        "//tensorflow/core:test",
        "//tensorflow/core:test_main",
        "//tensorflow/core:testlib",
        "@com_google_absl//absl/strings",
    ],
)

tf_cc_test(
    name = "ragged_tensor_from_variant_op_test",
    size = "small",
    srcs = ["ragged_tensor_from_variant_op_test.cc"],
    deps = [
        ":ops_testutil",
        ":ragged_tensor_from_variant_op",
        "//tensorflow/core:framework",
        "//tensorflow/core:lib",
        "//tensorflow/core:test",
        "//tensorflow/core:test_main",
        "//tensorflow/core:testlib",
        "@com_google_absl//absl/strings",
    ],
)

tf_kernel_library(
    name = "rnn_ops",
    deps = [
        "//tensorflow/core/kernels/rnn:gru_ops",
        "//tensorflow/core/kernels/rnn:lstm_ops",
    ],
)

tf_kernel_library(
    name = "cudnn_rnn_kernels",
    srcs = ["cudnn_rnn_ops.cc"],
    visibility = ["//visibility:public"],
    deps = [
        ":bounds_check_lib",
        ":gpu_utils",
        "//tensorflow/core:framework",
        "//tensorflow/core:lib",
        "//tensorflow/core:lib_internal",
        "//tensorflow/core:stream_executor",
        "//third_party/eigen3",
        "@farmhash_archive//:farmhash",
    ],
)

tf_cc_test(
    name = "batch_norm_op_test",
    size = "small",
    srcs = ["batch_norm_op_test.cc"],
    deps = [
        ":batch_norm_op",
        ":ops_testutil",
        ":ops_util",
        "//tensorflow/core:core_cpu",
        "//tensorflow/core:framework",
        "//tensorflow/core:lib",
        "//tensorflow/core:protos_all_cc",
        "//tensorflow/core:test",
        "//tensorflow/core:test_main",
        "//tensorflow/core:testlib",
    ],
)

tf_cc_test(
    name = "ops_testutil_test",
    size = "small",
    srcs = ["ops_testutil_test.cc"],
    deps = [
        ":identity_op",
        ":ops_testutil",
        ":ops_util",
        ":variable_ops",
        "//tensorflow/core:core_cpu",
        "//tensorflow/core:framework",
        "//tensorflow/core:lib",
        "//tensorflow/core:protos_all_cc",
        "//tensorflow/core:test",
        "//tensorflow/core:test_main",
        "//tensorflow/core:testlib",
    ],
)

tf_cc_test(
    name = "concat_op_test",
    size = "small",
    srcs = ["concat_op_test.cc"],
    deps = [
        ":concat_op",
        ":ops_testutil",
        ":ops_util",
        "//tensorflow/core:core_cpu",
        "//tensorflow/core:framework",
        "//tensorflow/core:lib",
        "//tensorflow/core:protos_all_cc",
        "//tensorflow/core:test",
        "//tensorflow/core:test_main",
        "//tensorflow/core:testlib",
    ],
)

tf_cuda_cc_test(
    name = "bincount_op_test",
    size = "small",
    srcs = ["bincount_op_test.cc"],
    deps = [
        ":bincount_op",
        ":ops_testutil",
        ":ops_util",
        "//tensorflow/core:core_cpu",
        "//tensorflow/core:framework",
        "//tensorflow/core:lib",
        "//tensorflow/core:protos_all_cc",
        "//tensorflow/core:test",
        "//tensorflow/core:test_main",
        "//tensorflow/core:testlib",
    ],
)

tf_cuda_cc_test(
    name = "broadcast_to_op_test",
    size = "small",
    srcs = ["broadcast_to_op_test.cc"],
    deps = [
        ":broadcast_to_op",
        ":ops_testutil",
        ":ops_util",
        "//tensorflow/core:core_cpu",
        "//tensorflow/core:framework",
        "//tensorflow/core:lib",
        "//tensorflow/core:protos_all_cc",
        "//tensorflow/core:test",
        "//tensorflow/core:test_main",
        "//tensorflow/core:testlib",
    ],
)

tf_cuda_cc_test(
    name = "constant_op_test",
    size = "small",
    srcs = ["constant_op_test.cc"],
    tags = ["no_cuda_on_cpu_tap"],
    deps = [
        ":constant_op",
        ":ops_testutil",
        ":ops_util",
        "//tensorflow/core:core_cpu",
        "//tensorflow/core:framework",
        "//tensorflow/core:lib",
        "//tensorflow/core:protos_all_cc",
        "//tensorflow/core:test",
        "//tensorflow/core:test_main",
        "//tensorflow/core:testlib",
    ],
)

tf_cc_test(
    name = "deep_conv2d_test",
    size = "small",
    srcs = ["deep_conv2d_test.cc"],
    deps = [
        ":conv_ops",
        "//tensorflow/core:test",
        "//tensorflow/core:test_main",
    ],
)

tf_cc_test(
    name = "xsmm_conv2d_test",
    size = "small",
    srcs = select({
        ":xsmm_convolutions": ["xsmm_conv2d_test.cc"],
        "//conditions:default": [],
    }),
    deps = [
        ":conv_ops",
        ":ops_testutil",
        ":ops_util",
        "//tensorflow/core:core_cpu",
        "//tensorflow/core:framework",
        "//tensorflow/core:lib",
        "//tensorflow/core:protos_all_cc",
        "//tensorflow/core:test",
        "//tensorflow/core:test_main",
        "//tensorflow/core:testlib",
    ] + select({
        ":xsmm_convolutions": [
            "@libxsmm_archive//:xsmm_avx",
        ],
        "//conditions:default": [],
    }),
)

tf_cuda_cc_test(
    name = "conv_ops_test",
    size = "medium",
    srcs = ["conv_ops_test.cc"],
    deps = [
        ":conv_ops",
        ":image",
        ":ops_testutil",
        ":ops_util",
        "//tensorflow/cc:cc_ops",
        "//tensorflow/core:core_cpu",
        "//tensorflow/core:framework",
        "//tensorflow/core:framework_internal",
        "//tensorflow/core:lib",
        "//tensorflow/core:protos_all_cc",
        "//tensorflow/core:tensorflow",
        "//tensorflow/core:test",
        "//tensorflow/core:test_main",
        "//tensorflow/core:testlib",
        "@com_google_absl//absl/algorithm:container",
    ],
)

tf_cuda_cc_test(
    name = "conv_ops_benchmark_test",
    size = "medium",
    srcs = ["conv_ops_benchmark_test.cc"],
    tags = [
        "nomac",  # b/132448918
    ],
    deps = [
        ":bias_op",
        ":conv_ops",
        ":fused_batch_norm_op",
        ":ops_testutil",
        ":ops_util",
        ":relu_op",
        "//tensorflow/cc:cc_ops",
        "//tensorflow/core:core_cpu",
        "//tensorflow/core:framework",
        "//tensorflow/core:framework_internal",
        "//tensorflow/core:lib",
        "//tensorflow/core:protos_all_cc",
        "//tensorflow/core:test",
        "//tensorflow/core:test_main",
        "//tensorflow/core:testlib",
        "//tensorflow/stream_executor/cuda:cudnn_plugin",
    ],
)

tf_cuda_cc_test(
    name = "conv_grad_filter_ops_benchmark_test",
    size = "medium",
    srcs = ["conv_grad_filter_ops_benchmark_test.cc"],
    deps = [
        ":conv_ops",
        ":host_constant_op",
        ":ops_testutil",
        ":ops_util",
        "//tensorflow/cc:cc_ops",
        "//tensorflow/core:core_cpu",
        "//tensorflow/core:framework",
        "//tensorflow/core:framework_internal",
        "//tensorflow/core:lib",
        "//tensorflow/core:protos_all_cc",
        "//tensorflow/core:test",
        "//tensorflow/core:test_main",
        "//tensorflow/core:testlib",
        "//tensorflow/stream_executor/cuda:cudnn_plugin",
    ],
)

tf_cuda_cc_test(
    name = "conv_grad_input_ops_benchmark_test",
    size = "medium",
    srcs = ["conv_grad_input_ops_benchmark_test.cc"],
    deps = [
        ":conv_ops",
        ":host_constant_op",
        ":ops_testutil",
        ":ops_util",
        "//tensorflow/cc:cc_ops",
        "//tensorflow/core:core_cpu",
        "//tensorflow/core:framework",
        "//tensorflow/core:framework_internal",
        "//tensorflow/core:lib",
        "//tensorflow/core:protos_all_cc",
        "//tensorflow/core:test",
        "//tensorflow/core:test_main",
        "//tensorflow/core:testlib",
        "//tensorflow/stream_executor/cuda:cudnn_plugin",
    ],
)

tf_cuda_cc_test(
    name = "depthwise_conv_ops_test",
    size = "small",
    srcs = ["depthwise_conv_ops_test.cc"],
    tags = tf_cuda_tests_tags(),
    deps = [
        ":conv_ops",
        ":image",
        ":ops_testutil",
        ":ops_util",
        "//tensorflow/cc:cc_ops",
        "//tensorflow/core:core_cpu",
        "//tensorflow/core:framework",
        "//tensorflow/core:framework_internal",
        "//tensorflow/core:lib",
        "//tensorflow/core:protos_all_cc",
        "//tensorflow/core:tensorflow",
        "//tensorflow/core:test",
        "//tensorflow/core:test_main",
        "//tensorflow/core:testlib",
    ],
)

tf_cc_test(
    name = "decode_wav_op_test",
    size = "small",
    srcs = ["decode_wav_op_test.cc"],
    deps = [
        ":decode_wav_op",
        ":ops_testutil",
        ":ops_util",
        "//tensorflow/cc:cc_ops",
        "//tensorflow/cc:client_session",
        "//tensorflow/core:core_cpu",
        "//tensorflow/core:framework",
        "//tensorflow/core:framework_internal",
        "//tensorflow/core:lib",
        "//tensorflow/core:protos_all_cc",
        "//tensorflow/core:tensorflow",
        "//tensorflow/core:test",
        "//tensorflow/core:test_main",
        "//tensorflow/core:testlib",
    ],
)

tf_cc_test(
    name = "encode_jpeg_op_test",
    size = "small",
    srcs = ["encode_jpeg_op_test.cc"],
    deps = [
        ":encode_jpeg_op",
        ":ops_testutil",
        ":ops_util",
        "//tensorflow/core:core_cpu",
        "//tensorflow/core:framework",
        "//tensorflow/core:lib",
        "//tensorflow/core:protos_all_cc",
        "//tensorflow/core:test",
        "//tensorflow/core:test_main",
        "//tensorflow/core:testlib",
    ],
)

tf_cc_test(
    name = "encode_wav_op_test",
    size = "small",
    srcs = ["encode_wav_op_test.cc"],
    deps = [
        ":decode_wav_op",
        ":encode_wav_op",
        ":ops_testutil",
        ":ops_util",
        "//tensorflow/cc:cc_ops",
        "//tensorflow/cc:client_session",
        "//tensorflow/core:core_cpu",
        "//tensorflow/core:framework",
        "//tensorflow/core:framework_internal",
        "//tensorflow/core:lib",
        "//tensorflow/core:protos_all_cc",
        "//tensorflow/core:tensorflow",
        "//tensorflow/core:test",
        "//tensorflow/core:test_main",
        "//tensorflow/core:testlib",
    ],
)

tf_cc_test(
    name = "example_parsing_ops_test",
    size = "medium",
    srcs = ["example_parsing_ops_test.cc"],
    shard_count = 4,
    tags = ["optonly"],
    deps = [
        ":example_parsing_ops",
        ":ops_testutil",
        ":ops_util",
        "//tensorflow/core:core_cpu",
        "//tensorflow/core:framework",
        "//tensorflow/core:lib",
        "//tensorflow/core:protos_all_cc",
        "//tensorflow/core:test",
        "//tensorflow/core:test_main",
        "//tensorflow/core:testlib",
    ],
)

tf_cc_test(
    name = "fake_quant_ops_test",
    size = "small",
    srcs = ["fake_quant_ops_test.cc"],
    deps = [
        ":fake_quant_ops",
        ":ops_testutil",
        ":ops_util",
        "//tensorflow/core:core_cpu",
        "//tensorflow/core:framework",
        "//tensorflow/core:lib",
        "//tensorflow/core:protos_all_cc",
        "//tensorflow/core:test",
        "//tensorflow/core:test_main",
        "//tensorflow/core:testlib",
    ],
)

tf_cc_test(
    name = "fused_batch_norm_op_test",
    size = "small",
    srcs = ["fused_batch_norm_op_test.cc"],
    deps = [
        ":fused_batch_norm_op",
        ":ops_testutil",
        ":ops_util",
        "//tensorflow/core:core_cpu",
        "//tensorflow/core:framework",
        "//tensorflow/core:lib",
        "//tensorflow/core:protos_all_cc",
        "//tensorflow/core:test",
        "//tensorflow/core:test_main",
        "//tensorflow/core:testlib",
        "//tensorflow/stream_executor/cuda:cudnn_plugin",
    ],
)

tf_cuda_cc_test(
    name = "fused_batch_norm_ex_op_test",
    size = "small",
    srcs = ["fused_batch_norm_ex_op_test.cc"],
    tags = [
        "no_cuda_on_cpu_tap",
    ],
    deps = [
        ":cwise_op",
        ":fused_batch_norm_op",
        ":ops_testutil",
        ":ops_util",
        ":relu_op",
        "//tensorflow/cc:cc_ops",
        "//tensorflow/cc:cc_ops_internal",
        "//tensorflow/core:core_cpu",
        "//tensorflow/core:direct_session",
        "//tensorflow/core:framework",
        "//tensorflow/core:framework_internal",
        "//tensorflow/core:lib",
        "//tensorflow/core:protos_all_cc",
        "//tensorflow/core:test",
        "//tensorflow/core:test_main",
        "//tensorflow/core:testlib",
        "//tensorflow/stream_executor/cuda:cudnn_plugin",
        "@com_google_absl//absl/algorithm:container",
        "@com_google_absl//absl/strings",
    ],
)

tf_cc_test(
    name = "in_topk_op_test",
    size = "small",
    srcs = ["in_topk_op_test.cc"],
    deps = [
        ":in_topk_op",
        ":ops_testutil",
        ":ops_util",
        "//tensorflow/core:core_cpu",
        "//tensorflow/core:framework",
        "//tensorflow/core:lib",
        "//tensorflow/core:protos_all_cc",
        "//tensorflow/core:test",
        "//tensorflow/core:test_main",
        "//tensorflow/core:testlib",
        "//tensorflow/stream_executor/cuda:cudnn_plugin",
    ],
)

tf_kernel_library(
    name = "gather_functor",
    prefix = "gather_functor",
    visibility = [":friends"],
    deps = [
        ":bounds_check",
        "//tensorflow/core:framework",
        "//third_party/eigen3",
    ] + if_ve(["//tensorflow/core:ve_runtime",
               "//tensorflow/core:core_cpu"]),
)

# Unlike gather_functor library, this does not include the CUDA code and deps.
cc_library(
    name = "gather_functor_hdr",
    hdrs = [
        "gather_functor.h",
        "gather_functor_batched.h",
    ],
)

tf_kernel_library(
    name = "dense_update_functor",
    srcs = ["dense_update_functor.cc"],
    hdrs = ["dense_update_functor.h"],
    gpu_srcs = [
        "dense_update_functor.h",
        "dense_update_functor_gpu.cu.cc",
    ],
    deps = [
        "//tensorflow/core:framework",
        "//tensorflow/core:lib",
        "//third_party/eigen3",
    ] + if_ve(["//tensorflow/core:ve_runtime",
               "//tensorflow/core:core_cpu"]),
    alwayslink = 0,
)

tf_cuda_cc_test(
    name = "gather_op_test",
    size = "small",
    srcs = ["gather_op_test.cc"],
    deps = [
        ":gather_op",
        ":host_constant_op",
        ":ops_testutil",
        ":ops_util",
        "//tensorflow/core:core_cpu",
        "//tensorflow/core:framework",
        "//tensorflow/core:lib",
        "//tensorflow/core:protos_all_cc",
        "//tensorflow/core:test",
        "//tensorflow/core:test_main",
        "//tensorflow/core:testlib",
    ],
)

tf_cuda_cc_test(
    name = "gather_nd_op_test",
    size = "small",
    srcs = ["gather_nd_op_test.cc"],
    deps = [
        ":gather_nd_op",
        ":host_constant_op",
        ":ops_testutil",
        ":ops_util",
        "//tensorflow/core:core_cpu",
        "//tensorflow/core:framework",
        "//tensorflow/core:lib",
        "//tensorflow/core:protos_all_cc",
        "//tensorflow/core:test",
        "//tensorflow/core:test_main",
        "//tensorflow/core:testlib",
    ],
)

tf_cc_test(
    name = "guarantee_const_op_test",
    size = "small",
    srcs = ["guarantee_const_op_test.cc"],
    deps = [
        ":guarantee_const_op",
        ":ops_testutil",
        ":ops_util",
        ":variable_ops",
        "//tensorflow/core:core_cpu",
        "//tensorflow/core:framework",
        "//tensorflow/core:lib",
        "//tensorflow/core:protos_all_cc",
        "//tensorflow/core:test",
        "//tensorflow/core:test_main",
        "//tensorflow/core:testlib",
    ],
)

tf_cc_test(
    name = "identity_op_test",
    size = "small",
    srcs = ["identity_op_test.cc"],
    deps = [
        ":identity_op",
        ":ops_testutil",
        ":ops_util",
        "//tensorflow/core:core_cpu",
        "//tensorflow/core:framework",
        "//tensorflow/core:lib",
        "//tensorflow/core:protos_all_cc",
        "//tensorflow/core:test",
        "//tensorflow/core:test_main",
        "//tensorflow/core:testlib",
    ],
)

tf_cc_test(
    name = "identity_n_op_test",
    size = "small",
    srcs = ["identity_n_op_test.cc"],
    deps = [
        ":identity_n_op",
        ":ops_testutil",
        ":ops_util",
        "//tensorflow/core:core_cpu",
        "//tensorflow/core:framework",
        "//tensorflow/core:lib",
        "//tensorflow/core:protos_all_cc",
        "//tensorflow/core:test",
        "//tensorflow/core:test_main",
        "//tensorflow/core:testlib",
    ],
)

tf_cc_test(
    name = "debug_ops_test",
    size = "small",
    srcs = ["debug_ops_test.cc"],
    deps = [
        ":debug_ops",
        ":ops_testutil",
        ":ops_util",
        "//tensorflow/core:core_cpu",
        "//tensorflow/core:debug_ops_op_lib",
        "//tensorflow/core:framework",
        "//tensorflow/core:lib",
        "//tensorflow/core:protos_all_cc",
        "//tensorflow/core:test",
        "//tensorflow/core:test_main",
        "//tensorflow/core:testlib",
        "//tensorflow/core/debug:debug_io_utils",
        "//tensorflow/core/debug:debug_node_key",
    ],
)

tf_cuda_cc_test(
    name = "quantize_and_dequantize_op_test",
    size = "small",
    srcs = ["quantize_and_dequantize_op_test.cc"],
    deps = [
        ":ops_testutil",
        ":ops_util",
        ":quantize_and_dequantize_op",
        "//tensorflow/cc:cc_ops",
        "//tensorflow/core:core_cpu",
        "//tensorflow/core:framework",
        "//tensorflow/core:lib",
        "//tensorflow/core:protos_all_cc",
        "//tensorflow/core:test",
        "//tensorflow/core:test_main",
        "//tensorflow/core:testlib",
    ],
)

tf_cc_test(
    name = "dequantize_op_test",
    size = "small",
    srcs = ["dequantize_op_test.cc"],
    deps = [
        ":ops_testutil",
        ":ops_util",
        ":quantized_ops",
        "//tensorflow/cc:cc_ops",
        "//tensorflow/core:core_cpu",
        "//tensorflow/core:framework",
        "//tensorflow/core:lib",
        "//tensorflow/core:protos_all_cc",
        "//tensorflow/core:test",
        "//tensorflow/core:test_main",
        "//tensorflow/core:testlib",
    ],
)

tf_cc_test(
    name = "one_hot_op_test",
    size = "small",
    srcs = ["one_hot_op_test.cc"],
    deps = [
        ":one_hot_op",
        ":ops_testutil",
        ":ops_util",
        "//tensorflow/core:core_cpu",
        "//tensorflow/core:framework",
        "//tensorflow/core:lib",
        "//tensorflow/core:protos_all_cc",
        "//tensorflow/core:test",
        "//tensorflow/core:test_main",
        "//tensorflow/core:testlib",
        "//tensorflow/stream_executor/cuda:cudnn_plugin",
    ],
)

tf_cc_test(
    name = "reverse_op_test",
    size = "small",
    srcs = ["reverse_op_test.cc"],
    deps = [
        ":ops_testutil",
        ":ops_util",
        ":reverse_op",
        "//tensorflow/core:core_cpu",
        "//tensorflow/core:core_cpu_internal",
        "//tensorflow/core:framework",
        "//tensorflow/core:lib",
        "//tensorflow/core:protos_all_cc",
        "//tensorflow/core:test",
        "//tensorflow/core:test_main",
        "//tensorflow/core:testlib",
    ],
)

tf_kernel_library(
    name = "scatter_functor",
    prefix = "scatter_functor",
    visibility = [":friends"],
    deps = [
        ":bounds_check",
        ":dense_update_functor",
        "//tensorflow/core:framework",
        "//tensorflow/core:lib",
        "//third_party/eigen3",
    ],
)

tf_cc_test(
    name = "slice_op_test",
    size = "small",
    srcs = ["slice_op_test.cc"],
    linkopts = select({
        "//tensorflow:macos": ["-headerpad_max_install_names"],
        "//conditions:default": [],
    }),
    deps = [
        ":ops_testutil",
        ":ops_util",
        ":slice_op",
        "//tensorflow/core:core_cpu",
        "//tensorflow/core:framework",
        "//tensorflow/core:lib",
        "//tensorflow/core:protos_all_cc",
        "//tensorflow/core:test",
        "//tensorflow/core:test_main",
        "//tensorflow/core:testlib",
    ],
)

tf_cc_test(
    name = "strided_slice_op_test",
    size = "small",
    srcs = ["strided_slice_op_test.cc"],
    deps = [
        ":ops_testutil",
        ":ops_util",
        ":slice_op",
        ":strided_slice_op",
        "//tensorflow/core:core_cpu",
        "//tensorflow/core:framework",
        "//tensorflow/core:lib",
        "//tensorflow/core:protos_all_cc",
        "//tensorflow/core:test",
        "//tensorflow/core:test_main",
        "//tensorflow/core:testlib",
    ],
)

tf_cc_test(
    name = "unique_op_test",
    size = "small",
    srcs = ["unique_op_test.cc"],
    deps = [
        ":ops_testutil",
        ":ops_util",
        ":unique_op",
        "//tensorflow/core:core_cpu",
        "//tensorflow/core:framework",
        "//tensorflow/core:lib",
        "//tensorflow/core:protos_all_cc",
        "//tensorflow/core:test",
        "//tensorflow/core:test_main",
        "//tensorflow/core:testlib",
    ],
)

tf_kernel_library(
    name = "transpose_functor",
    srcs = ["transpose_functor_cpu.cc"],
    hdrs = ["transpose_functor.h"],
    gpu_srcs = [
        "transpose_functor_gpu.cu.cc",
        "transpose_functor.h",
    ],
    visibility = [":friends"],
    deps = [
        ":conv_2d",
        ":ops_util",
        "//tensorflow/core:framework",
        "//tensorflow/core:lib",
        "//tensorflow/core:protos_all_cc",
        "//third_party/eigen3",
    ],
    alwayslink = 1,
)

tf_cc_test(
    name = "transpose_util_test",
    size = "small",
    srcs = ["transpose_util_test.cc"],
    deps = [
        ":transpose_functor",
        "//tensorflow/core:framework",
        "//tensorflow/core:tensor_testutil",
        "//tensorflow/core:test",
        "//tensorflow/core:test_main",
    ],
)

tf_kernel_library(
    name = "candidate_sampler_ops",
    prefix = "candidate_sampler_ops",
    deps = [
        ":range_sampler",
        "//tensorflow/core:framework",
        "//tensorflow/core:lib",
    ],
)

cc_library(
    name = "range_sampler",
    srcs = ["range_sampler.cc"],
    hdrs = ["range_sampler.h"],
    visibility = ["//visibility:private"],
    deps = [
        "//tensorflow/core:lib",
        "//tensorflow/core:lib_internal",
    ],
)

tf_cc_test(
    name = "range_sampler_test",
    size = "small",
    srcs = ["range_sampler_test.cc"],
    deps = [
        ":range_sampler",
        "//tensorflow/core:framework",
        "//tensorflow/core:lib",
        "//tensorflow/core:test",
        "//tensorflow/core:test_main",
    ],
)

tf_kernel_library(
    name = "control_flow_ops",
    prefix = "control_flow_ops",
    deps = [
        "//tensorflow/core:framework",
        "//tensorflow/core:lib",
    ],
)

tf_kernel_library(
    name = "ctc_ops",
    prefix = "ctc",
    deps = [
        ":bounds_check",
        ":ops_util",
        "//tensorflow/core:framework",
        "//tensorflow/core:lib",
        "//tensorflow/core/util/ctc:ctc_beam_search_lib",
        "//tensorflow/core/util/ctc:ctc_loss_calculator_lib",
    ],
)

tf_cc_test(
    name = "control_flow_ops_test",
    size = "small",
    srcs = ["control_flow_ops_test.cc"],
    deps = [
        ":control_flow_ops",
        ":ops_testutil",
        ":ops_util",
        "//tensorflow/core:framework",
        "//tensorflow/core:protos_all_cc",
        "//tensorflow/core:test",
        "//tensorflow/core:test_main",
        "//tensorflow/core:testlib",
    ],
)

cc_library(
    name = "data_flow",
    deps = [
        ":barrier_ops",
        ":conditional_accumulator_base_op",
        ":conditional_accumulator_op",
        ":dynamic_partition_op",
        ":dynamic_stitch_op",
        ":fifo_queue_op",
        ":lookup_table_init_op",
        ":lookup_table_op",
        ":map_stage_op",
        ":padding_fifo_queue_op",
        ":priority_queue_op",
        ":queue_ops",
        ":random_shuffle_queue_op",
        ":record_input_op",
        ":session_ops",
        ":sparse_conditional_accumulator_op",
        ":stack_ops",
        ":stage_op",
        ":tensor_array_ops",
    ],
)

cc_library(
    name = "lookup",
    deps = [
        ":lookup_table_init_op",
        ":lookup_table_op",
    ],
)

cc_header_only_library(
    name = "lookup_headers_lib",
    deps = [":lookup"],
)

DATA_FLOW_DEPS = [
    ":bounds_check",
    ":concat_lib",
    ":conditional_accumulator",
    ":conditional_accumulator_base",
    ":fifo_queue",
    ":initializable_lookup_table",
    ":lookup_util",
    ":padding_fifo_queue",
    ":priority_queue",
    ":queue_base",
    ":queue_op",
    ":sparse_conditional_accumulator",
    ":split_lib",
    ":tensor_array",
    ":typed_conditional_accumulator_base",
    ":typed_queue",
    "//third_party/eigen3",
    "//tensorflow/core:core_cpu",
    "//tensorflow/core:framework",
    "//tensorflow/core:lib",
    "//tensorflow/core:lib_internal",
]

tf_kernel_library(
    name = "conditional_accumulator_base_op",
    prefix = "conditional_accumulator_base_op",
    deps = DATA_FLOW_DEPS,
)

tf_kernel_library(
    name = "conditional_accumulator_op",
    prefix = "conditional_accumulator_op",
    deps = DATA_FLOW_DEPS,
)

tf_kernel_library(
    name = "barrier_ops",
    prefix = "barrier_ops",
    deps = DATA_FLOW_DEPS,
)

tf_kernel_library(
    name = "fifo_queue_op",
    prefix = "fifo_queue_op",
    deps = DATA_FLOW_DEPS,
)

tf_kernel_library(
    name = "padding_fifo_queue_op",
    prefix = "padding_fifo_queue_op",
    deps = DATA_FLOW_DEPS,
)

tf_kernel_library(
    name = "priority_queue_op",
    prefix = "priority_queue_op",
    deps = DATA_FLOW_DEPS,
)

tf_kernel_library(
    name = "queue_ops",
    prefix = "queue_ops",
    deps = DATA_FLOW_DEPS,
)

tf_kernel_library(
    name = "random_shuffle_queue_op",
    prefix = "random_shuffle_queue_op",
    deps = DATA_FLOW_DEPS + [
        "//tensorflow/core:protos_all_cc",
    ],
)

tf_kernel_library(
    name = "scoped_allocator_ops",
    prefix = "scoped_allocator_ops",
    deps = [
        "//tensorflow/core:core_cpu",
        "//tensorflow/core:core_cpu_internal",
        "//tensorflow/core:framework",
        "//tensorflow/core:lib",
        "//tensorflow/core:lib_internal",
    ],
)

tf_cuda_cc_test(
    name = "scoped_allocator_ops_test",
    srcs = ["scoped_allocator_ops_test.cc"],
    linkstatic = tf_kernel_tests_linkstatic(),  #Required for benchmarking
    deps = [
        ":cwise_op",
        ":dense_update_ops",
        ":ops_testutil",
        ":ops_util",
        ":scoped_allocator_ops",
        ":variable_ops",
        "//tensorflow/core:core_cpu",
        "//tensorflow/core:core_cpu_internal",
        "//tensorflow/core:framework",
        "//tensorflow/core:lib",
        "//tensorflow/core:protos_all_cc",
        "//tensorflow/core:test",
        "//tensorflow/core:test_main",
        "//tensorflow/core:testlib",
    ],
)

tf_kernel_library(
    name = "session_ops",
    prefix = "session_ops",
    deps = DATA_FLOW_DEPS,
)

tf_kernel_library(
    name = "sparse_conditional_accumulator_op",
    prefix = "sparse_conditional_accumulator_op",
    deps = DATA_FLOW_DEPS,
)

cc_library(
    name = "stack",
    srcs = ["stack.cc"],
    hdrs = ["stack.h"],
    deps = [
        "//tensorflow/core:core_cpu",
        "//tensorflow/core:framework",
        "//tensorflow/core:lib",
        "//tensorflow/core:lib_internal",
    ],
)

tf_kernel_library(
    name = "stack_ops",
    prefix = "stack_ops",
    deps = DATA_FLOW_DEPS + [":stack"],
)

tf_kernel_library(
    name = "tensor_array_ops",
    prefix = "tensor_array_ops",
    deps = DATA_FLOW_DEPS,
)

DYNAMIC_DEPS = [
    ":bounds_check",
    "//tensorflow/core:core_cpu",
    "//tensorflow/core:framework",
    "//tensorflow/core:lib",
    "//tensorflow/core:lib_internal",
]

tf_kernel_library(
    name = "dynamic_partition_op",
    prefix = "dynamic_partition_op",
    deps = DYNAMIC_DEPS + [
        ":fill_functor",
        ":gather_functor",
    ] + if_cuda(["@cub_archive//:cub"]) + if_rocm([
        "@local_config_rocm//rocm:rocprim",
    ]),
)

tf_kernel_library(
    name = "dynamic_stitch_op",
    gpu_srcs = [
        "gpu_device_array.h",
        "gpu_device_array_gpu.h",
    ],
    prefix = "dynamic_stitch_op",
    deps = DYNAMIC_DEPS,
)

cc_library(
    name = "tensor_cord",
    srcs = ["tensor_cord.cc"],
    hdrs = ["tensor_cord.h"],
    deps = [
        "//tensorflow/core:framework",
        "@com_google_absl//absl/strings",
        "@com_google_absl//absl/types:span",
    ],
)

tf_cc_test(
    name = "tensor_cord_test",
    srcs = ["tensor_cord_test.cc"],
    deps = [
        ":tensor_cord",
        "//tensorflow/core:framework",
        "//tensorflow/core:framework_internal",
        "//tensorflow/core:test",
        "//tensorflow/core:test_main",
        "//tensorflow/core/platform:cord",
    ],
)

LOOKUP_DEPS = [
    ":bounds_check",
    ":initializable_lookup_table",
    ":lookup_util",
    "//tensorflow/core:core_cpu",
    "//tensorflow/core:framework",
    "//tensorflow/core:lib",
    "//tensorflow/core:lib_internal",
]

tf_kernel_library(
    name = "lookup_table_init_op",
    prefix = "lookup_table_init_op",
    deps = LOOKUP_DEPS,
)

tf_kernel_library(
    name = "lookup_table_op",
    prefix = "lookup_table_op",
    deps = LOOKUP_DEPS,
)

cc_library(
    name = "checkpoint_ops",
    deps = [
        ":generate_vocab_remapping_op",
        ":load_and_remap_matrix_op",
    ],
)

tf_kernel_library(
    name = "generate_vocab_remapping_op",
    srcs = ["generate_vocab_remapping_op.cc"],
    deps = [
        ":lookup_table_init_op",
        ":lookup_table_op",
        "//tensorflow/core:framework",
        "//tensorflow/core:lib",
        "//third_party/eigen3",
    ],
)

tf_kernel_library(
    name = "load_and_remap_matrix_op",
    srcs = ["load_and_remap_matrix_op.cc"],
    deps = [
        "//tensorflow/core:framework",
        "//tensorflow/core:lib",
        "//tensorflow/core:lib_internal",
        "//tensorflow/core/util/tensor_bundle",
        "//third_party/eigen3",
    ],
)

tf_cuda_cc_tests(
    name = "dynamic_op_test",
    size = "small",
    srcs = [
        "dynamic_partition_op_test.cc",
        "dynamic_stitch_op_test.cc",
    ],
    deps = [
        ":data_flow",
        ":ops_testutil",
        ":ops_util",
        "//tensorflow/core:core_cpu",
        "//tensorflow/core:framework",
        "//tensorflow/core:lib",
        "//tensorflow/core:protos_all_cc",
        "//tensorflow/core:test",
        "//tensorflow/core:test_main",
        "//tensorflow/core:testlib",
    ],
)

tf_kernel_library(
    name = "eye_functor",
    hdrs = ["eye_functor.h"],
    gpu_srcs = [
        "eye_functor_gpu.cu.cc",
        "eye_functor.h",
    ],
    visibility = [":friends"],
    deps = [
        "//tensorflow/core:framework",
        "//third_party/eigen3",
    ],
    alwayslink = 0,
)

cc_library(
    name = "fifo_queue",
    srcs = ["fifo_queue.cc"],
    hdrs = ["fifo_queue.h"],
    visibility = [":friends"],
    deps = [
        ":queue_base",
        ":queue_op",
        ":typed_queue",
        "//tensorflow/core:framework",
        "//tensorflow/core:lib",
        "//tensorflow/core:protos_all_cc",
    ],
)

cc_library(
    name = "padding_fifo_queue",
    srcs = ["padding_fifo_queue.cc"],
    hdrs = ["padding_fifo_queue.h"],
    visibility = ["//visibility:private"],
    deps = [
        ":fifo_queue",
        ":queue_base",
        ":typed_queue",
        "//tensorflow/core:framework",
        "//tensorflow/core:lib",
        "//tensorflow/core:protos_all_cc",
    ],
)

cc_library(
    name = "conditional_accumulator_base",
    srcs = ["conditional_accumulator_base.cc"],
    hdrs = [
        "conditional_accumulator_base.h",
    ],
    deps = [
        "//tensorflow/core:framework",
        "//tensorflow/core:lib",
        "//third_party/eigen3",
    ],
)

cc_library(
    name = "typed_conditional_accumulator_base",
    hdrs = ["typed_conditional_accumulator_base.h"],
    deps = [
        ":conditional_accumulator_base",
    ],
)

cc_library(
    name = "conditional_accumulator",
    hdrs = [
        "conditional_accumulator.h",
        "conditional_accumulator_base_op.h",
    ],
    deps = [
        ":conditional_accumulator_base",
        ":fill_functor",
        ":typed_conditional_accumulator_base",
    ],
)

cc_library(
    name = "sparse_conditional_accumulator",
    hdrs = ["sparse_conditional_accumulator.h"],
    deps = [
        ":typed_conditional_accumulator_base",
    ],
)

tf_kernel_library(
    name = "tensor_array",
    srcs = ["tensor_array.cc"],
    hdrs = ["tensor_array.h"],
    visibility = ["//visibility:private"],
    deps = [
        ":aggregate_ops",
        "//tensorflow/core:framework",
        "//tensorflow/core:lib",
        "//third_party/eigen3",
    ],
)

tf_kernel_library(
    name = "resource_variable_ops",
    srcs = ["resource_variable_ops.cc"],
    hdrs = ["resource_variable_ops.h"],
    deps = [
        ":bounds_check",
        ":dense_update_functor",
        ":gather_functor",
        ":gather_nd_op",
        ":scatter_functor",
        ":training_op_helpers",
        ":variable_ops",
        "//tensorflow/core:core_cpu_lib",
        "//tensorflow/core:framework",
        "//tensorflow/core:lib",
        "//tensorflow/core:lib_internal",
        "@com_google_absl//absl/strings",
    ],
)

tf_kernel_library(
    name = "list_kernels",
    srcs = ["list_kernels.cc"],
    hdrs = ["list_kernels.h"],
    gpu_srcs = [
        "list_kernels.cu.cc",
        "list_kernels.h",
    ],
    deps = [
        ":concat_lib",
        ":fill_functor",
        "//tensorflow/core:framework",
        "//tensorflow/core:lib",
        "//third_party/eigen3",
    ],
)

tf_kernel_library(
    name = "fact_op",
    prefix = "fact_op",
    deps = [
        "//tensorflow/core:framework",
        "//tensorflow/core:lib",
    ],
)

tf_kernel_library(
    name = "function_ops",
    prefix = "function_ops",
    deps = [
        "//tensorflow/core:core_cpu",
        "//tensorflow/core:core_cpu_internal",
        "//tensorflow/core:framework",
        "//tensorflow/core:lib",
        "//tensorflow/core:lib_internal",
        "//tensorflow/core/profiler/lib:traceme",
    ],
)

tf_kernel_library(
    name = "functional_ops",
    prefix = "functional_ops",
    deps = [
        "//tensorflow/core:core_cpu",
        "//tensorflow/core:core_cpu_internal",
        "//tensorflow/core:framework",
        "//tensorflow/core:lib",
        "//tensorflow/core:lib_internal",
        "//tensorflow/core/profiler/lib:traceme",
        "//third_party/eigen3",
    ],
)

tf_kernel_library(
    name = "partitioned_function_ops",
    prefix = "partitioned_function_ops",
    deps = [
        "//tensorflow/core:core_cpu_internal",
        "//tensorflow/core:framework",
        "//tensorflow/core:lib",
        "//tensorflow/core:lib_internal",
        "//tensorflow/core:protos_all_cc",
        "//tensorflow/core/grappler:grappler_item",
        "//tensorflow/core/grappler/clusters:virtual_cluster",
        "//tensorflow/core/grappler/optimizers:meta_optimizer",
        "//tensorflow/core/grappler/utils:functions",
        "//tensorflow/core/profiler/lib:traceme",
        "//tensorflow/stream_executor:stream",
        "@com_google_absl//absl/strings",
    ],
)

cc_library(
    name = "image",
    deps = [
        ":adjust_contrast_op",
        ":adjust_hue_op",
        ":adjust_saturation_op",
        ":attention_ops",
        ":colorspace_op",
        ":crop_and_resize_op",
        ":decode_bmp_op",
        ":decode_image_op",
        ":draw_bounding_box_op",
        ":encode_jpeg_op",
        ":encode_png_op",
        ":extract_jpeg_shape_op",
        ":generate_box_proposals_op",
        ":non_max_suppression_op",
        ":random_crop_op",
        ":resize_area_op",
        ":resize_bicubic_op",
        ":resize_bilinear_op",
        ":resize_nearest_neighbor_op",
        ":sample_distorted_bounding_box_op",
        ":scale_and_translate_op",
    ],
)

IMAGE_DEPS = [
    ":bounds_check",
    ":eigen_helpers",
    ":image_resizer_state",
    "//third_party/eigen3",
    "//tensorflow/core:framework",
    "//tensorflow/core:gif_internal",
    "//tensorflow/core:jpeg_internal",
    "//tensorflow/core:lib",
    "//tensorflow/core:lib_internal",
    "//tensorflow/core:png_internal",
    "//tensorflow/core:protos_all_cc",
]

tf_kernel_library(
    name = "adjust_contrast_op",
    prefix = "adjust_contrast_op",
    deps = IMAGE_DEPS,
)

cc_library(
    name = "adjust_hsv_gpu_lib",
    hdrs = ["adjust_hsv_gpu.cu.h"],
    deps = ["//tensorflow/core:framework"],
)

tf_kernel_library(
    name = "adjust_hue_op",
    prefix = "adjust_hue_op",
    deps = IMAGE_DEPS + [":adjust_hsv_gpu_lib"],
)

tf_kernel_library(
    name = "adjust_saturation_op",
    prefix = "adjust_saturation_op",
    deps = IMAGE_DEPS + [":adjust_hsv_gpu_lib"],
)

tf_kernel_library(
    name = "attention_ops",
    prefix = "attention_ops",
    deps = IMAGE_DEPS,
)

tf_kernel_library(
    name = "colorspace_op",
    prefix = "colorspace_op",
    deps = IMAGE_DEPS,
)

tf_kernel_library(
    name = "crop_and_resize_op",
    prefix = "crop_and_resize_op",
    deps = IMAGE_DEPS,
)

tf_kernel_library(
    name = "decode_bmp_op",
    prefix = "decode_bmp_op",
    deps = IMAGE_DEPS,
)

tf_kernel_library(
    name = "decode_image_op",
    prefix = "decode_image_op",
    deps = IMAGE_DEPS + ["@com_google_absl//absl/strings"],
)

tf_kernel_library(
    name = "draw_bounding_box_op",
    prefix = "draw_bounding_box_op",
    deps = IMAGE_DEPS,
)

tf_kernel_library(
    name = "encode_jpeg_op",
    prefix = "encode_jpeg_op",
    deps = IMAGE_DEPS,
)

tf_kernel_library(
    name = "encode_png_op",
    prefix = "encode_png_op",
    deps = IMAGE_DEPS,
)

tf_kernel_library(
    name = "extract_jpeg_shape_op",
    prefix = "extract_jpeg_shape_op",
    deps = IMAGE_DEPS,
)

tf_kernel_library(
    name = "generate_box_proposals_op",
    gpu_srcs = ["generate_box_proposals_op.cu.cc"],
    deps = if_cuda([
        "@cub_archive//:cub",
        ":non_max_suppression_op_gpu",
    ]),
)

tf_kernel_library(
    name = "non_max_suppression_op",
    prefix = "non_max_suppression_op",
    deps = IMAGE_DEPS + if_cuda(["@cub_archive//:cub"]),
)

tf_kernel_library(
    name = "scale_and_translate_op",
    prefix = "scale_and_translate_op",
    deps = IMAGE_DEPS + [":sampling_kernels"],
)

tf_kernel_library(
    name = "random_crop_op",
    prefix = "random_crop_op",
    deps = IMAGE_DEPS,
)

tf_kernel_library(
    name = "resize_area_op",
    prefix = "resize_area_op",
    deps = IMAGE_DEPS,
)

tf_kernel_library(
    name = "resize_bicubic_op",
    prefix = "resize_bicubic_op",
    deps = IMAGE_DEPS,
)

tf_kernel_library(
    name = "resize_bilinear_op",
    prefix = "resize_bilinear_op",
    deps = IMAGE_DEPS,
)

tf_kernel_library(
    name = "resize_nearest_neighbor_op",
    prefix = "resize_nearest_neighbor_op",
    deps = IMAGE_DEPS,
)

tf_kernel_library(
    name = "sample_distorted_bounding_box_op",
    prefix = "sample_distorted_bounding_box_op",
    deps = IMAGE_DEPS,
)

tf_kernel_library(
    name = "encode_wav_op",
    prefix = "encode_wav_op",
    deps = [
        ":bounds_check",
        "//tensorflow/core:framework",
        "//tensorflow/core:lib",
        "//tensorflow/core:lib_internal",
        "//tensorflow/core:protos_all_cc",
    ],
)

tf_kernel_library(
    name = "decode_wav_op",
    prefix = "decode_wav_op",
    deps = [
        "//tensorflow/core:framework",
        "//tensorflow/core:lib",
        "//tensorflow/core:lib_internal",
        "//tensorflow/core:protos_all_cc",
    ],
)

tf_cc_tests(
    name = "eigen_test",
    size = "small",
    srcs = [
        "eigen_activations_test.cc",
        "eigen_attention_test.cc",
        "eigen_backward_spatial_convolutions_test.cc",
        "eigen_pooling_test.cc",
        "eigen_spatial_convolutions_test.cc",
    ],
    deps = [
        ":eigen_helpers",
        "//tensorflow/core:test",
        "//tensorflow/core:test_main",
        "@com_google_absl//absl/strings",
    ],
)

# Conditional test target generation is not supported by the "tf_cc_tests" macro
# (can't add 'select' to the srcs field, type 'select' is not iterable).
tf_cc_test(
    name = "eigen_mkldnn_contraction_kernel_test",
    size = "small",
    srcs = select({
        "//tensorflow:android": [],
        "//tensorflow:arm": [],
        "//tensorflow:ios": [],
        "//tensorflow:linux_ppc64le": [],
        ":no_mkldnn_contraction_kernel": [],
        "//conditions:default": ["eigen_mkldnn_contraction_kernel_test.cc"],
    }),
    tags = ["mkldnn_contraction_kernel"],
    deps = [
        ":eigen_contraction_kernel",
        "//tensorflow/core:test",
        "//tensorflow/core:test_main",
        "//third_party/eigen3",
    ],
)

cc_library(
    name = "eigen_benchmark",
    testonly = 1,
    hdrs = [
        "eigen_benchmark.h",
        ":eigen_helpers",
    ],
    deps = [
        "//tensorflow/core:framework",
        "//third_party/eigen3",
    ],
)

tf_cc_test(
    name = "eigen_benchmark_cpu_test",
    srcs = ["eigen_benchmark_cpu_test.cc"],
    deps = [
        ":eigen_benchmark",
        ":eigen_helpers",
        "//tensorflow/core:test",
        "//tensorflow/core:test_main",
        "//third_party/eigen3",
    ],
)

tf_cc_tests(
    name = "basic_ops_benchmark_test",
    size = "small",
    srcs = [
        "basic_ops_benchmark_test.cc",
    ],
    deps = [
        ":math",
        ":ops_util",
        ":state",
        "//tensorflow/core:core_cpu",
        "//tensorflow/core:framework",
        "//tensorflow/core:test",
        "//tensorflow/core:test_main",
        "//tensorflow/core:testlib",
    ],
)

tf_cc_tests(
    name = "bonus_tests",
    srcs = [
        "adjust_contrast_op_test.cc",
        "colorspace_op_test.cc",
        "crop_and_resize_op_test.cc",
        "non_max_suppression_op_test.cc",
        "resize_area_op_test.cc",
        "resize_bicubic_op_test.cc",
        "resize_nearest_neighbor_op_test.cc",
        "scale_and_translate_op_test.cc",
    ],
    linkopts = select({
        "//tensorflow:macos": ["-headerpad_max_install_names"],
        "//conditions:default": [],
    }),
    deps = [
        ":image",
        ":ops_testutil",
        ":ops_util",
        ":sampling_kernels",
        "//tensorflow/core:core_cpu",
        "//tensorflow/core:framework",
        "//tensorflow/core:lib",
        "//tensorflow/core:lib_internal",
        "//tensorflow/core:protos_all_cc",
        "//tensorflow/core:test",
        "//tensorflow/core:test_main",
        "//tensorflow/core:testlib",
    ],
)

tf_cuda_cc_test(
    name = "resize_bilinear_op_test",
    srcs = ["resize_bilinear_op_test.cc"],
    tags = ["no_cuda_on_cpu_tap"],
    deps = [
        ":image",
        ":ops_testutil",
        ":ops_util",
        ":sampling_kernels",
        "//tensorflow/core:core_cpu",
        "//tensorflow/core:framework",
        "//tensorflow/core:lib",
        "//tensorflow/core:lib_internal",
        "//tensorflow/core:protos_all_cc",
        "//tensorflow/core:test",
        "//tensorflow/core:test_main",
        "//tensorflow/core:testlib",
    ],
)

tf_cuda_cc_test(
    name = "adjust_contrast_op_benchmark_test",
    srcs = ["adjust_contrast_op_benchmark_test.cc"],
    deps = [
        ":image",
        ":ops_testutil",
        ":ops_util",
        "//tensorflow/core:core_cpu",
        "//tensorflow/core:framework",
        "//tensorflow/core:protos_all_cc",
        "//tensorflow/core:test",
        "//tensorflow/core:test_main",
        "//tensorflow/core:testlib",
    ],
)

tf_cuda_cc_test(
    name = "crop_and_resize_op_benchmark_test",
    srcs = ["crop_and_resize_op_benchmark_test.cc"],
    deps = [
        ":image",
        ":ops_testutil",
        ":ops_util",
        "//tensorflow/core:core_cpu",
        "//tensorflow/core:framework",
        "//tensorflow/core:protos_all_cc",
        "//tensorflow/core:test",
        "//tensorflow/core:test_main",
        "//tensorflow/core:testlib",
    ],
)

tf_cuda_cc_test(
    name = "non_max_suppression_op_gpu_test",
    srcs = ["non_max_suppression_op_gpu_test.cc"],
    tags = tf_cuda_tests_tags() + ["no_cuda_on_cpu_tap"],
    deps = [
        ":image",
        ":ops_testutil",
        ":ops_util",
        "//tensorflow/core:core_cpu",
        "//tensorflow/core:framework",
        "//tensorflow/core:lib",
        "//tensorflow/core:protos_all_cc",
        "//tensorflow/core:test",
        "//tensorflow/core:test_main",
        "//tensorflow/core:testlib",
    ],
)

tf_cuda_cc_test(
    name = "resize_benchmark_test",
    srcs = ["resize_op_benchmark_test.cc"],
    deps = [
        ":image",
        ":ops_testutil",
        ":ops_util",
        "//tensorflow/core:core_cpu",
        "//tensorflow/core:framework",
        "//tensorflow/core:protos_all_cc",
        "//tensorflow/core:test",
        "//tensorflow/core:test_main",
        "//tensorflow/core:testlib",
    ],
)

cc_library(
    name = "io",
    deps = [
        ":fixed_length_record_reader_op",
        ":identity_reader_op",
        ":lmdb_reader_op",
        ":matching_files_op",
        ":reader_ops",
        ":restore_op",
        ":save_op",
        ":save_restore_v2_ops",
        ":text_line_reader_op",
        ":tf_record_reader_op",
        ":whole_file_read_ops",
    ],
)

IO_DEPS = [
    ":ops_util",
    "//tensorflow/core:framework",
    "//tensorflow/core:lib",
    "//tensorflow/core:lib_internal",
    "//tensorflow/core:protos_all_cc",
    "//tensorflow/core:reader_base",
    "//tensorflow/core/util/tensor_bundle",
]

tf_kernel_library(
    name = "fixed_length_record_reader_op",
    prefix = "fixed_length_record_reader_op",
    deps = IO_DEPS,
)

tf_kernel_library(
    name = "identity_reader_op",
    prefix = "identity_reader_op",
    deps = IO_DEPS + ["@com_google_absl//absl/strings"],
)

tf_kernel_library(
    name = "lmdb_reader_op",
    prefix = "lmdb_reader_op",
    deps = IO_DEPS + [
        "@lmdb",
    ],
)

tf_kernel_library(
    name = "matching_files_op",
    prefix = "matching_files_op",
    deps = IO_DEPS,
)

tf_kernel_library(
    name = "reader_ops",
    prefix = "reader_ops",
    deps = IO_DEPS,
)

SAVE_RESTORE_DEPS = [
    ":bounds_check_lib",
    ":save_restore_tensor",
    "//tensorflow/core:framework",
    "//tensorflow/core:lib",
    "//tensorflow/core:lib_internal",
    "//tensorflow/core:protos_all_cc",
    "//tensorflow/core/util/tensor_bundle",
]

tf_kernel_library(
    name = "restore_op",
    prefix = "restore_op",
    deps = SAVE_RESTORE_DEPS,
)

tf_kernel_library(
    name = "save_op",
    prefix = "save_op",
    deps = SAVE_RESTORE_DEPS,
)

tf_kernel_library(
    name = "save_restore_v2_ops",
    prefix = "save_restore_v2_ops",
    deps = SAVE_RESTORE_DEPS,
)

tf_kernel_library(
    name = "text_line_reader_op",
    prefix = "text_line_reader_op",
    deps = IO_DEPS,
)

tf_kernel_library(
    name = "tf_record_reader_op",
    prefix = "tf_record_reader_op",
    deps = IO_DEPS,
)

tf_kernel_library(
    name = "whole_file_read_ops",
    prefix = "whole_file_read_ops",
    deps = IO_DEPS + ["@com_google_absl//absl/strings"],
)

tf_cc_tests(
    name = "bonus2_tests",
    size = "small",
    srcs = [
        "merge_v2_checkpoints_op_test.cc",
        "restore_op_test.cc",
        "restore_v2_op_test.cc",
        "save_op_test.cc",
        "save_v2_op_test.cc",
    ],
    deps = [
        ":io",
        ":ops_testutil",
        ":ops_util",
        "//tensorflow/cc:cc_ops",
        "//tensorflow/core:core_cpu",
        "//tensorflow/core:core_cpu_internal",
        "//tensorflow/core:framework",
        "//tensorflow/core:lib",
        "//tensorflow/core:protos_all_cc",
        "//tensorflow/core:test",
        "//tensorflow/core:test_main",
        "//tensorflow/core:testlib",
        "//tensorflow/core/util/tensor_bundle",
    ],
)

cc_library(
    name = "linalg",
    deps = [
        ":cholesky_grad",
        ":cholesky_op",
        ":determinant_op",
        ":eig_op",
        ":einsum_op",
        ":lu_op",
        ":matrix_exponential_op",
        ":matrix_inverse_op",
        ":matrix_logarithm_op",
        ":matrix_solve_ls_op",
        ":matrix_solve_op",
        ":matrix_square_root_op",
        ":matrix_triangular_solve_op",
        ":qr_op",
        ":self_adjoint_eig_op",
        ":self_adjoint_eig_v2_op",
        ":svd_op",
        ":tridiagonal_matmul_op",
        ":tridiagonal_solve_op",
    ],
)

tf_kernel_library(
    name = "cuda_solvers",
    srcs = ["cuda_solvers.cc"],
    hdrs = ["cuda_solvers.h"],
    # @local_config_cuda//cuda:cusolver_static, //third_party/eigen3:blas,
    # and //third_party/libf2c all contain various parts of BLAS, LAPACK,
    # and f2c helper functions in global namespace. Tell the compiler to
    # allow multiple definitions when linking this.
    linkopts = select({
        "//tensorflow:macos": [],
        "//tensorflow:windows": [],
        "//conditions:default": ["-Wl,-z,muldefs"],
    }),
    visibility = [":friends"],
    deps = [
        "//tensorflow/core:framework",
        "//tensorflow/core:lib",
        "//tensorflow/core/platform/default/build_config:cublas_plugin",
        "//tensorflow/stream_executor/cuda:cublas_lib",
        "//tensorflow/stream_executor/cuda:cusolver_lib",
    ],
)

tf_kernel_library(
    name = "cuda_sparse",
    srcs = ["cuda_sparse.cc"],
    hdrs = ["cuda_sparse.h"],
    deps = [
        "//tensorflow/core:framework",
        "//tensorflow/core:lib",
        "//tensorflow/core/kernels:cuda_solvers",
        "//tensorflow/stream_executor/cuda:cusparse_lib",
    ] + if_cuda(["@cub_archive//:cub"]),
)

LINALG_DEPS = [
    ":linalg_ops_common",
    "//third_party/eigen3",
    "//tensorflow/core:framework",
    "//tensorflow/core:lib",
] + if_cuda([
    ":cuda_solvers",
    ":transpose_functor",
])

tf_kernel_library(
    name = "cholesky_op",
    prefix = "cholesky_op",
    deps = if_cuda([
        ":matrix_band_part_op",
    ]) + LINALG_DEPS,
)

tf_kernel_library(
    name = "cholesky_grad",
    prefix = "cholesky_grad",
    deps = LINALG_DEPS,
)

tf_kernel_library(
    name = "determinant_op",
    prefix = "determinant_op",
    deps = if_cuda([
        ":fill_functor",
    ]) + LINALG_DEPS,
)

tf_kernel_library(
    name = "matrix_exponential_op",
    prefix = "matrix_exponential_op",
    deps = LINALG_DEPS,
)

tf_kernel_library(
    name = "matrix_logarithm_op",
    prefix = "matrix_logarithm_op",
    deps = LINALG_DEPS,
)

tf_kernel_library(
    name = "self_adjoint_eig_op",
    prefix = "self_adjoint_eig_op",
    deps = LINALG_DEPS + ["//tensorflow/core:lib_internal"],
)

tf_kernel_library(
    name = "self_adjoint_eig_v2_op",
    prefix = "self_adjoint_eig_v2_op",
    deps = LINALG_DEPS + ["//tensorflow/core:lib_internal"] + if_cuda([
        ":cast_op",
        ":cwise_op",
    ]),
)

tf_kernel_library(
    name = "eig_op",
    prefix = "eig_op",
    deps = LINALG_DEPS + ["//tensorflow/core:lib_internal"] + if_cuda([
        ":cast_op",
        ":cwise_op",
    ]),
)

tf_kernel_library(
    name = "matrix_inverse_op",
    prefix = "matrix_inverse_op",
    deps = LINALG_DEPS + if_cuda([":eye_functor"]),
)

tf_kernel_library(
    name = "matrix_solve_ls_op",
    prefix = "matrix_solve_ls_op",
    deps = LINALG_DEPS,
)

tf_kernel_library(
    name = "matrix_solve_op",
    prefix = "matrix_solve_op",
    deps = LINALG_DEPS,
)

tf_kernel_library(
    name = "matrix_square_root_op",
    prefix = "matrix_square_root_op",
    deps = LINALG_DEPS,
)

tf_kernel_library(
    name = "matrix_triangular_solve_op",
    prefix = "matrix_triangular_solve_op",
    deps = LINALG_DEPS + if_cuda([
        "//tensorflow/core/platform/default/build_config:cublas_plugin",
    ]),
)

tf_kernel_library(
    name = "tridiagonal_matmul_op",
    srcs = ["tridiagonal_matmul_op.cc"],
    gpu_srcs = ["tridiagonal_matmul_op_gpu.cu.cc"],
    deps = LINALG_DEPS + if_cuda([
        ":cuda_sparse",
    ]),
)

tf_kernel_library(
    name = "tridiagonal_solve_op",
    srcs = ["tridiagonal_solve_op.cc"],
    gpu_srcs = ["tridiagonal_solve_op_gpu.cu.cc"],
    deps = LINALG_DEPS + if_cuda([
        ":cuda_sparse",
    ]),
)

tf_kernel_library(
    name = "qr_op",
    prefix = "qr_op",
    deps = LINALG_DEPS + if_cuda([
        ":cwise_op",
        ":eye_functor",
        ":matrix_band_part_op",
    ]),
)

tf_kernel_library(
    name = "svd_op",
    prefix = "svd_op",
    deps = LINALG_DEPS,
)

tf_kernel_library(
    name = "lu_op",
    prefix = "lu_op",
    deps = if_cuda([
        ":cuda_solvers",
        ":transpose_functor",
    ]) + [
        "//third_party/eigen3",
        "//tensorflow/core:framework",
        "//tensorflow/core:lib",
    ],
)

tf_kernel_library(
    name = "einsum_op",
    prefix = "einsum_op",
    deps = [
        ":batch_matmul_op",
        ":fill_functor",
        ":reduction_ops",
        ":transpose_functor",
        "//tensorflow/core:framework",
        "//tensorflow/core:lib",
        "//third_party/eigen3",
        "@com_google_absl//absl/container:flat_hash_map",
        "@com_google_absl//absl/strings",
    ],
)

cc_library(
    name = "linalg_ops_common",
    srcs = ["linalg_ops_common.cc"],
    hdrs = ["linalg_ops_common.h"],
    visibility = ["//visibility:private"],
    deps = [
        "//tensorflow/core:framework",
        "//tensorflow/core:lib",
        "//third_party/eigen3",
    ],
)

cc_library(
    name = "logging",
    deps = [
        ":logging_ops",
        ":summary_audio_op",
        ":summary_image_op",
        ":summary_op",
        ":summary_tensor_op",
    ],
)

LOGGING_DEPS = [
    "@com_google_absl//absl/strings",
    "//tensorflow/core:framework",
    "//tensorflow/core:lib",
    "//tensorflow/core:lib_internal",
    "//tensorflow/core:protos_all_cc",
]

tf_kernel_library(
    name = "logging_ops",
    prefix = "logging_ops",
    deps = LOGGING_DEPS,
)

tf_kernel_library(
    name = "summary_audio_op",
    prefix = "summary_audio_op",
    deps = LOGGING_DEPS,
)

tf_kernel_library(
    name = "summary_image_op",
    prefix = "summary_image_op",
    deps = LOGGING_DEPS + ["//tensorflow/core:png_internal"],
)

tf_kernel_library(
    name = "summary_op",
    prefix = "summary_op",
    deps = LOGGING_DEPS,
)

tf_kernel_library(
    name = "summary_tensor_op",
    prefix = "summary_tensor_op",
    deps = LOGGING_DEPS,
)

tf_cc_tests(
    name = "bonus3_tests",
    size = "small",
    srcs = [
        "logging_ops_test.cc",
        "summary_audio_op_test.cc",
        "summary_image_op_test.cc",
        "summary_op_test.cc",
        "summary_tensor_op_test.cc",
    ],
    deps = [
        ":logging",
        ":ops_testutil",
        ":ops_util",
        "//tensorflow/core:framework",
        "//tensorflow/core:lib",
        "//tensorflow/core:protos_all_cc",
        "//tensorflow/core:test",
        "//tensorflow/core:test_main",
        "//tensorflow/core:testlib",
        "@com_google_absl//absl/strings",
    ],
)

cc_library(
    name = "manip",
    deps = [
        ":roll_op",
    ],
)

tf_kernel_library(
    name = "roll_op",
    srcs = ["roll_op.cc"],
    hdrs = ["roll_op.h"],
    gpu_srcs = [
        "roll_op_gpu.cu.cc",
        "roll_op.h",
    ],
    deps = [
        ":bounds_check",
        "//tensorflow/core:framework",
        "//tensorflow/core:lib",
        "//third_party/eigen3",
    ],
)

tf_cc_test(
    name = "roll_op_test",
    size = "small",
    srcs = ["roll_op_test.cc"],
    deps = [
        ":ops_testutil",
        ":ops_util",
        ":roll_op",
        "//tensorflow/core:core_cpu",
        "//tensorflow/core:core_cpu_internal",
        "//tensorflow/core:framework",
        "//tensorflow/core:lib",
        "//tensorflow/core:protos_all_cc",
        "//tensorflow/core:test",
        "//tensorflow/core:test_main",
        "//tensorflow/core:testlib",
    ],
)

MATH_DEPS = [
    ":bounds_check",
    ":fill_functor",
    "//tensorflow/core:core_cpu",
    "//tensorflow/core:framework",
    "//tensorflow/core:lib",
    "//tensorflow/core:lib_internal",
    "//tensorflow/core:math_grad",
    "//third_party/eigen3",
]

cc_library(
    name = "math_not_windows",
    deps = [
        ":sparse_matmul_op",
    ],
)

tf_kernel_library(
    name = "sparse_matmul_op",
    defines = select({
        ":xsmm": ["TENSORFLOW_USE_LIBXSMM"],
        "//conditions:default": [],
    }),
    prefix = "sparse_matmul_op",
    deps = MATH_DEPS + [":eigen_contraction_kernel"] + select({
        ":xsmm": [
            "@libxsmm_archive//:xsmm_avx",
        ],
        "//conditions:default": [],
    }),
)

cc_library(
    name = "math",
    deps = [
        ":aggregate_ops",
        ":argmax_op",
        ":batch_matmul_op",
        ":betainc_op",
        ":bincount_op",
        ":bucketize_op",
        ":cast_op",
        ":check_numerics_op",
        ":compare_and_bitpack_op",
        ":cross_op",
        ":cwise_op",
        ":fft_ops",
        ":histogram_op",
        ":matmul_op",
        ":nextafter_op",
        ":population_count_op",
        ":reduction_ops",
        ":scan_ops",
        ":segment_reduction_ops",
        ":sequence_ops",
    ],
)

tf_kernel_library(
    name = "aggregate_ops",
    prefix = "aggregate_ops",
    deps = MATH_DEPS + [
        "//tensorflow/core:ve_runtime",
    ],
)

tf_kernel_library(
    name = "argmax_op",
    prefix = "argmax_op",
    deps = MATH_DEPS + if_ve(["//tensorflow/core:ve_runtime"]),
)

tf_kernel_library(
    name = "batch_matmul_op",
    # <prefix>*impl.h are excluded by default from the CPU build, add explicitly.
    hdrs = ["batch_matmul_op_impl.h"],
    prefix = "batch_matmul_op",
    deps = MATH_DEPS + [":eigen_contraction_kernel"] + if_mkl_ml([
        "//third_party/mkl:intel_binary_blob",
    ]),
)

tf_mkl_kernel_library(
    name = "mkl_batch_matmul_op",
    srcs = ["mkl_batch_matmul_op.cc"],
    hdrs = ["batch_matmul_op_impl.h"],
    deps = MATH_DEPS + mkl_deps(),
)

tf_kernel_library(
    name = "betainc_op",
    prefix = "betainc_op",
    deps = MATH_DEPS,
)

tf_kernel_library(
    name = "bucketize_op",
    gpu_srcs = ["gpu_device_array.h"],
    prefix = "bucketize_op",
    deps = ARRAY_DEPS,
)

tf_kernel_library(
    name = "cast_op",
    prefix = "cast_op",
    deps = MATH_DEPS,
)

tf_kernel_library(
    name = "check_numerics_op",
    prefix = "check_numerics_op",
    deps = MATH_DEPS,
)

tf_kernel_library(
    name = "cross_op",
    prefix = "cross_op",
    deps = MATH_DEPS,
)

tf_kernel_library(
    name = "cwise_op",
    prefix = "cwise_op",
    deps = MATH_DEPS + [
      "//tensorflow/core:ve_runtime",
      "//tensorflow/core:ve_ops_common",
    ]
)

tf_kernel_library(
    name = "nextafter_op",
    prefix = "nextafter_op",
    deps = MATH_DEPS + [":cwise_op"],
)

tf_kernel_library(
    name = "population_count_op",
    prefix = "population_count_op",
    deps = MATH_DEPS,
)

tf_kernel_library(
    name = "fft_ops",
    prefix = "fft_ops",
    deps = MATH_DEPS + [
    ] + if_cuda([
        "//tensorflow/core/platform/default/build_config:cufft_plugin",
    ]),
)

tf_kernel_library(
    name = "matmul_op",
    srcs = [
        "matmul_op.cc",
        "matmul_op_fused.cc",
    ],
    hdrs = ["matmul_op.h"],
    defines = select({
        ":xsmm": ["TENSORFLOW_USE_LIBXSMM"],
        "//conditions:default": [],
    }),
    deps = MATH_DEPS + [
        ":eigen_contraction_kernel",
        ":fused_eigen_output_kernels",
        ":gpu_utils",
    ] + select({
        ":xsmm": ["@libxsmm_archive//:xsmm_avx"],
        "//conditions:default": [],
    }) + mkl_deps() + if_cuda([
        "//tensorflow/core/platform/default/build_config:cublas_plugin",
    ]) + if_ve([
        "//tensorflow/core:ve_runtime",
    ]),
)

tf_mkl_kernel_library(
    name = "mkl_matmul_op",
    srcs = [
        "mkl_matmul_op.cc",
        "mkl_matmul_op_fused.cc",
    ],
    hdrs = ["mkl_matmul_ops_common.h"],
    deps = MATH_DEPS + mkl_deps(),
)

tf_kernel_library(
    name = "reduction_ops",
    gpu_srcs = ["reduction_gpu_kernels.cu.h"],
    prefix = "reduction_ops",
    deps = MATH_DEPS + [":transpose_functor"] + if_cuda([
        "@cub_archive//:cub",
    ]) + if_rocm([
<<<<<<< HEAD
        "@rocprim_archive//:rocprim",
    ]) + if_ve(["//tensorflow/core:ve_runtime"]),
=======
        "@local_config_rocm//rocm:rocprim",
    ]),
>>>>>>> d4119f4a
)

tf_kernel_library(
    name = "segment_reduction_ops",
    prefix = "segment_reduction_ops",
    deps = MATH_DEPS + if_cuda_or_rocm([
        ":cuda_solvers",
    ])
    + if_ve(["//tensorflow/core:ve_runtime"]),
)

tf_kernel_library(
    name = "scan_ops",
    srcs = ["scan_ops.cc"],
    hdrs = ["scan_ops.h"],
    gpu_srcs = [
        "scan_ops.h",
        "scan_ops_gpu.h",
        "scan_ops_gpu_double.cu.cc",
        "scan_ops_gpu_float.cu.cc",
        "scan_ops_gpu_half.cu.cc",
        "scan_ops_gpu_int.cu.cc",
    ],
    deps = MATH_DEPS + if_cuda([
        "@cub_archive//:cub",
    ]) + if_rocm([
        "@local_config_rocm//rocm:rocprim",
    ]),
)

tf_kernel_library(
    name = "sequence_ops",
    prefix = "sequence_ops",
    deps = MATH_DEPS,
)

tf_kernel_library(
    name = "unary_ops_composition",
    prefix = "unary_ops_composition",
    deps = MATH_DEPS + [
        ":cwise_op",
        ":relu_op",
    ],
)

tf_cc_test(
    name = "sequence_ops_test",
    size = "small",
    srcs = ["sequence_ops_test.cc"],
    deps = [
        ":ops_testutil",
        ":ops_util",
        ":sequence_ops",
        "//tensorflow/core:core_cpu",
        "//tensorflow/core:framework",
        "//tensorflow/core:lib",
        "//tensorflow/core:protos_all_cc",
        "//tensorflow/core:test",
        "//tensorflow/core:test_main",
        "//tensorflow/core:testlib",
    ],
)

tf_cuda_cc_test(
    name = "cast_op_test",
    size = "small",
    srcs = ["cast_op_test.cc"],
    deps = [
        ":cast_op",
        ":ops_testutil",
        ":ops_util",
        "//tensorflow/core:core_cpu",
        "//tensorflow/core:framework",
        "//tensorflow/core:lib",
        "//tensorflow/core:protos_all_cc",
        "//tensorflow/core:test",
        "//tensorflow/core:test_main",
        "//tensorflow/core:testlib",
    ],
)

tf_cc_test(
    name = "cross_op_test",
    size = "small",
    srcs = ["cross_op_test.cc"],
    deps = [
        ":cross_op",
        ":ops_testutil",
        ":ops_util",
        "//tensorflow/core:core_cpu",
        "//tensorflow/core:framework",
        "//tensorflow/core:lib",
        "//tensorflow/core:protos_all_cc",
        "//tensorflow/core:test",
        "//tensorflow/core:test_main",
        "//tensorflow/core:testlib",
    ],
)

tf_cc_tests(
    name = "sparse_tests",
    size = "small",
    srcs = [
        "sparse_add_op_test.cc",
        "sparse_dense_binary_op_shared_test.cc",
        "sparse_reduce_sum_op_test.cc",
    ],
    deps = [
        ":ops_testutil",
        ":ops_util",
        ":sparse_add_op",
        ":sparse_dense_binary_op_shared",
        ":sparse_reduce_op",
        "//tensorflow/core:core_cpu",
        "//tensorflow/core:framework",
        "//tensorflow/core:lib",
        "//tensorflow/core:protos_all_cc",
        "//tensorflow/core:test",
        "//tensorflow/core:test_main",
        "//tensorflow/core:testlib",
    ],
)

tf_cuda_cc_test(
    name = "cwise_ops_test",
    size = "small",
    srcs = ["cwise_ops_test.cc"],
    deps = [
        ":bounds_check",
        ":cwise_op",
        ":nn",
        ":ops_testutil",
        ":ops_util",
        "//tensorflow/core:core_cpu",
        "//tensorflow/core:framework",
        "//tensorflow/core:lib",
        "//tensorflow/core:protos_all_cc",
        "//tensorflow/core:test",
        "//tensorflow/core:test_main",
        "//tensorflow/core:testlib",
    ],
)

tf_cuda_cc_test(
    name = "unary_ops_composition_test",
    size = "small",
    srcs = ["unary_ops_composition_test.cc"],
    deps = [
        ":ops_testutil",
        ":ops_util",
        ":unary_ops_composition",
        "//tensorflow/cc:cc_ops",
        "//tensorflow/cc:client_session",
        "//tensorflow/core:core_cpu",
        "//tensorflow/core:framework",
        "//tensorflow/core:framework_internal",
        "//tensorflow/core:lib",
        "//tensorflow/core:protos_all_cc",
        "//tensorflow/core:tensorflow",
        "//tensorflow/core:test",
        "//tensorflow/core:test_main",
        "//tensorflow/core:testlib",
    ],
)

tf_cuda_cc_test(
    name = "matmul_op_test",
    size = "small",
    srcs = ["matmul_op_test.cc"],
    deps = [
        ":matmul_op",
        ":ops_testutil",
        ":ops_util",
        ":quantized_ops",
        "//tensorflow/cc:cc_ops",
        "//tensorflow/cc:client_session",
        "//tensorflow/core:core_cpu",
        "//tensorflow/core:framework",
        "//tensorflow/core:framework_internal",
        "//tensorflow/core:lib",
        "//tensorflow/core:protos_all_cc",
        "//tensorflow/core:tensorflow",
        "//tensorflow/core:test",
        "//tensorflow/core:test_main",
        "//tensorflow/core:testlib",
        "@com_google_absl//absl/algorithm:container",
    ],
)

tf_cuda_cc_test(
    name = "batch_matmul_op_test",
    size = "small",
    srcs = ["batch_matmul_op_test.cc"],
    deps = [
        ":batch_matmul_op",
        ":broadcast_to_op",
        ":ops_testutil",
        ":ops_util",
        "//tensorflow/core:core_cpu",
        "//tensorflow/core:framework",
        "//tensorflow/core:lib",
        "//tensorflow/core:protos_all_cc",
        "//tensorflow/core:test",
        "//tensorflow/core:test_main",
        "//tensorflow/core:testlib",
    ],
)

tf_cuda_cc_test(
    name = "scan_ops_test",
    size = "small",
    srcs = ["scan_ops_test.cc"],
    linkopts = select({
        "//tensorflow:macos": ["-headerpad_max_install_names"],
        "//conditions:default": [],
    }),
    deps = [
        ":host_constant_op",
        ":ops_testutil",
        ":ops_util",
        ":scan_ops",
        "//tensorflow/core:core_cpu",
        "//tensorflow/core:framework",
        "//tensorflow/core:lib",
        "//tensorflow/core:protos_all_cc",
        "//tensorflow/core:test",
        "//tensorflow/core:test_main",
        "//tensorflow/core:testlib",
    ],
)

tf_cuda_cc_test(
    name = "reduction_ops_test",
    size = "small",
    srcs = ["reduction_ops_test.cc"],
    linkopts = select({
        "//tensorflow:macos": ["-headerpad_max_install_names"],
        "//conditions:default": [],
    }),
    deps = [
        ":host_constant_op",
        ":ops_testutil",
        ":ops_util",
        ":reduction_ops",
        "//tensorflow/core:core_cpu",
        "//tensorflow/core:framework",
        "//tensorflow/core:lib",
        "//tensorflow/core:protos_all_cc",
        "//tensorflow/core:test",
        "//tensorflow/core:test_main",
        "//tensorflow/core:testlib",
    ],
)

tf_cc_test(
    name = "segment_reduction_ops_test",
    size = "small",
    srcs = ["segment_reduction_ops_test.cc"],
    deps = [
        ":ops_testutil",
        ":ops_util",
        ":segment_reduction_ops",
        "//tensorflow/core:core_cpu",
        "//tensorflow/core:core_cpu_internal",
        "//tensorflow/core:framework",
        "//tensorflow/core:lib",
        "//tensorflow/core:protos_all_cc",
        "//tensorflow/core:test",
        "//tensorflow/core:test_main",
        "//tensorflow/core:testlib",
    ],
)

tf_cc_test(
    name = "immutable_constant_op_test",
    srcs = ["immutable_constant_op_test.cc"],
    deps = [
        ":array",
        ":immutable_constant_op",
        ":matmul_op",
        ":ops_testutil",
        ":ops_util",
        ":random_shuffle_op",
        "//tensorflow/cc:cc_ops",
        "//tensorflow/core:core_cpu",
        "//tensorflow/core:direct_session",
        "//tensorflow/core:framework",
        "//tensorflow/core:lib",
        "//tensorflow/core:ops",
        "//tensorflow/core:test",
        "//tensorflow/core:test_main",
        "//tensorflow/core:testlib",
    ],
)

tf_cuda_cc_test(
    name = "sparse_matmul_op_test",
    size = "small",
    srcs = ["sparse_matmul_op_test.cc"],
    deps = [
        ":ops_testutil",
        ":ops_util",
        ":sparse_matmul_op",
        "//tensorflow/core:core_cpu",
        "//tensorflow/core:framework",
        "//tensorflow/core:lib",
        "//tensorflow/core:protos_all_cc",
        "//tensorflow/core:test",
        "//tensorflow/core:test_main",
        "//tensorflow/core:testlib",
    ],
)

tf_cuda_cc_test(
    name = "split_op_test",
    size = "small",
    srcs = ["split_op_test.cc"],
    deps = [
        ":ops_testutil",
        ":ops_util",
        ":split_op",
        "//tensorflow/core:core_cpu",
        "//tensorflow/core:framework",
        "//tensorflow/core:lib",
        "//tensorflow/core:protos_all_cc",
        "//tensorflow/core:test",
        "//tensorflow/core:test_main",
        "//tensorflow/core:testlib",
    ],
)

tf_cuda_cc_test(
    name = "split_v_op_test",
    size = "small",
    srcs = ["split_v_op_test.cc"],
    deps = [
        ":ops_testutil",
        ":ops_util",
        ":split_v_op",
        "//tensorflow/core:core_cpu",
        "//tensorflow/core:framework",
        "//tensorflow/core:lib",
        "//tensorflow/core:protos_all_cc",
        "//tensorflow/core:test",
        "//tensorflow/core:test_main",
        "//tensorflow/core:testlib",
    ],
)

tf_cuda_cc_test(
    name = "diag_op_test",
    size = "small",
    srcs = ["diag_op_test.cc"],
    deps = [
        ":diag_op",
        ":host_constant_op",
        ":ops_testutil",
        ":ops_util",
        "//tensorflow/core:core_cpu",
        "//tensorflow/core:framework",
        "//tensorflow/core:lib",
        "//tensorflow/core:protos_all_cc",
        "//tensorflow/core:test",
        "//tensorflow/core:test_main",
        "//tensorflow/core:testlib",
    ],
)

# conv_grad_ops currently has to be built with conv_ops*.
# TODO(josh11b, zhengxq): put these a separate libraries in ":nn" below once
# conv_ops_gpu.h has be separated into its own library.
tf_kernel_library(
    name = "conv_ops",
    srcs = [
        "conv_grad_filter_ops.cc",
        "conv_grad_input_ops.cc",
        "conv_grad_ops_3d.cc",
        "deep_conv2d.cc",
    ] + select({
        ":xsmm_convolutions": ["xsmm_conv2d.cc"],
        "//conditions:default": [],
    }),
    hdrs = [
        "fill_functor.h",
        "conv_grad_ops.h",
        "deep_conv2d.h",
        "gemm_functors.h",
        "winograd_transform.h",
    ] + select({
        ":xsmm_convolutions": ["xsmm_conv2d.h"],
        "//conditions:default": [],
    }),
    defines = select({
        ":xsmm_convolutions": ["TENSORFLOW_USE_LIBXSMM_CONVOLUTIONS"],
        "//conditions:default": [],
    }) + select({
        ":xsmm_backward_convolutions": ["TENSORFLOW_USE_LIBXSMM_BACKWARD_CONVOLUTIONS"],
        "//conditions:default": [],
    }),
    prefix = "conv_ops",
    deps = [
        ":conv_grad_shape_utils",
        ":bounds_check",
        ":conv_2d",
        ":conv_3d",
        ":eigen_contraction_kernel",
        ":gpu_utils",
        ":image_resizer_state",
        ":fill_functor",
        ":fused_eigen_output_kernels",
        ":ops_util",
        "@com_google_absl//absl/base:dynamic_annotations",
        "@com_google_absl//absl/strings",
        "//third_party/eigen3",
        "//tensorflow/core:core_cpu",
        "//tensorflow/core:framework",
        "//tensorflow/core:lib",
        "//tensorflow/core:lib_internal",
        "//tensorflow/core/util/proto:proto_utils",
        "//tensorflow/stream_executor/gpu:asm_compiler",
        "//tensorflow/stream_executor/gpu:redzone_allocator",
        "//tensorflow/core:ve_runtime",
    ] + select({
        ":xsmm_convolutions": [
            "@libxsmm_archive//:xsmm_avx",
        ],
        "//conditions:default": [],
    }) + if_cuda([
        "//tensorflow/core/platform/default/build_config:cublas_plugin",
        "//tensorflow/core/platform/default/build_config:cudnn_plugin",
        "//tensorflow/stream_executor:tf_allocator_adapter",
        "//tensorflow/stream_executor:stream_executor_headers",
        "//tensorflow/core:stream_executor",
    ]),
)

cc_library(
    name = "conv_grad_shape_utils",
    srcs = [
        "conv_grad_shape_utils.cc",
    ],
    hdrs = [
        "conv_grad_shape_utils.h",
    ],
    deps = [
        ":ops_util",
        "//tensorflow/core:framework",
        "//tensorflow/core/lib/core:errors",
        "//tensorflow/core/lib/core:stringpiece",
        "//tensorflow/core/platform:logging",
        "//tensorflow/core/platform:macros",
    ],
)

tf_kernel_library(
    name = "depthwise_conv_op",
    srcs = ["depthwise_conv_op.cc"],
    hdrs = ["depthwise_conv_op.h"],
    gpu_copts = if_not_windows([
        "-Wno-pass-failed",  # clang misses #pragma loop optimizations
    ]),
    gpu_srcs = [
        "depthwise_conv_op.h",
        "depthwise_conv_op_gpu.h",
        "depthwise_conv_op_gpu_double.cu.cc",
        "depthwise_conv_op_gpu_float.cu.cc",
        "depthwise_conv_op_gpu_half.cu.cc",
    ],
    deps = [
        ":bounds_check",
        ":conv_ops",
        ":ops_util",
        "//tensorflow/core:core_cpu",
        "//tensorflow/core:framework",
        "//tensorflow/core:lib",
    ] + if_cuda([
        "@cub_archive//:cub",
        "@local_config_cuda//cuda:cudnn_header",
    ]) + if_rocm([
        "@local_config_rocm//rocm:rocprim",
    ]),
)

tf_kernel_library(
    name = "depthwise_conv_grad_op",
    hdrs = [
        "depthwise_conv_op.h",
    ],
    prefix = "depthwise_conv_grad_op",
    deps = [
        ":bounds_check",
        ":conv_ops",
        ":ops_util",
        "//tensorflow/core:core_cpu",
        "//tensorflow/core:framework",
        "//tensorflow/core:lib",
    ] + if_cuda([
        "@local_config_cuda//cuda:cudnn_header",
    ]),
)

cc_library(
    name = "nn",
    deps = [
        ":batch_norm_op",
        ":bias_op",
        ":conv_ops",
        ":data_format_ops",
        ":depthwise_conv_grad_op",
        ":depthwise_conv_op",
        ":dilation_ops",
        ":fused_batch_norm_op",
        ":in_topk_op",
        ":l2loss_op",
        ":lrn_op",
        ":nth_element_op",
        ":relu_op",
        ":softmax_op",
        ":softplus_op",
        ":softsign_op",
        ":topk_op",
        ":xent_op",
    ],
)

# Kernels for the nodes intented to be added to the graph by the Grappler optimizers.
cc_library(
    name = "grappler",
    deps = [
        ":unary_ops_composition",
    ],
)

NN_DEPS = [
    ":bounds_check",
    ":conv_2d",
    ":eigen_contraction_kernel",
    ":ops_util",
    "//tensorflow/core:framework",
    "//tensorflow/core:lib",
    "//tensorflow/core:lib_internal",
    "//tensorflow/core:nn_grad",
    "//third_party/eigen3",
] + if_ve(["//tensorflow/core:ve_runtime", "//tensorflow/core:core_cpu"])

tf_kernel_library(
    name = "batch_norm_op",
    prefix = "batch_norm_op",
    deps = NN_DEPS,
)

tf_kernel_library(
    name = "data_format_ops",
    prefix = "data_format_ops",
    deps = NN_DEPS,
)

tf_kernel_library(
    name = "bias_op",
    prefix = "bias_op",
    deps = NN_DEPS + [
        ":redux_functor",
    ] + if_cuda_or_rocm([
        ":reduction_ops",
    ]) + if_cuda([
        "@cub_archive//:cub",
        "//tensorflow/core:stream_executor",
        "//tensorflow/stream_executor/cuda:cuda_stream",
    ]) + if_rocm([
        "@local_config_rocm//rocm:rocprim",
    ]),
)

tf_kernel_library(
    name = "fused_batch_norm_op",
    prefix = "fused_batch_norm_op",
    deps = NN_DEPS + [
        ":fill_functor",
        ":redux_functor",
        ":transpose_functor",
    ] + if_cuda([
        "//tensorflow/core:stream_executor",
    ]),
)

tf_kernel_library(
    name = "in_topk_op",
    prefix = "in_topk_op",
    deps = NN_DEPS + [":reduction_ops"],
)

tf_kernel_library(
    name = "lrn_op",
    prefix = "lrn_op",
    deps = NN_DEPS + if_rocm([":conv_ops_gpu_hdrs"]),
)

tf_kernel_library(
    name = "relu_op",
    prefix = "relu_op",
    deps = NN_DEPS,
)

tf_kernel_library(
    name = "softmax_op",
    prefix = "softmax_op",
    deps = NN_DEPS + if_cuda_or_rocm([
        ":reduction_ops",
    ]) + if_cuda([
        "@cub_archive//:cub",
    ]) + if_rocm([
        "@local_config_rocm//rocm:rocprim",
    ]),
)

tf_kernel_library(
    name = "softplus_op",
    prefix = "softplus_op",
    deps = NN_DEPS,
)

tf_kernel_library(
    name = "softsign_op",
    prefix = "softsign_op",
    deps = NN_DEPS,
)

tf_kernel_library(
    name = "topk_op",
    srcs = ["topk_op.cc"],
    hdrs = ["topk_op.h"],
    gpu_srcs = [
        "topk_op.h",
        "topk_op_gpu.h",
        "topk_op_gpu_double.cu.cc",
        "topk_op_gpu_float.cu.cc",
        "topk_op_gpu_half.cu.cc",
        "topk_op_gpu_int64.cu.cc",
        "topk_op_gpu_int32.cu.cc",
        "topk_op_gpu_int16.cu.cc",
        "topk_op_gpu_uint16.cu.cc",
        "topk_op_gpu_int8.cu.cc",
        "topk_op_gpu_uint8.cu.cc",
    ],
    deps = NN_DEPS + if_cuda([
        "@cub_archive//:cub",
    ]) + if_rocm([
        "@local_config_rocm//rocm:rocprim",
    ]),
)

tf_kernel_library(
    name = "nth_element_op",
    prefix = "nth_element_op",
    deps = NN_DEPS,
)

tf_kernel_library(
    name = "xent_op",
    prefix = "xent_op",
    deps = NN_DEPS,
)

tf_kernel_library(
    name = "bincount_op",
    prefix = "bincount_op",
    deps = [
        "//tensorflow/core:framework",
        "//tensorflow/core:lib",
        "//tensorflow/core:lib_internal",
        "//third_party/eigen3",
    ] + if_cuda(["@cub_archive//:cub"]) + if_rocm([
        "@local_config_rocm//rocm:rocprim",
    ]),
)

tf_kernel_library(
    name = "histogram_op",
    prefix = "histogram_op",
    deps = [
        "//tensorflow/core:framework",
        "//tensorflow/core:lib",
        "//tensorflow/core:lib_internal",
        "//third_party/eigen3",
    ] + if_cuda(["@cub_archive//:cub"]) + if_rocm([
        "@local_config_rocm//rocm:rocprim",
    ]),
)

tf_kernel_library(
    name = "l2loss_op",
    prefix = "l2loss_op",
    deps = [
        ":reduction_ops",
        "//third_party/eigen3",
        "//tensorflow/core:framework",
        "//tensorflow/core:lib",
        "//tensorflow/core:lib_internal",
        "//tensorflow/core:nn_grad",
    ] + if_cuda(["@cub_archive//:cub"]) + if_rocm([
        "@local_config_rocm//rocm:rocprim",
    ]),
)

tf_cuda_cc_test(
    name = "lrn_op_test",
    srcs = ["lrn_op_test.cc"],
    deps = [
        ":nn",
        ":ops_testutil",
        ":ops_util",
        ":xent_op",
        "//tensorflow/cc:cc_ops",
        "//tensorflow/core:core_cpu",
        "//tensorflow/core:core_cpu_internal",
        "//tensorflow/core:framework",
        "//tensorflow/core:lib",
        "//tensorflow/core:protos_all_cc",
        "//tensorflow/core:test",
        "//tensorflow/core:test_main",
        "//tensorflow/core:testlib",
    ],
)

tf_cuda_cc_test(
    name = "xent_op_test",
    srcs = ["xent_op_test.cc"],
    deps = [
        ":nn",
        ":ops_testutil",
        ":ops_util",
        ":xent_op",
        "//tensorflow/cc:cc_ops",
        "//tensorflow/core:core_cpu",
        "//tensorflow/core:core_cpu_internal",
        "//tensorflow/core:framework",
        "//tensorflow/core:lib",
        "//tensorflow/core:protos_all_cc",
        "//tensorflow/core:test",
        "//tensorflow/core:test_main",
        "//tensorflow/core:testlib",
    ],
)

tf_cuda_cc_test(
    name = "nn_ops_test",
    srcs = ["nn_ops_test.cc"],
    deps = [
        ":host_constant_op",
        ":nn",
        ":ops_testutil",
        ":ops_util",
        ":pooling_ops",
        "//tensorflow/cc:cc_ops",
        "//tensorflow/cc:cc_ops_internal",
        "//tensorflow/core:core_cpu",
        "//tensorflow/core:core_cpu_internal",
        "//tensorflow/core:framework",
        "//tensorflow/core:lib",
        "//tensorflow/core:protos_all_cc",
        "//tensorflow/core:test",
        "//tensorflow/core:test_main",
        "//tensorflow/core:testlib",
        "//third_party/eigen3",
    ],
)

tf_kernel_library(
    name = "pooling_ops",
    srcs = [
        "avgpooling_op.cc",
        "cudnn_pooling_gpu.cc",
        "fractional_avg_pool_op.cc",
        "fractional_max_pool_op.cc",
        "fractional_pool_common.cc",
        "maxpooling_op.cc",
        "pooling_ops_3d.cc",
        "pooling_ops_common.cc",
    ],
    hdrs = [
        "avgpooling_op.h",
        "cudnn_pooling_gpu.h",
        "fractional_pool_common.h",
        "maxpooling_op.h",
        "pooling_ops_3d.h",
        "pooling_ops_common.h",
    ] + if_sycl(["pooling_ops_3d_sycl.h"]),
    gpu_srcs = [
        "avgpooling_op.h",
        "avgpooling_op_gpu.cu.cc",
        "maxpooling_op.h",
        "maxpooling_op_gpu.cu.cc",
        "maxpooling_op_gpu.h",
        "pooling_ops_common.h",
        "pooling_ops_common_gpu.h",
        "pooling_ops_3d_gpu.h",
        "pooling_ops_3d_gpu.cu.cc",
    ],
    deps = [
        ":bounds_check",
        ":conv_2d",
        ":conv_3d",
        ":conv_ops",
        ":eigen_helpers",
        ":ops_util",
        "//tensorflow/core:core_cpu",
        "//tensorflow/core:framework",
        "//tensorflow/core:lib",
        "//tensorflow/core:lib_internal",
        "//tensorflow/core:stream_executor",
        "//third_party/eigen3",
    ],
)

tf_kernel_library(
    name = "fake_quant_ops",
    srcs = ["fake_quant_ops.cc"],
    hdrs = ["fake_quant_ops_functor.h"],
    gpu_srcs = [
        "fake_quant_ops_gpu.cu.cc",
        "fake_quant_ops_functor.h",
    ],
    deps = [
        "//tensorflow/core:framework",
        "//tensorflow/core:lib",
        "//third_party/eigen3",
    ],
    alwayslink = 1,
)

cc_library(
    name = "pooling_ops_hdrs",
    hdrs = [
        "avgpooling_op.h",
        "maxpooling_op.h",
        "pooling_ops_common.h",
    ],
    deps = [
        ":eigen_helpers",
        ":ops_util_hdrs",
        "//third_party/eigen3",
    ],
)

tf_kernel_library(
    name = "dilation_ops",
    prefix = "dilation_ops",
    deps = [
        ":ops_util",
        "//tensorflow/core:core_cpu",
        "//tensorflow/core:framework",
        "//tensorflow/core:lib",
        "//third_party/eigen3",
    ],
)

tf_kernel_library(
    name = "batch_space_ops",
    srcs = [
        "batchtospace_op.cc",
        "spacetobatch_functor.cc",
        "spacetobatch_functor.h",
        "spacetobatch_op.cc",
    ],
    gpu_srcs = [
        "spacetobatch_functor.h",
        "spacetobatch_functor_gpu.cu.cc",
    ],
    visibility = [":friends"],
    deps = [
        ":bounds_check",
        "//tensorflow/core:framework",
        "//tensorflow/core:lib",
        "//third_party/eigen3",
    ],
)

tf_cuda_cc_test(
    name = "spacetobatch_benchmark_test",
    srcs = ["spacetobatch_benchmark_test.cc"],
    deps = [
        ":batch_space_ops",
        ":host_constant_op",
        ":ops_testutil",
        ":ops_util",
        "//tensorflow/core:core_cpu",
        "//tensorflow/core:framework",
        "//tensorflow/core:protos_all_cc",
        "//tensorflow/core:test",
        "//tensorflow/core:test_main",
        "//tensorflow/core:testlib",
    ],
)

tf_kernel_library(
    name = "depth_space_ops",
    srcs = [
        "depthtospace_op.cc",
        "spacetodepth_op.cc",
    ],
    hdrs = [
        "depthtospace_op.h",
        "spacetodepth_op.h",
    ],
    gpu_srcs = [
        "depthtospace_op.h",
        "depthtospace_op_gpu.cu.cc",
        "spacetodepth_op.h",
        "spacetodepth_op_gpu.cu.cc",
    ],
    visibility = [":friends"],
    deps = [
        "//tensorflow/core:framework",
        "//tensorflow/core:lib",
        "//third_party/eigen3",
    ],
)

cc_library(
    name = "parsing",
    deps = [
        ":decode_compressed_op",
        ":decode_csv_op",
        ":decode_padded_raw_op",
        ":decode_raw_op",
        ":example_parsing_ops",
        ":parse_tensor_op",
        ":string_to_number_op",
    ],
)

PARSING_DEPS = [
    "//tensorflow/core:core_cpu_internal",
    "//tensorflow/core:framework",
    "//tensorflow/core:lib",
    "//tensorflow/core:protos_all_cc",
]

tf_kernel_library(
    name = "decode_csv_op",
    prefix = "decode_csv_op",
    deps = PARSING_DEPS,
)

tf_kernel_library(
    name = "decode_raw_op",
    prefix = "decode_raw_op",
    deps = PARSING_DEPS,
)

tf_kernel_library(
    name = "decode_padded_raw_op",
    prefix = "decode_padded_raw_op",
    deps = PARSING_DEPS,
)

tf_kernel_library(
    name = "decode_compressed_op",
    prefix = "decode_compressed_op",
    deps = [
        "//tensorflow/core:lib_internal",
    ] + PARSING_DEPS,
)

tf_kernel_library(
    name = "example_parsing_ops",
    prefix = "example_parsing_ops",
    deps = PARSING_DEPS,
)

tf_kernel_library(
    name = "parse_tensor_op",
    prefix = "parse_tensor_op",
    deps = PARSING_DEPS,
)

tf_cc_test(
    name = "parse_tensor_test",
    srcs = ["parse_tensor_test.cc"],
    deps = [
        ":ops_testutil",
        ":parse_tensor_op",
        "//tensorflow/core:core_cpu_internal",
        "//tensorflow/core:framework",
        "//tensorflow/core:test_main",
        "//tensorflow/core:testlib",
    ],
)

tf_kernel_library(
    name = "string_to_number_op",
    prefix = "string_to_number_op",
    deps = PARSING_DEPS,
)

cc_library(
    name = "random_ops",
    deps = [
        ":random_op",
        ":random_shuffle_op",
    ],
)

RANDOM_OPS_DEPS = [
    "//tensorflow/core:core_cpu",
    "//tensorflow/core:framework",
    "//tensorflow/core:lib",
    "//tensorflow/core:lib_internal",
]

tf_kernel_library(
    name = "random_op",
    prefix = "random_op",
    deps = RANDOM_OPS_DEPS + if_ve([
      "//tensorflow/core:ve_ops_common",
    ]),
)

tf_kernel_library(
    name = "random_shuffle_op",
    prefix = "random_shuffle_op",
    deps = RANDOM_OPS_DEPS,
)

tf_cuda_cc_test(
    name = "random_op_test",
    size = "small",
    srcs = ["random_op_test.cc"],
    deps = [
        ":host_constant_op",
        ":random_ops",
        "//tensorflow/core:core_cpu",
        "//tensorflow/core:framework",
        "//tensorflow/core:lib",
        "//tensorflow/core:test",
        "//tensorflow/core:test_main",
        "//tensorflow/core:testlib",
    ],
)

tf_kernel_library(
    name = "stateful_random_ops",
    prefix = "stateful_random_ops",
    deps = [
        ":bounds_check",
        ":dense_update_functor",
        ":gather_functor",
        ":mutex_ops",
        ":random_op",
        ":resource_variable_ops",
        ":scatter_functor",
        ":state",
        ":training_op_helpers",
        ":variable_ops",
        "//tensorflow/core:core_cpu",
        "//tensorflow/core:core_cpu_lib",
        "//tensorflow/core:framework",
        "//tensorflow/core:lib",
        "//tensorflow/core:lib_internal",
        "@com_google_absl//absl/strings",
        "@com_google_absl//absl/types:variant",
    ],
)

tf_kernel_library(
    name = "stateless_random_ops",
    prefix = "stateless_random_ops",
    deps = [
        ":bounds_check",
        ":random_op",
        "//tensorflow/core:framework",
        "//tensorflow/core:lib",
    ],
)

cc_library(
    name = "required",
    deps = [
        ":no_op",
        ":sendrecv_ops",
    ],
)

REQUIRED_DEPS = [
    "//tensorflow/core:framework",
    "//tensorflow/core:lib",
]

tf_kernel_library(
    name = "no_op",
    prefix = "no_op",
    deps = REQUIRED_DEPS,
)

tf_kernel_library(
    name = "sendrecv_ops",
    prefix = "sendrecv_ops",
    deps = REQUIRED_DEPS,
)

tf_cc_test(
    name = "sendrecv_ops_test",
    srcs = ["sendrecv_ops_test.cc"],
    linkstatic = tf_kernel_tests_linkstatic(),  # Required for benchmarking
    deps = [
        ":ops_testutil",
        ":ops_util",
        ":sendrecv_ops",
        "//tensorflow/core:framework",
        "//tensorflow/core:test",
        "//tensorflow/core:test_main",
        "//tensorflow/core:testlib",
    ],
)

cc_library(
    name = "sparse",
    deps = [
        ":deserialize_sparse_string_op",
        ":deserialize_sparse_variant_op",
        ":serialize_sparse_op",
        ":sparse_add_grad_op",
        ":sparse_add_op",
        ":sparse_concat_op",
        ":sparse_cross_op",
        ":sparse_dense_binary_op_shared",
        ":sparse_fill_empty_rows_op",
        ":sparse_reduce_op",
        ":sparse_reorder_op",
        ":sparse_reshape_op",
        ":sparse_slice_grad_op",
        ":sparse_slice_op",
        ":sparse_softmax",
        ":sparse_sparse_binary_op_shared",
        ":sparse_split_op",
        ":sparse_tensor_dense_add_op",
        ":sparse_tensor_dense_matmul_op",
        ":sparse_tensors_map_ops",
        ":sparse_to_dense_op",
        ":sparse_xent_op",
    ],
)

SPARSE_DEPS = [
    "//tensorflow/core:framework",
    "//tensorflow/core:lib",
]

tf_kernel_library(
    name = "sparse_add_grad_op",
    prefix = "sparse_add_grad_op",
    deps = SPARSE_DEPS,
)

tf_kernel_library(
    name = "sparse_add_op",
    prefix = "sparse_add_op",
    deps = SPARSE_DEPS,
)

tf_kernel_library(
    name = "sparse_concat_op",
    prefix = "sparse_concat_op",
    deps = SPARSE_DEPS,
)

tf_kernel_library(
    name = "sparse_fill_empty_rows_op",
    prefix = "sparse_fill_empty_rows_op",
    deps = SPARSE_DEPS,
)

tf_kernel_library(
    name = "sparse_cross_op",
    prefix = "sparse_cross_op",
    deps = SPARSE_DEPS + [
        "//third_party/eigen3",
    ],
)

tf_kernel_library(
    name = "sparse_reduce_op",
    prefix = "sparse_reduce_op",
    deps = SPARSE_DEPS,
)

tf_kernel_library(
    name = "sparse_dense_binary_op_shared",
    prefix = "sparse_dense_binary_op_shared",
    deps = SPARSE_DEPS + [
        ":cwise_op",
        "//third_party/eigen3",
    ],
)

tf_kernel_library(
    name = "sparse_sparse_binary_op_shared",
    prefix = "sparse_sparse_binary_op_shared",
    deps = SPARSE_DEPS + [
        ":cwise_op",
        "//third_party/eigen3",
    ],
)

tf_kernel_library(
    name = "sparse_reorder_op",
    prefix = "sparse_reorder_op",
    deps = SPARSE_DEPS,
)

tf_kernel_library(
    name = "sparse_reshape_op",
    prefix = "sparse_reshape_op",
    deps = SPARSE_DEPS + [
        ":reshape_util",
    ],
)

tf_kernel_library(
    name = "sparse_slice_grad_op",
    prefix = "sparse_slice_grad_op",
    deps = SPARSE_DEPS,
)

tf_kernel_library(
    name = "sparse_slice_op",
    prefix = "sparse_slice_op",
    deps = SPARSE_DEPS,
)

tf_kernel_library(
    name = "sparse_softmax",
    prefix = "sparse_softmax",
    deps = SPARSE_DEPS + [
        "//third_party/eigen3",
    ],
)

tf_kernel_library(
    name = "sparse_split_op",
    prefix = "sparse_split_op",
    deps = SPARSE_DEPS,
)

tf_kernel_library(
    name = "sparse_tensor_dense_add_op",
    prefix = "sparse_tensor_dense_add_op",
    deps = SPARSE_DEPS + [
        ":scatter_functor",
        "//third_party/eigen3",
    ],
)

tf_kernel_library(
    name = "sparse_tensor_dense_matmul_op",
    prefix = "sparse_tensor_dense_matmul_op",
    deps = SPARSE_DEPS + [
        ":bounds_check",
        ":fill_functor",
        "//third_party/eigen3",
    ],
)

tf_kernel_library(
    name = "sparse_to_dense_op",
    prefix = "sparse_to_dense_op",
    deps = SPARSE_DEPS + [
        "//third_party/eigen3",
    ],
)

tf_kernel_library(
    name = "sparse_xent_op",
    prefix = "sparse_xent_op",
    deps = SPARSE_DEPS + [
        ":bounds_check",
        "//third_party/eigen3",
    ] + if_cuda_or_rocm([
        ":reduction_ops",
    ]) + if_cuda([
        "@cub_archive//:cub",
    ]) + if_rocm([
<<<<<<< HEAD
        "@rocprim_archive//:rocprim",
    ]) + if_ve(["//tensorflow/core:ve_runtime",
             "//tensorflow/core:core_cpu",
=======
        "@local_config_rocm//rocm:rocprim",
>>>>>>> d4119f4a
    ]),
)

tf_kernel_library(
    name = "serialize_sparse_op",
    prefix = "serialize_sparse_op",
    deps = SPARSE_DEPS + [
        ":reshape_util",
        "//tensorflow/core:protos_all_cc",
    ],
)

tf_kernel_library(
    name = "deserialize_sparse_string_op",
    prefix = "deserialize_sparse_string_op",
    deps = SPARSE_DEPS + [
        ":reshape_util",
        "//tensorflow/core:protos_all_cc",
    ],
)

tf_kernel_library(
    name = "deserialize_sparse_variant_op",
    prefix = "deserialize_sparse_variant_op",
    deps = SPARSE_DEPS + [
        "//tensorflow/core:protos_all_cc",
    ],
)

tf_kernel_library(
    name = "sparse_tensors_map_ops",
    prefix = "sparse_tensors_map_ops",
    deps = SPARSE_DEPS,
)

tf_cuda_cc_tests(
    name = "sparse2_tests",
    size = "small",
    srcs = [
        "sparse_tensor_dense_matmul_op_test.cc",
        "sparse_to_dense_op_test.cc",
        "sparse_xent_op_test.cc",
    ],
    deps = [
        ":host_constant_op",
        ":ops_testutil",
        ":ops_util",
        ":sparse",
        ":xent_op",
        "//tensorflow/core:core_cpu",
        "//tensorflow/core:core_cpu_internal",
        "//tensorflow/core:framework",
        "//tensorflow/core:protos_all_cc",
        "//tensorflow/core:test",
        "//tensorflow/core:test_main",
        "//tensorflow/core:testlib",
    ],
)

cc_library(
    name = "loss_updaters",
    hdrs = [
        "hinge-loss.h",
        "logistic-loss.h",
        "loss.h",
        "poisson-loss.h",
        "smooth-hinge-loss.h",
        "squared-loss.h",
    ],
    deps = [
        "//tensorflow/core:framework_headers_lib",
        "//tensorflow/core:lib",
    ],
)

tf_cc_test(
    name = "loss_test",
    size = "small",
    srcs = ["loss_test.cc"],
    deps = [
        ":loss_updaters",
        "//tensorflow/core:lib",
        "//tensorflow/core:test",
        "//tensorflow/core:test_main",
    ],
)

tf_cc_test(
    name = "sdca_ops_test",
    size = "small",
    srcs = ["sdca_ops_test.cc"],
    linkstatic = tf_kernel_tests_linkstatic(),  # Required for benchmarking
    deps = [
        ":ops_util",
        "//tensorflow/core:all_kernels",
        "//tensorflow/core:core_cpu",
        "//tensorflow/core:framework",
        "//tensorflow/core:lib_internal",
        "//tensorflow/core:test",
        "//tensorflow/core:test_main",
        "//tensorflow/core:testlib",
    ],
)

tf_kernel_library(
    name = "sdca_ops",
    prefix = "sdca_ops",
    deps = [
        ":loss_updaters",
        ":sdca_internal",
        "//tensorflow/core:framework",
        "//tensorflow/core:lib",
        "//tensorflow/core:lib_internal",
        "//third_party/eigen3",
        "@farmhash_archive//:farmhash",
    ],
    alwayslink = 1,
)

cc_library(
    name = "sdca_internal",
    srcs = ["sdca_internal.cc"],
    hdrs = ["sdca_internal.h"],
    deps = [
        ":eigen_contraction_kernel",
        ":loss_updaters",
        "//tensorflow/core:framework",
        "//tensorflow/core:lib",
        "//tensorflow/core:lib_internal",
        "//third_party/eigen3",
    ],
)

cc_library(
    name = "state",
    deps = [
        ":count_up_to_op",
        ":dense_update_ops",
        ":scatter_nd_op",
        ":scatter_op",
        ":variable_ops",
    ],
)

STATE_DEPS = [
    ":assign_op",
    ":bounds_check",
    ":fill_functor",
    ":scatter_functor",
    "//third_party/eigen3",
    "//tensorflow/core:framework",
    "//tensorflow/core:lib",
    "//tensorflow/core:lib_internal",
] + if_sycl(["//tensorflow/core:sycl_runtime"])

tf_kernel_library(
    name = "count_up_to_op",
    prefix = "count_up_to_op",
    deps = STATE_DEPS + [":variable_ops"],
)

tf_kernel_library(
    name = "dense_update_ops",
    prefix = "dense_update_ops",
    deps = STATE_DEPS + [":dense_update_functor"]
        + if_ve(["//tensorflow/core:ve_ops_common"]),
)

tf_kernel_library(
    name = "scatter_op",
    prefix = "scatter_op",
    deps = STATE_DEPS,
)

tf_kernel_library(
    name = "scatter_nd_op",
    srcs = [
        "scatter_nd_op.cc",
        "scatter_nd_op_cpu_impl_0.cc",
        "scatter_nd_op_cpu_impl_1.cc",
        "scatter_nd_op_cpu_impl_2.cc",
        "scatter_nd_op_cpu_impl_3.cc",
        "scatter_nd_op_cpu_impl_4.cc",
        "scatter_nd_op_cpu_impl_5.cc",
        "scatter_nd_op_cpu_impl_6.cc",
        "scatter_nd_op_cpu_impl_7.cc",
    ],
    hdrs = [
        "scatter_nd_op.h",
        "scatter_nd_op_cpu_impl.h",
    ],
    gpu_copts = if_not_windows([
        "-Wno-pass-failed",  # clang misses #pragma loop optimizations
    ]),
    gpu_srcs = [
        "scatter_nd_op.h",
        "scatter_nd_op_gpu.cu.cc",
    ],
    deps = STATE_DEPS + [
        ":dense_update_functor",
        ":training_op_helpers",
        ":variable_ops",
        ":inplace_ops",
    ],
)

tf_kernel_library(
    name = "variable_ops",
    prefix = "variable_ops",
    deps = STATE_DEPS,
)

tf_kernel_library(
    name = "mutex_ops",
    prefix = "mutex_ops",
    deps = STATE_DEPS + [":ops_util"],
)

tf_cc_test(
    name = "scatter_op_test",
    size = "small",
    srcs = ["scatter_op_test.cc"],
    deps = [
        ":fill_functor",
        ":ops_testutil",
        ":ops_util",
        ":scatter_op",
        "//tensorflow/core:framework",
        "//tensorflow/core:lib",
        "//tensorflow/core:protos_all_cc",
        "//tensorflow/core:test",
        "//tensorflow/core:test_main",
        "//tensorflow/core:testlib",
    ],
)

tf_cuda_cc_test(
    name = "scatter_nd_op_test",
    size = "small",
    srcs = ["scatter_nd_op_test.cc"],
    tags = ["noasan"],  # http://b/32635055
    deps = [
        ":ops_testutil",
        ":ops_util",
        ":scatter_nd_op",
        "//tensorflow/core:core_cpu",
        "//tensorflow/core:framework",
        "//tensorflow/core:lib",
        "//tensorflow/core:protos_all_cc",
        "//tensorflow/core:test",
        "//tensorflow/core:test_main",
        "//tensorflow/core:testlib",
    ],
)

cc_library(
    name = "string",
    deps = [
        ":as_string_op",
        ":base64_ops",
        ":reduce_join_op",
        ":regex_full_match_op",
        ":regex_replace_op",
        ":string_format_op",
        ":string_join_op",
        ":string_length_op",
        ":string_lower_op",
        ":string_ngrams_op",
        ":string_split_op",
        ":string_strip_op",
        ":string_to_hash_bucket_op",
        ":string_upper_op",
        ":substr_op",
        ":unicode_ops",
        ":unicode_script_op",
        ":unsorted_segment_join_op",
    ],
)

cc_library(
    name = "string_util",
    srcs = ["string_util.cc"],
    hdrs = ["string_util.h"],
    deps = [
        "//tensorflow/core:framework",
        "//tensorflow/core:lib",
        "//tensorflow/core:protos_all_cc",
        "@icu//:common",
    ],
)

STRING_DEPS = [
    ":bounds_check",
    ":string_util",
    "//third_party/eigen3",
    "//tensorflow/core:framework",
    "//tensorflow/core:lib",
    "//tensorflow/core:lib_internal",
]

tf_kernel_library(
    name = "string_to_hash_bucket_op",
    prefix = "string_to_hash_bucket_op",
    deps = STRING_DEPS,
)

tf_kernel_library(
    name = "reduce_join_op",
    prefix = "reduce_join_op",
    deps = STRING_DEPS,
)

tf_kernel_library(
    name = "unsorted_segment_join_op",
    prefix = "unsorted_segment_join_op",
    deps = STRING_DEPS,
)

tf_kernel_library(
    name = "string_format_op",
    prefix = "string_format_op",
    deps = STRING_DEPS + ["@com_google_absl//absl/strings"],
)

tf_cc_test(
    name = "string_format_op_test",
    size = "small",
    srcs = ["string_format_op_test.cc"],
    deps = [
        ":ops_testutil",
        ":ops_util",
        ":string_format_op",
        "//tensorflow/core:core_cpu",
        "//tensorflow/core:framework",
        "//tensorflow/core:lib",
        "//tensorflow/core:protos_all_cc",
        "//tensorflow/core:test",
        "//tensorflow/core:test_main",
        "//tensorflow/core:testlib",
    ],
)

tf_kernel_library(
    name = "string_join_op",
    prefix = "string_join_op",
    deps = STRING_DEPS,
)

tf_kernel_library(
    name = "string_length_op",
    prefix = "string_length_op",
    deps = STRING_DEPS,
)

tf_kernel_library(
    name = "regex_full_match_op",
    prefix = "regex_full_match_op",
    deps = STRING_DEPS + ["@com_googlesource_code_re2//:re2"],
)

tf_kernel_library(
    name = "regex_replace_op",
    prefix = "regex_replace_op",
    deps = STRING_DEPS + ["@com_googlesource_code_re2//:re2"],
)

tf_cc_test(
    name = "regex_replace_op_test",
    size = "small",
    srcs = ["regex_replace_op_test.cc"],
    deps = [
        ":ops_testutil",
        ":ops_util",
        ":regex_replace_op",
        "//tensorflow/core:core_cpu",
        "//tensorflow/core:framework",
        "//tensorflow/core:lib",
        "//tensorflow/core:protos_all_cc",
        "//tensorflow/core:test",
        "//tensorflow/core:test_main",
        "//tensorflow/core:testlib",
    ],
)

tf_kernel_library(
    name = "string_split_op",
    prefix = "string_split_op",
    deps = STRING_DEPS,
)

tf_cc_test(
    name = "string_split_op_test",
    size = "small",
    srcs = ["string_split_op_test.cc"],
    deps = [
        ":ops_testutil",
        ":ops_util",
        ":string_split_op",
        "//tensorflow/core:core_cpu",
        "//tensorflow/core:framework",
        "//tensorflow/core:lib",
        "//tensorflow/core:protos_all_cc",
        "//tensorflow/core:test",
        "//tensorflow/core:test_main",
        "//tensorflow/core:testlib",
    ],
)

tf_kernel_library(
    name = "string_ngrams_op",
    srcs = ["string_ngrams_op.cc"],
    deps = STRING_DEPS + [
        "@com_google_absl//absl/strings",
    ],
)

tf_cc_test(
    name = "string_ngrams_op_test",
    srcs = ["string_ngrams_op_test.cc"],
    deps = [
        ":ops_testutil",
        ":ops_util",
        ":string_ngrams_op",
        "//tensorflow/core:framework",
        "//tensorflow/core:lib",
        "//tensorflow/core:protos_all_cc",
        "//tensorflow/core:test",
        "//tensorflow/core:test_main",
        "//tensorflow/core:testlib",
    ],
)

tf_kernel_library(
    name = "string_strip_op",
    prefix = "string_strip_op",
    deps = STRING_DEPS,
)

tf_kernel_library(
    name = "string_lower_op",
    prefix = "string_lower_op",
    deps = STRING_DEPS + [
        "@com_google_absl//absl/strings",
        "@icu//:common",
    ],
)

tf_kernel_library(
    name = "string_upper_op",
    prefix = "string_upper_op",
    deps = STRING_DEPS + [
        "@com_google_absl//absl/strings",
        "@icu//:common",
    ],
)

tf_kernel_library(
    name = "substr_op",
    prefix = "substr_op",
    deps = STRING_DEPS,
)

tf_cc_test(
    name = "substr_op_test",
    size = "small",
    srcs = ["substr_op_test.cc"],
    deps = [
        ":ops_testutil",
        ":ops_util",
        ":substr_op",
        "//tensorflow/core:core_cpu",
        "//tensorflow/core:framework",
        "//tensorflow/core:lib",
        "//tensorflow/core:lib_internal",
        "//tensorflow/core:protos_all_cc",
        "//tensorflow/core:test",
        "//tensorflow/core:test_main",
        "//tensorflow/core:testlib",
    ],
)

tf_kernel_library(
    name = "as_string_op",
    prefix = "as_string_op",
    deps = STRING_DEPS,
)

tf_kernel_library(
    name = "unicode_ops",
    prefix = "unicode_ops",
    deps = [
        ":bounds_check",
        ":string_util",
        "//tensorflow/core:framework",
        "//tensorflow/core:lib",
        "//tensorflow/core:lib_internal",
        "//third_party/eigen3",
        "//third_party/icu/data:conversion_data",
        "@icu//:common",
    ],
)

tf_kernel_library(
    name = "base64_ops",
    prefix = "base64_ops",
    deps = STRING_DEPS,
)

tf_kernel_library(
    name = "training_ops",
    prefix = "training_ops",
    deps = [
        ":bounds_check",
        ":training_op_helpers",
        ":variable_ops",
        "//tensorflow/core:framework",
        "//tensorflow/core:lib",
        "//third_party/eigen3",
    ] 
    + if_ve(["//tensorflow/core:ve_runtime",
             "//tensorflow/core:core_cpu"]),
)

tf_cc_test(
    name = "training_ops_test",
    size = "small",
    srcs = ["training_ops_test.cc"],
    deps = [
        ":dense_update_ops",
        ":ops_util",
        ":training_ops",
        "//tensorflow/core:core_cpu",
        "//tensorflow/core:framework",
        "//tensorflow/core:test",
        "//tensorflow/core:test_main",
        "//tensorflow/core:testlib",
    ],
)

tf_kernel_library(
    name = "multinomial_op",
    prefix = "multinomial_op",
    deps = [
        ":random_op",
        ":random_ops",
        ":stateless_random_ops",
        "//third_party/eigen3",
        "//tensorflow/core:framework",
        "//tensorflow/core:lib",
        "//tensorflow/core:lib_internal",
    ] + if_cuda_or_rocm([
        ":reduction_ops",
    ]) + if_cuda([
        "@cub_archive//:cub",
    ]) + if_rocm([
        "@local_config_rocm//rocm:rocprim",
    ]),
)

tf_cuda_cc_test(
    name = "multinomial_op_test",
    size = "small",
    srcs = ["multinomial_op_test.cc"],
    deps = [
        ":host_constant_op",
        ":multinomial_op",
        ":ops_util",
        "//tensorflow/core:core_cpu",
        "//tensorflow/core:framework",
        "//tensorflow/core:test",
        "//tensorflow/core:test_main",
        "//tensorflow/core:testlib",
    ],
)

tf_kernel_library(
    name = "parameterized_truncated_normal_op",
    gpu_copts = if_not_windows([
        "-Wno-pass-failed",  # clang misses #pragma loop optimizations
    ]),
    prefix = "parameterized_truncated_normal_op",
    deps = [
        "//tensorflow/core:core_cpu",
        "//tensorflow/core:framework",
        "//tensorflow/core:lib",
        "//tensorflow/core:lib_internal",
    ],
)

tf_cuda_cc_test(
    name = "parameterized_truncated_normal_op_test",
    size = "small",
    srcs = ["parameterized_truncated_normal_op_test.cc"],
    deps = [
        ":host_constant_op",
        ":ops_util",
        ":parameterized_truncated_normal_op",
        "//tensorflow/core:core_cpu",
        "//tensorflow/core:framework",
        "//tensorflow/core:test",
        "//tensorflow/core:test_main",
        "//tensorflow/core:testlib",
    ],
)

tf_kernel_library(
    name = "random_binomial_op",
    prefix = "random_binomial_op",
    deps = [
        ":cwise_op",
        ":random_ops",
        ":resource_variable_ops",
        ":stateful_random_ops",
        ":training_op_helpers",
        "//tensorflow/core:framework",
        "//tensorflow/core:framework_internal",
        "//tensorflow/core:lib",
        "//tensorflow/core:lib_internal",
        "//tensorflow/core:random_ops_op_lib",
    ],
)

tf_cuda_cc_test(
    name = "random_binomial_op_test",
    size = "small",
    srcs = ["random_binomial_op_test.cc"],
    deps = [
        ":ops_util",
        ":random_binomial_op",
        "//tensorflow/core:core_cpu",
        "//tensorflow/core:framework",
        "//tensorflow/core:test",
        "//tensorflow/core:test_main",
        "//tensorflow/core:testlib",
    ],
)

tf_kernel_library(
    name = "random_poisson_op",
    prefix = "random_poisson_op",
    deps = [
        ":random_ops",
        "//tensorflow/core:framework",
        "//tensorflow/core:lib",
        "//tensorflow/core:lib_internal",
    ],
)

tf_cuda_cc_test(
    name = "random_poisson_op_test",
    size = "small",
    srcs = ["random_poisson_op_test.cc"],
    deps = [
        ":ops_util",
        ":random_poisson_op",
        "//tensorflow/core:core_cpu",
        "//tensorflow/core:framework",
        "//tensorflow/core:test",
        "//tensorflow/core:test_main",
        "//tensorflow/core:testlib",
    ],
)

tf_kernel_library(
    name = "word2vec_kernels",
    prefix = "word2vec_kernels",
    deps = [
        "//tensorflow/core:framework",
        "//tensorflow/core:lib",
        "//tensorflow/core:lib_internal",
        "//tensorflow/core:word2vec_ops",
    ],
)

filegroup(
    name = "spectrogram_test_data",
    srcs = [
        "spectrogram_test_data/short_test_segment.wav",
        "spectrogram_test_data/short_test_segment_spectrogram.csv.bin",
        "spectrogram_test_data/short_test_segment_spectrogram_400_200.csv.bin",
    ],
    visibility = ["//visibility:public"],
)

cc_library(
    name = "spectrogram",
    srcs = ["spectrogram.cc"],
    hdrs = ["spectrogram.h"],
    copts = tf_copts(),
    deps = [
        "//tensorflow/core:framework",
        "//tensorflow/core:lib",
        "//third_party/fft2d:fft2d_headers",
        "@fft2d",
    ],
)

cc_library(
    name = "spectrogram_test_utils",
    testonly = 1,
    srcs = ["spectrogram_test_utils.cc"],
    hdrs = ["spectrogram_test_utils.h"],
    copts = tf_copts(),
    deps = [
        "//tensorflow/core:framework",
        "//tensorflow/core:lib",
        "//tensorflow/core:lib_internal",
        "//tensorflow/core:protos_all_cc",
        "//tensorflow/core:test",
    ],
)

tf_cc_binary(
    name = "spectrogram_convert_test_data",
    testonly = 1,
    srcs = ["spectrogram_convert_test_data.cc"],
    deps = [
        ":spectrogram_test_utils",
        "//tensorflow/core:lib",
        "//tensorflow/core:lib_internal",
    ],
)

tf_cc_test(
    name = "spectrogram_test",
    size = "medium",
    srcs = ["spectrogram_test.cc"],
    data = [":spectrogram_test_data"],
    deps = [
        ":spectrogram",
        ":spectrogram_test_utils",
        "//tensorflow/core:lib",
        "//tensorflow/core:lib_internal",
        "//tensorflow/core:lib_test_internal",
        "//tensorflow/core:protos_all_cc",
        "//tensorflow/core:test",
        "//tensorflow/core:test_main",
        "//third_party/eigen3",
    ],
)

tf_kernel_library(
    name = "spectrogram_op",
    prefix = "spectrogram_op",
    deps = [
        ":spectrogram",
        "//tensorflow/core:core_cpu",
        "//tensorflow/core:framework",
        "//tensorflow/core:lib",
        "//tensorflow/core:lib_internal",
    ],
    alwayslink = 1,
)

tf_cuda_cc_test(
    name = "spectrogram_op_test",
    size = "small",
    srcs = ["spectrogram_op_test.cc"],
    deps = [
        ":ops_util",
        ":spectrogram_op",
        "//tensorflow/cc:cc_ops",
        "//tensorflow/cc:client_session",
        "//tensorflow/core:core_cpu",
        "//tensorflow/core:framework",
        "//tensorflow/core:framework_internal",
        "//tensorflow/core:lib",
        "//tensorflow/core:protos_all_cc",
        "//tensorflow/core:tensorflow",
        "//tensorflow/core:test",
        "//tensorflow/core:test_main",
        "//tensorflow/core:testlib",
    ],
)

cc_library(
    name = "mfcc_dct",
    srcs = ["mfcc_dct.cc"],
    hdrs = ["mfcc_dct.h"],
    copts = tf_copts(),
    deps = [
        "//tensorflow/core:framework",
        "//tensorflow/core:lib",
    ],
)

tf_cc_test(
    name = "mfcc_dct_test",
    size = "small",
    srcs = ["mfcc_dct_test.cc"],
    deps = [
        ":mfcc_dct",
        "//tensorflow/core:lib",
        "//tensorflow/core:lib_internal",
        "//tensorflow/core:lib_test_internal",
        "//tensorflow/core:protos_all_cc",
        "//tensorflow/core:test",
        "//tensorflow/core:test_main",
        "//third_party/eigen3",
    ],
)

cc_library(
    name = "mfcc_mel_filterbank",
    srcs = ["mfcc_mel_filterbank.cc"],
    hdrs = ["mfcc_mel_filterbank.h"],
    copts = tf_copts(),
    deps = [
        "//tensorflow/core:framework",
        "//tensorflow/core:lib",
    ],
)

tf_cc_test(
    name = "mfcc_mel_filterbank_test",
    size = "small",
    srcs = ["mfcc_mel_filterbank_test.cc"],
    deps = [
        ":mfcc_mel_filterbank",
        "//tensorflow/core:lib",
        "//tensorflow/core:lib_internal",
        "//tensorflow/core:lib_test_internal",
        "//tensorflow/core:protos_all_cc",
        "//tensorflow/core:test",
        "//tensorflow/core:test_main",
        "//third_party/eigen3",
    ],
)

cc_library(
    name = "mfcc",
    srcs = ["mfcc.cc"],
    hdrs = ["mfcc.h"],
    copts = tf_copts(),
    deps = [
        ":mfcc_dct",
        ":mfcc_mel_filterbank",
        "//tensorflow/core:framework",
        "//tensorflow/core:lib",
    ],
)

tf_cc_test(
    name = "mfcc_test",
    size = "small",
    srcs = ["mfcc_test.cc"],
    deps = [
        ":mfcc",
        "//tensorflow/core:lib",
        "//tensorflow/core:lib_internal",
        "//tensorflow/core:lib_test_internal",
        "//tensorflow/core:protos_all_cc",
        "//tensorflow/core:test",
        "//tensorflow/core:test_main",
        "//third_party/eigen3",
    ],
)

tf_kernel_library(
    name = "mfcc_op",
    prefix = "mfcc_op",
    deps = [
        ":mfcc",
        "//tensorflow/core:core_cpu",
        "//tensorflow/core:framework",
        "//tensorflow/core:lib",
        "//tensorflow/core:lib_internal",
    ],
    alwayslink = 1,
)

tf_cuda_cc_test(
    name = "mfcc_op_test",
    size = "small",
    srcs = ["mfcc_op_test.cc"],
    deps = [
        ":mfcc_op",
        ":ops_util",
        "//tensorflow/cc:cc_ops",
        "//tensorflow/cc:client_session",
        "//tensorflow/core:core_cpu",
        "//tensorflow/core:framework",
        "//tensorflow/core:framework_internal",
        "//tensorflow/core:lib",
        "//tensorflow/core:protos_all_cc",
        "//tensorflow/core:tensorflow",
        "//tensorflow/core:test",
        "//tensorflow/core:test_main",
        "//tensorflow/core:testlib",
    ],
)

cc_library(
    name = "audio",
    deps = [
        ":decode_wav_op",
        ":encode_wav_op",
        ":mfcc_op",
        ":spectrogram_op",
    ],
)

# Android libraries -----------------------------------------------------------

# Changes to the Android srcs here should be replicated in
# tensorflow/contrib/makefile/tf_op_files.txt
# LINT.IfChange
filegroup(
    name = "mobile_srcs",
    srcs = [
        "avgpooling_op.h",
        "batch_util.h",
        "cwise_ops.h",
        "cwise_ops_common.h",
        "cwise_ops_gradients.h",
        "eigen_activations.h",
        "eigen_attention.h",
        "eigen_backward_cuboid_convolutions.h",
        "eigen_backward_spatial_convolutions.h",
        "eigen_convolution_helpers.h",
        "eigen_cuboid_convolution.h",
        "eigen_pooling.h",
        "eigen_spatial_convolutions.h",
        "eigen_spatial_convolutions-inl.h",
        "eigen_volume_patch.h",
        "fifo_queue.h",
        "maxpooling_op.h",
        "ops_util.h",
        "padding_fifo_queue.h",
        "pooling_ops_common.cc",
        "pooling_ops_common.h",
        "queue_base.h",
        "queue_op.h",
        "typed_queue.h",
    ],
)

alias(
    name = "android_srcs",
    actual = ":mobile_srcs",
)

# Core kernels we want on Android. Only a subset of kernels to keep
# base library small.
filegroup(
    name = "android_core_ops",
    srcs = [
        "aggregate_ops.cc",
        "aggregate_ops.h",
        "aggregate_ops_cpu.h",
        "assign_op.h",
        "bias_op.cc",
        "bias_op.h",
        "cast_op.cc",
        "cast_op.h",
        "cast_op_impl.h",
        "cast_op_impl_bfloat.cc",
        "cast_op_impl_bool.cc",
        "cast_op_impl_complex128.cc",
        "cast_op_impl_complex64.cc",
        "cast_op_impl_double.cc",
        "cast_op_impl_float.cc",
        "cast_op_impl_half.cc",
        "cast_op_impl_int16.cc",
        "cast_op_impl_int32.cc",
        "cast_op_impl_int64.cc",
        "cast_op_impl_int8.cc",
        "cast_op_impl_uint16.cc",
        "cast_op_impl_uint32.cc",
        "cast_op_impl_uint64.cc",
        "cast_op_impl_uint8.cc",
        "concat_lib.h",
        "concat_lib_cpu.cc",
        "concat_lib_cpu.h",
        "concat_op.cc",
        "constant_op.cc",
        "constant_op.h",
        "cwise_ops.h",
        "cwise_ops_common.cc",
        "cwise_ops_common.h",
        "cwise_ops_gradients.h",
        "dense_update_functor.cc",
        "dense_update_functor.h",
        "dense_update_ops.cc",
        "example_parsing_ops.cc",
        "fill_functor.cc",
        "fill_functor.h",
        "function_ops.cc",
        "function_ops.h",
        "gather_functor.h",
        "gather_functor_batched.h",
        "gather_nd_op.cc",
        "gather_nd_op.h",
        "gather_nd_op_cpu_impl.h",
        "gather_nd_op_cpu_impl_0.cc",
        "gather_nd_op_cpu_impl_1.cc",
        "gather_nd_op_cpu_impl_2.cc",
        "gather_nd_op_cpu_impl_3.cc",
        "gather_nd_op_cpu_impl_4.cc",
        "gather_nd_op_cpu_impl_5.cc",
        "gather_nd_op_cpu_impl_6.cc",
        "gather_nd_op_cpu_impl_7.cc",
        "gather_op.cc",
        "identity_n_op.cc",
        "identity_n_op.h",
        "identity_op.cc",
        "identity_op.h",
        "immutable_constant_op.cc",
        "immutable_constant_op.h",
        "matmul_op.cc",
        "matmul_op.h",
        "no_op.cc",
        "no_op.h",
        "non_max_suppression_op.cc",
        "non_max_suppression_op.h",
        "one_hot_op.cc",
        "one_hot_op.h",
        "ops_util.h",
        "pack_op.cc",
        "pooling_ops_common.h",
        "redux_functor.h",
        "reshape_op.cc",
        "reshape_op.h",
        "reverse_sequence_op.cc",
        "reverse_sequence_op.h",
        "sendrecv_ops.cc",
        "sendrecv_ops.h",
        "sequence_ops.cc",
        "shape_ops.cc",
        "shape_ops.h",
        "slice_op.cc",
        "slice_op.h",
        "slice_op_cpu_impl.h",
        "slice_op_cpu_impl_1.cc",
        "slice_op_cpu_impl_2.cc",
        "slice_op_cpu_impl_3.cc",
        "slice_op_cpu_impl_4.cc",
        "slice_op_cpu_impl_5.cc",
        "slice_op_cpu_impl_6.cc",
        "slice_op_cpu_impl_7.cc",
        "slice_op_cpu_impl_8.cc",
        "softmax_op.cc",
        "softmax_op_functor.h",
        "split_lib.h",
        "split_lib_cpu.cc",
        "split_op.cc",
        "split_v_op.cc",
        "strided_slice_op.cc",
        "strided_slice_op.h",
        "strided_slice_op_impl.h",
        "strided_slice_op_inst_0.cc",
        "strided_slice_op_inst_1.cc",
        "strided_slice_op_inst_2.cc",
        "strided_slice_op_inst_3.cc",
        "strided_slice_op_inst_4.cc",
        "strided_slice_op_inst_5.cc",
        "strided_slice_op_inst_6.cc",
        "strided_slice_op_inst_7.cc",
        "strided_slice_op_inst_8.cc",
        "unpack_op.cc",
        "variable_ops.cc",
        "variable_ops.h",
        "//tensorflow/c/kernels:android_all_op_kernels",
    ],
)

# Other kernels we may want on Android.
#
# The kernels can be consumed as a whole or in two groups for
# supporting separate compilation. Note that the split into groups
# is entirely for improving compilation time, and not for
# organizational reasons; you should not depend on any
# of those groups independently.
filegroup(
    name = "android_extended_ops",
    srcs = [
        ":android_extended_ops_group1",
        ":android_extended_ops_group2",
        ":android_quantized_ops",
    ],
    visibility = ["//visibility:public"],
)

filegroup(
    name = "android_extended_ops_headers",
    srcs = [
        "argmax_op.h",
        "avgpooling_op.h",
        "batch_matmul_op_impl.h",
        "batch_norm_op.h",
        "control_flow_ops.h",
        "conv_2d.h",
        "conv_3d.h",
        "conv_ops.h",
        "conv_ops_gpu.h",
        "data_format_ops.h",
        "depthtospace_op.h",
        "depthwise_conv_op.h",
        "fake_quant_ops_functor.h",
        "fused_batch_norm_op.h",
        "gemm_functors.h",
        "image_resizer_state.h",
        "initializable_lookup_table.h",
        "inplace_ops.cc",
        "inplace_ops_functor.h",
        "lookup_table_init_op.h",
        "lookup_table_op.h",
        "lookup_util.h",
        "matrix_diag_op.h",
        "matrix_set_diag_op.h",
        "maxpooling_op.h",
        "mfcc.h",
        "mfcc_dct.h",
        "mfcc_mel_filterbank.h",
        "mirror_pad_op.h",
        "mirror_pad_op_cpu_impl.h",
        "multinomial_op.h",
        "pad_op.h",
        "pooling_ops_3d.h",
        "random_op.h",
        "reduction_ops.h",
        "reduction_ops_common.h",
        "relu_op.h",
        "relu_op_functor.h",
        "reshape_util.h",
        "resize_bilinear_op.h",
        "resize_nearest_neighbor_op.h",
        "reverse_op.h",
        "save_restore_tensor.h",
        "scatter_nd_op.h",
        "scatter_nd_op_cpu_impl.h",
        "segment_reduction_ops.h",
        "segment_reduction_ops_impl.h",
        "softplus_op.h",
        "softsign_op.h",
        "spacetobatch_functor.h",
        "spacetodepth_op.h",
        "spectrogram.h",
        "stateless_random_ops.h",
        "string_util.h",
        "tensor_array.h",
        "tile_functor.h",
        "tile_ops_cpu_impl.h",
        "tile_ops_impl.h",
        "topk_op.h",
        "training_op_helpers.h",
        "training_ops.h",
        "transpose_functor.h",
        "transpose_op.h",
        "where_op.h",
        "xent_op.h",
    ],
)

filegroup(
    name = "android_extended_ops_group1",
    srcs = [
        "argmax_op.cc",
        "avgpooling_op.cc",
        "batch_matmul_op_real.cc",
        "batch_norm_op.cc",
        "bcast_ops.cc",
        "check_numerics_op.cc",
        "control_flow_ops.cc",
        "conv_2d.h",
        "conv_grad_filter_ops.cc",
        "conv_grad_input_ops.cc",
        "conv_grad_ops.h",
        "conv_grad_shape_utils.h",
        "conv_grad_shape_utils.cc",
        "conv_ops.cc",
        "conv_ops_3d.cc",
        "conv_ops_fused_double.cc",
        "conv_ops_fused_float.cc",
        "conv_ops_fused_half.cc",
        "conv_ops_fused_impl.h",
        "conv_ops_using_gemm.cc",
        "crop_and_resize_op.cc",
        "crop_and_resize_op.h",
        "cwise_op_abs.cc",
        "cwise_op_add_1.cc",
        "cwise_op_add_2.cc",
        "cwise_op_bitwise_and.cc",
        "cwise_op_bitwise_or.cc",
        "cwise_op_bitwise_xor.cc",
        "cwise_op_cos.cc",
        "cwise_op_cosh.cc",
        "cwise_op_div.cc",
        "cwise_op_equal_to_1.cc",
        "cwise_op_equal_to_2.cc",
        "cwise_op_not_equal_to_1.cc",
        "cwise_op_not_equal_to_2.cc",
        "cwise_op_erf.cc",
        "cwise_op_exp.cc",
        "cwise_op_floor.cc",
        "cwise_op_floor_div.cc",
        "cwise_op_floor_mod.cc",
        "cwise_op_greater.cc",
        "cwise_op_greater_equal.cc",
        "cwise_op_invert.cc",
        "cwise_op_isfinite.cc",
        "cwise_op_isnan.cc",
        "cwise_op_left_shift.cc",
        "cwise_op_less.cc",
        "cwise_op_less_equal.cc",
        "cwise_op_log.cc",
        "cwise_op_logical_and.cc",
        "cwise_op_logical_not.cc",
        "cwise_op_logical_or.cc",
        "cwise_op_maximum.cc",
        "cwise_op_minimum.cc",
        "cwise_op_mul_1.cc",
        "cwise_op_mul_2.cc",
        "cwise_op_neg.cc",
        "cwise_op_pow.cc",
        "cwise_op_reciprocal.cc",
        "cwise_op_right_shift.cc",
        "cwise_op_round.cc",
        "cwise_op_rsqrt.cc",
        "cwise_op_select.cc",
        "cwise_op_sigmoid.cc",
        "cwise_op_sign.cc",
        "cwise_op_sin.cc",
        "cwise_op_sinh.cc",
        "cwise_op_sqrt.cc",
        "cwise_op_square.cc",
        "cwise_op_squared_difference.cc",
        "cwise_op_sub.cc",
        "cwise_op_tan.cc",
        "cwise_op_tanh.cc",
        "cwise_op_xlogy.cc",
        "cwise_op_xdivy.cc",
        "data_format_ops.cc",
        "decode_wav_op.cc",
        "deep_conv2d.cc",
        "deep_conv2d.h",
        "depthwise_conv_op.cc",
        "dynamic_partition_op.cc",
        "encode_wav_op.cc",
        "eigen_contraction_kernel.cc",
        "eigen_contraction_kernel.h",
        "einsum_op_impl_half.cc",
        "einsum_op_impl_bfloat16.cc",
        "einsum_op_impl_int32.cc",
        "einsum_op_impl_int64.cc",
        "einsum_op_impl_float.cc",
        "einsum_op_impl_double.cc",
        "einsum_op_impl_complex64.cc",
        "einsum_op_impl_complex128.cc",
        "einsum_op_impl.h",
        "einsum_op.h",
        "fake_quant_ops.cc",
        "fifo_queue.cc",
        "fifo_queue_op.cc",
        "fused_batch_norm_op.cc",
        "fused_eigen_output_kernels.cc",
        "fused_eigen_output_kernels.h",
        "listdiff_op.cc",
        "population_count_op.cc",
        "population_count_op.h",
        "winograd_transform.h",
        ":android_extended_ops_headers",
    ] + select({
        ":xsmm_convolutions": [
            "xsmm_conv2d.h",
            "xsmm_conv2d.cc",
        ],
        "//conditions:default": [],
    }),
)

filegroup(
    name = "android_extended_ops_group2",
    srcs = [
        "batchtospace_op.cc",
        "ctc_decoder_ops.cc",
        "decode_bmp_op.cc",
        "depthtospace_op.cc",
        "dynamic_stitch_op.cc",
        "fft_ops.cc",
        "in_topk_op.cc",
        "in_topk_op.h",
        "initializable_lookup_table.cc",
        "logging_ops.cc",
        "logging_ops.h",
        "lookup_table_init_op.cc",
        "lookup_table_op.cc",
        "lookup_util.cc",
        "lrn_op.cc",
        "matrix_diag_op.cc",
        "matrix_set_diag_op.cc",
        "maxpooling_op.cc",
        "mfcc.cc",
        "mfcc_dct.cc",
        "mfcc_mel_filterbank.cc",
        "mfcc_op.cc",
        "mirror_pad_op.cc",
        "mirror_pad_op_cpu_impl_1.cc",
        "mirror_pad_op_cpu_impl_2.cc",
        "mirror_pad_op_cpu_impl_3.cc",
        "mirror_pad_op_cpu_impl_4.cc",
        "mirror_pad_op_cpu_impl_5.cc",
        "multinomial_op.cc",
        "pad_op.cc",
        "padding_fifo_queue.cc",
        "padding_fifo_queue_op.cc",
        "pooling_ops_3d.cc",
        "queue_base.cc",
        "queue_op.cc",
        "queue_ops.cc",
        "random_op.cc",
        "random_op_cpu.h",
        "reduction_ops_all.cc",
        "reduction_ops_any.cc",
        "reduction_ops_common.cc",
        "reduction_ops_max.cc",
        "reduction_ops_mean.cc",
        "reduction_ops_min.cc",
        "reduction_ops_prod.cc",
        "reduction_ops_sum.cc",
        "relu_op.cc",
        "reshape_util.cc",
        "resize_bilinear_op.cc",
        "resize_nearest_neighbor_op.cc",
        "restore_op.cc",
        "reverse_op.cc",
        "save_op.cc",
        "save_restore_tensor.cc",
        "save_restore_v2_ops.cc",
        "scatter_nd_op.cc",
        "scatter_nd_op_cpu_impl_0.cc",
        "scatter_nd_op_cpu_impl_1.cc",
        "scatter_nd_op_cpu_impl_2.cc",
        "scatter_nd_op_cpu_impl_3.cc",
        "scatter_nd_op_cpu_impl_4.cc",
        "scatter_nd_op_cpu_impl_5.cc",
        "scatter_nd_op_cpu_impl_6.cc",
        "scatter_nd_op_cpu_impl_7.cc",
        "segment_reduction_ops_impl_1.cc",
        "segment_reduction_ops_impl_2.cc",
        "segment_reduction_ops_impl_3.cc",
        "segment_reduction_ops_impl_4.cc",
        "segment_reduction_ops_impl_5.cc",
        "session_ops.cc",
        "softplus_op.cc",
        "softsign_op.cc",
        "spacetobatch_functor.cc",
        "spacetobatch_op.cc",
        "spacetodepth_op.cc",
        "sparse_fill_empty_rows_op.cc",
        "sparse_reshape_op.cc",
        "sparse_to_dense_op.cc",
        "spectrogram.cc",
        "spectrogram_op.cc",
        "stack.cc",
        "stack.h",
        "stack_ops.cc",
        "stateless_random_ops.cc",
        "string_join_op.cc",
        "string_util.cc",
        "summary_op.cc",
        "tensor_array.cc",
        "tensor_array_ops.cc",
        "tile_functor_cpu.cc",
        "tile_ops.cc",
        "tile_ops_cpu_impl_1.cc",
        "tile_ops_cpu_impl_2.cc",
        "tile_ops_cpu_impl_3.cc",
        "tile_ops_cpu_impl_4.cc",
        "tile_ops_cpu_impl_5.cc",
        "tile_ops_cpu_impl_6.cc",
        "tile_ops_cpu_impl_7.cc",
        "topk_op.cc",
        "training_op_helpers.cc",
        "training_ops.cc",
        "transpose_functor_cpu.cc",
        "transpose_op.cc",
        "unique_op.cc",
        "where_op.cc",
        "xent_op.cc",
        ":android_extended_ops_headers",
    ],
)

filegroup(
    name = "android_quantized_ops",
    srcs = [
        "dequantize_op.cc",
        "meta_support.cc",
        "meta_support.h",
        "quantization_utils.cc",
        "quantization_utils.h",
        "quantize_down_and_shrink_range.cc",
        "quantize_op.cc",
        "quantized_activation_ops.cc",
        "quantized_add_op.cc",
        "quantized_batch_norm_op.cc",
        "quantized_bias_add_op.cc",
        "quantized_concat_op.cc",
        "quantized_conv_ops.cc",
        "quantized_instance_norm.cc",
        "quantized_matmul_op.cc",
        "quantized_mul_op.cc",
        "quantized_pooling_ops.cc",
        "quantized_reshape_op.cc",
        "quantized_resize_bilinear_op.cc",
        "reference_gemm.h",
        "requantization_range_op.cc",
        "requantize.cc",
        "reshape_op.h",
    ],
    visibility = ["//visibility:public"],
)

ANDROID_TEXTUAL_HDRS = [
    "eigen_convolution_helpers.h",
    "eigen_spatial_convolutions-inl.h",
    "gather_nd_op_cpu_impl.h",
    "gemm_functors.h",
    "mirror_pad_op_cpu_impl.h",
    "scatter_nd_op_cpu_impl.h",
    "slice_op_cpu_impl.h",
    "strided_slice_op_impl.h",
    "tile_ops_cpu_impl.h",
]

# A file group which contains nearly all available operators which
# may work on Android. This is intended to be used with selective
# registration.
filegroup(
    name = "android_all_ops",
    srcs = [
        "//tensorflow/c/kernels:android_all_op_kernels",
        "//tensorflow/core/kernels/data:android_all_op_kernels",
    ] + glob(
        [
            "*.cc",
            "*.h",
        ],
        exclude = [
            "*test.cc",
            "*test_util*",
            "*testutil*",
            "*testlib*",
            "*main.cc",
            "*_gpu*",
            "*_3d*",
            "*.cu.*",
            # Ops already in android_srcs
            "pooling_ops_common.cc",
            # Ops which we are currently excluding because they are likely
            # not used on Android. Those ops also do not compile if included,
            # unless we add the additional deps they need.
            "tf_record_reader_op.*",
            "cudnn_rnn_ops.*",
            "lmdb_reader_op.*",
            "string_to_hash_bucket_op.*",
            "sdca_ops.*",
            "sdca_internal.*",
            "sparse_cross_op.*",
            "text_line_reader_op.*",
            "summary_image_op.*",
            "decode_image_op.*",
            "encode_png_op.*",
            "encode_jpeg_op.*",
            "extract_jpeg_shape_op.*",
            "decode_jpeg_op.*",
            "decode_and_crop_jpeg_op.*",
            "decode_gif_op.*",
            "identity_reader_op.*",
            "remote_fused_graph_execute_op.*",
            "remote_fused_graph_rewriter_transform.*",
            "fixed_length_record_reader_op.*",
            "whole_file_read_ops.*",
            "sample_distorted_bounding_box_op.*",
            "ctc_loss_op.*",
            "summary_interface.*",
            "summary_kernels.*",
            "spectrogram_convert_test_data.cc",
            "decode_proto_op.cc",
            "encode_proto_op.cc",
            "rpc_op.cc",
            # Excluded due to experimental status:
            "debug_ops.*",
            "mutex_ops.*",
            "batch_kernels.*",
            "regex_replace_op.cc",
            "string_lower_op.cc",  # Requires ICU for unicode.
            "string_upper_op.cc",  # Requires ICU for unicode.
            "unicode_ops.cc",
            "unicode_script_op.cc",
            # Ops that are inherently incompatible with Android (e.g. tied to x86 platform).
            "mkl_*",
            "xsmm_*",
            "cwise_ops_sycl_common.h",
            "nextafter_op.cc",
        ] + ANDROID_TEXTUAL_HDRS,
    ) + [
        # Referenced by stateful_random_ops.cc but excluded with the *gpu*
        # rule above. Seems to have only have worked before because of
        # hdrs_check loose.
        "stateful_random_ops_cpu_gpu.h",
    ],
    visibility = ["//visibility:public"],
)

filegroup(
    name = "android_all_ops_textual_hdrs",
    srcs = ANDROID_TEXTUAL_HDRS,
    visibility = ["//visibility:public"],
)
# LINT.ThenChange(//tensorflow/contrib/makefile/tf_op_files.txt)

cc_library(
    name = "android_tensorflow_kernels",
    srcs = select({
        "//tensorflow:android": [
            "//tensorflow/core/kernels:android_core_ops",
            "//tensorflow/core/kernels:android_extended_ops",
        ],
        "//conditions:default": [],
    }),
    copts = tf_copts(),
    linkopts = select({
        "//tensorflow:android": [
            "-ldl",
        ],
        "//conditions:default": [],
    }),
    tags = [
        "manual",
        "notap",
    ],
    visibility = ["//visibility:public"],
    deps = [
        "//tensorflow/core:android_tensorflow_lib_lite",
        "//tensorflow/core:protos_all_cc_impl",
        "//third_party/eigen3",
        "//third_party/fft2d:fft2d_headers",
        "@com_google_protobuf//:protobuf",
        "@fft2d",
        "@gemmlowp",
    ],
    alwayslink = 1,
)

build_test(
    name = "android_tensorflow_kernels_build_test",
    targets = [":android_tensorflow_kernels"],
)

cc_library(
    name = "android_tensorflow_image_op",
    srcs = if_android(["decode_image_op.cc"]),
    copts = tf_copts(),
    linkopts = ["-ldl"],
    visibility = ["//visibility:public"],
    deps = [
        "//tensorflow/core:android_gif_internal",
        "//tensorflow/core:android_jpeg_internal",
        "//tensorflow/core:android_png_internal",
        "//tensorflow/core:android_tensorflow_lib_lite",
    ],
    alwayslink = 1,
)

build_test(
    name = "android_tensorflow_image_op_build_test",
    targets = [":android_tensorflow_image_op"],
)

cc_library(
    name = "android_whole_file_read_ops",
    srcs = if_android(["whole_file_read_ops.cc"]),
    copts = tf_copts(),
    linkopts = ["-ldl"],
    visibility = ["//visibility:public"],
    deps = [
        "//tensorflow/core:android_tensorflow_lib_lite",
    ],
    alwayslink = 1,
)

#   Quantization-specific OpKernels

tf_kernel_library(
    name = "quantized_ops",
    srcs = [
        "dequantize_op.cc",
        "meta_support.cc",
        "quantize_down_and_shrink_range.cc",
        "quantize_op.cc",
        "quantized_activation_ops.cc",
        "quantized_add_op.cc",
        "quantized_batch_norm_op.cc",
        "quantized_bias_add_op.cc",
        "quantized_concat_op.cc",
        "quantized_conv_ops.cc",
        "quantized_instance_norm.cc",
        "quantized_matmul_op.cc",
        "quantized_mul_op.cc",
        "quantized_pooling_ops.cc",
        "quantized_reshape_op.cc",
        "quantized_resize_bilinear_op.cc",
        "requantization_range_op.cc",
        "requantize.cc",
        "reshape_op.h",
    ],
    hdrs = [
        "meta_support.h",
        "reference_gemm.h",
    ],
    deps = [
        ":concat_lib_hdrs",
        ":conv_ops",
        ":cwise_op",
        ":eigen_helpers",
        ":image_resizer_state",
        ":ops_util",
        ":pooling_ops",
        ":quantization_utils",
        "//tensorflow/core:core_cpu",
        "//tensorflow/core:framework",
        "//tensorflow/core:lib",
        "//third_party/eigen3",
        "@gemmlowp",
    ],
)

tf_cc_test(
    name = "requantization_range_op_test",
    size = "small",
    srcs = ["requantization_range_op_test.cc"],
    deps = [
        ":ops_testutil",
        ":ops_util",
        ":quantized_ops",
        "//tensorflow/core:framework",
        "//tensorflow/core:protos_all_cc",
        "//tensorflow/core:test",
        "//tensorflow/core:test_main",
        "//tensorflow/core:testlib",
    ],
)

tf_cc_test(
    name = "quantize_down_and_shrink_range_op_test",
    size = "small",
    srcs = ["quantize_down_and_shrink_range_op_test.cc"],
    deps = [
        ":ops_testutil",
        ":ops_util",
        ":quantized_ops",
        "//tensorflow/core:framework",
        "//tensorflow/core:protos_all_cc",
        "//tensorflow/core:test",
        "//tensorflow/core:test_main",
        "//tensorflow/core:testlib",
    ],
)

tf_cc_test(
    name = "requantize_op_test",
    size = "small",
    srcs = ["requantize_op_test.cc"],
    deps = [
        ":ops_testutil",
        ":ops_util",
        ":quantized_ops",
        "//tensorflow/core:framework",
        "//tensorflow/core:protos_all_cc",
        "//tensorflow/core:test",
        "//tensorflow/core:test_main",
        "//tensorflow/core:testlib",
    ],
)

tf_cc_test(
    name = "quantization_utils_test",
    srcs = ["quantization_utils_test.cc"],
    deps = [
        ":quantization_utils",
        ":quantized_ops",
        "//tensorflow/core:array_ops_op_lib",
        "//tensorflow/core:core_cpu",
        "//tensorflow/core:core_cpu_internal",
        "//tensorflow/core:framework",
        "//tensorflow/core:lib",
        "//tensorflow/core:math_ops_op_lib",
        "//tensorflow/core:nn_ops_op_lib",
        "//tensorflow/core:protos_all_cc",
        "//tensorflow/core:test",
        "//tensorflow/core:testlib",
        "//third_party/eigen3",
    ],
)

# Android-only test for quantization utilities.
tf_cc_binary(
    name = "quantization_utils_test_android_only",
    testonly = 1,
    srcs = ["quantization_utils_test.cc"],
    copts = tf_copts(),
    linkopts = select({
        "//tensorflow:android": [
            "-lm",
            "-llog",
            "-pie",
        ],
        "//conditions:default": [],
    }),
    linkstatic = 1,
    tags = [
        "manual",
        "notap",
    ],
    deps = [
    ] + select({
        "//tensorflow:android": [
            ":android_tensorflow_kernels",
            "//tensorflow/core:android_tensorflow_lib",
            "//tensorflow/core:android_tensorflow_test_lib",
        ],
        "//conditions:default": [
            ":quantized_ops",
            "//third_party/eigen3",
            "//tensorflow/core:core_cpu_internal",
            "//tensorflow/core:lib",
            "//tensorflow/core:test",
            "//tensorflow/cc:cc_ops",
            "//tensorflow/cc:client_session",
            "//tensorflow/core:framework",
            "//tensorflow/core:tensor_testutil",
        ],
    }),
)

tf_cc_test(
    name = "quantized_activation_ops_test",
    srcs = ["quantized_activation_ops_test.cc"],
    deps = [
        ":ops_testutil",
        ":ops_util",
        ":quantization_utils",
        ":quantized_ops",
        "//tensorflow/core:array_ops_op_lib",
        "//tensorflow/core:framework",
        "//tensorflow/core:math_ops_op_lib",
        "//tensorflow/core:nn_ops_op_lib",
        "//tensorflow/core:protos_all_cc",
        "//tensorflow/core:test",
        "//tensorflow/core:test_main",
        "//tensorflow/core:testlib",
    ],
)

# Android-only test for quantized addition.
cc_binary(
    name = "quantized_add_op_test_android_only",
    testonly = 1,
    srcs = ["quantized_add_op_test.cc"],
    copts = tf_copts(),
    linkopts = select({
        "//tensorflow:android": [
            "-lm",
            "-llog",
            "-pie",
        ],
        "//conditions:default": [],
    }),
    linkstatic = 1,
    tags = [
        "manual",
        "notap",
    ],
    deps = [
        "//tensorflow/cc:cc_ops",
        "//tensorflow/cc:client_session",
    ] + select({
        "//tensorflow:android": [
            ":android_tensorflow_kernels",
            "//tensorflow/core:android_tensorflow_lib",
            "//tensorflow/core:android_tensorflow_test_lib",
        ],
        "//conditions:default": [
            ":ops_util",
            ":quantized_ops",
            "//tensorflow/core:framework",
            "//tensorflow/core:protos_all_cc",
            "//tensorflow/core:tensor_testutil",
            "//tensorflow/core:tensorflow",
            "//tensorflow/core:test",
        ],
    }),
)

tf_cc_test(
    name = "quantized_add_op_test",
    size = "small",
    srcs = ["quantized_add_op_test.cc"],
    deps = [
        ":math",
        ":ops_testutil",
        ":ops_util",
        ":quantization_utils",
        ":quantized_ops",
        "//tensorflow/cc:cc_ops",
        "//tensorflow/cc:client_session",
        "//tensorflow/core:array_ops_op_lib",
        "//tensorflow/core:core_cpu",
        "//tensorflow/core:direct_session",
        "//tensorflow/core:framework",
        "//tensorflow/core:math_ops_op_lib",
        "//tensorflow/core:nn_ops_op_lib",
        "//tensorflow/core:protos_all_cc",
        "//tensorflow/core:test",
        "//tensorflow/core:testlib",
    ],
)

tf_cc_test(
    name = "quantized_resize_bilinear_op_test",
    size = "small",
    srcs = ["quantized_resize_bilinear_op_test.cc"],
    deps = [
        ":ops_testutil",
        ":ops_util",
        ":quantization_utils",
        ":quantized_ops",
        "//tensorflow/cc:cc_ops",
        "//tensorflow/cc:client_session",
        "//tensorflow/core:core_cpu",
        "//tensorflow/core:direct_session",
        "//tensorflow/core:framework",
        "//tensorflow/core:image_ops_op_lib",
        "//tensorflow/core:protos_all_cc",
        "//tensorflow/core:test",
        "//tensorflow/core:testlib",
    ],
)

# Android-only test for quantized resize bilinear.
cc_binary(
    name = "quantized_resize_bilinear_op_test_android_only",
    testonly = 1,
    srcs = ["quantized_resize_bilinear_op_test.cc"],
    copts = tf_copts(),
    linkopts = select({
        "//tensorflow:android": [
            "-lm",
            "-llog",
            "-pie",
        ],
        "//conditions:default": [],
    }),
    linkstatic = 1,
    tags = [
        "manual",
        "notap",
    ],
    deps = [
        "//tensorflow/cc:cc_ops",
        "//tensorflow/cc:client_session",
    ] + select({
        "//tensorflow:android": [
            ":android_tensorflow_kernels",
            "//tensorflow/core:android_tensorflow_lib",
            "//tensorflow/core:android_tensorflow_test_lib",
        ],
        "//conditions:default": [
            ":ops_testutil",
            ":ops_util",
            ":quantized_ops",
            "//tensorflow/core:core_cpu",
            "//tensorflow/core:direct_session",
            "//tensorflow/core:framework",
            "//tensorflow/core:image_ops_op_lib",
            "//tensorflow/core:protos_all_cc",
            "//tensorflow/core:test",
            "//tensorflow/core:testlib",
        ],
    }),
)

tf_cc_test(
    name = "quantized_bias_add_op_test",
    size = "small",
    srcs = ["quantized_bias_add_op_test.cc"],
    deps = [
        ":ops_testutil",
        ":ops_util",
        ":quantization_utils",
        ":quantized_ops",
        "//tensorflow/core:array_ops_op_lib",
        "//tensorflow/core:framework",
        "//tensorflow/core:math_ops_op_lib",
        "//tensorflow/core:nn_ops_op_lib",
        "//tensorflow/core:protos_all_cc",
        "//tensorflow/core:test",
        "//tensorflow/core:test_main",
        "//tensorflow/core:testlib",
    ],
)

tf_cc_test(
    name = "quantized_conv_ops_test",
    size = "small",
    srcs = ["quantized_conv_ops_test.cc"],
    tags = ["nomsan"],  # http://b/32242946
    deps = [
        ":ops_testutil",
        ":ops_util",
        ":quantization_utils",
        ":quantized_ops",
        "//tensorflow/core:array_ops_op_lib",
        "//tensorflow/core:framework",
        "//tensorflow/core:math_ops_op_lib",
        "//tensorflow/core:nn_ops_op_lib",
        "//tensorflow/core:protos_all_cc",
        "//tensorflow/core:test",
        "//tensorflow/core:test_main",
        "//tensorflow/core:testlib",
    ],
)

tf_cc_test_mkl(
    name = "mkl_quantized_conv_ops_perchannel_test",
    size = "small",
    srcs = ["mkl_quantized_conv_ops_perchannel_test.cc"],
    deps = [
        ":mkl_conv_op",
        ":mkl_input_conversion_op",
        ":ops_testutil",
        ":ops_util",
        ":quantization_utils",
        ":quantized_ops",
        "//tensorflow/core:array_ops_op_lib",
        "//tensorflow/core:framework",
        "//tensorflow/core:math_ops_op_lib",
        "//tensorflow/core:nn_ops_op_lib",
        "//tensorflow/core:protos_all_cc",
        "//tensorflow/core:test",
        "//tensorflow/core:test_main",
        "//tensorflow/core:testlib",
    ],
)

tf_cc_test_mkl(
    name = "mkl_quantized_conv_ops_test",
    size = "small",
    srcs = ["mkl_quantized_conv_ops_test.cc"],
    deps = [
        ":mkl_conv_op",
        ":mkl_input_conversion_op",
        ":ops_testutil",
        ":ops_util",
        ":quantization_utils",
        ":quantized_ops",
        "//tensorflow/core:array_ops_op_lib",
        "//tensorflow/core:framework",
        "//tensorflow/core:math_ops_op_lib",
        "//tensorflow/core:nn_ops_op_lib",
        "//tensorflow/core:protos_all_cc",
        "//tensorflow/core:test",
        "//tensorflow/core:test_main",
        "//tensorflow/core:testlib",
    ],
)

tf_cc_test(
    name = "quantize_op_test",
    size = "small",
    srcs = ["quantize_op_test.cc"],
    deps = [
        ":ops_testutil",
        ":ops_util",
        ":quantized_ops",
        "//tensorflow/core:array_ops_op_lib",
        "//tensorflow/core:framework",
        "//tensorflow/core:math_ops_op_lib",
        "//tensorflow/core:nn_ops_op_lib",
        "//tensorflow/core:protos_all_cc",
        "//tensorflow/core:test",
        "//tensorflow/core:test_main",
        "//tensorflow/core:testlib",
    ],
)

tf_cc_test(
    name = "quantized_matmul_op_test",
    size = "small",
    srcs = ["quantized_matmul_op_test.cc"],
    tags = ["nomsan"],  # http://b/32242946
    deps = [
        ":ops_testutil",
        ":ops_util",
        ":quantization_utils",
        ":quantized_ops",
        "//tensorflow/core:array_ops_op_lib",
        "//tensorflow/core:framework",
        "//tensorflow/core:math_ops_op_lib",
        "//tensorflow/core:nn_ops_op_lib",
        "//tensorflow/core:protos_all_cc",
        "//tensorflow/core:test",
        "//tensorflow/core:test_main",
        "//tensorflow/core:testlib",
    ],
)

tf_cc_test_mkl(
    name = "mkl_qmatmul_op_test",
    size = "small",
    srcs = ["mkl_qmatmul_op_test.cc"],
    deps = [
        ":mkl_input_conversion_op",
        ":mkl_qmatmul_op",
        ":ops_testutil",
        ":ops_util",
        ":quantization_utils",
        ":quantized_ops",
        "//tensorflow/core:array_ops_op_lib",
        "//tensorflow/core:framework",
        "//tensorflow/core:math_ops_op_lib",
        "//tensorflow/core:nn_ops_op_lib",
        "//tensorflow/core:protos_all_cc",
        "//tensorflow/core:test",
        "//tensorflow/core:test_main",
        "//tensorflow/core:testlib",
    ],
)

# Android-only test for quantized multiply.
cc_binary(
    name = "quantized_mul_op_test_android_only",
    testonly = 1,
    srcs = ["quantized_mul_op_test.cc"],
    linkopts = select({
        "//tensorflow:android": [
            "-pie",
        ],
        "//conditions:default": [],
    }),
    linkstatic = 1,
    tags = [
        "manual",
        "notap",
    ],
    deps = [
        "//tensorflow/cc:cc_ops",
        "//tensorflow/cc:client_session",
    ] + select({
        "//tensorflow:android": [
            ":android_tensorflow_kernels",
            "//tensorflow/core:android_tensorflow_lib",
            "//tensorflow/core:android_tensorflow_test_lib",
        ],
        "//conditions:default": [
            ":ops_util",
            ":quantized_ops",
            "//tensorflow/core:framework",
            "//tensorflow/core:tensor_testutil",
            "//tensorflow/core:protos_all_cc",
            "//tensorflow/core:test",
        ],
    }),
)

tf_cc_test(
    name = "quantized_mul_op_test",
    size = "small",
    srcs = ["quantized_mul_op_test.cc"],
    deps = [
        ":math",
        ":ops_testutil",
        ":ops_util",
        ":quantization_utils",
        ":quantized_ops",
        "//tensorflow/cc:cc_ops",
        "//tensorflow/cc:client_session",
        "//tensorflow/core:array_ops_op_lib",
        "//tensorflow/core:core_cpu",
        "//tensorflow/core:direct_session",
        "//tensorflow/core:framework",
        "//tensorflow/core:math_ops_op_lib",
        "//tensorflow/core:nn_ops_op_lib",
        "//tensorflow/core:protos_all_cc",
        "//tensorflow/core:test",
        "//tensorflow/core:testlib",
    ],
)

tf_cc_test(
    name = "quantized_pooling_ops_test",
    size = "small",
    srcs = ["quantized_pooling_ops_test.cc"],
    deps = [
        ":ops_testutil",
        ":ops_util",
        ":quantization_utils",
        ":quantized_ops",
        "//tensorflow/core:array_ops_op_lib",
        "//tensorflow/core:framework",
        "//tensorflow/core:math_ops_op_lib",
        "//tensorflow/core:nn_ops_op_lib",
        "//tensorflow/core:protos_all_cc",
        "//tensorflow/core:test",
        "//tensorflow/core:test_main",
        "//tensorflow/core:testlib",
    ],
)

tf_mkl_kernel_library(
    name = "mkl_quantize_op",
    srcs = ["mkl_quantize_op.cc"],
    hdrs = [
        "meta_support.h",
        "reference_gemm.h",
    ],
    deps = [
        ":bounds_check",
        ":ops_util",
        "//tensorflow/core:core_cpu",
        "//tensorflow/core:framework",
        "//tensorflow/core:lib",
        "//tensorflow/core:lib_internal",
        "//tensorflow/core:mkl_graph_util",
        "@gemmlowp",
    ] + mkl_deps(),
)

tf_cc_test_mkl(
    name = "mkl_quantize_op_test",
    size = "small",
    srcs = ["mkl_quantize_op_test.cc"],
    deps = [
        ":mkl_quantize_op",
        ":ops_testutil",
        ":ops_util",
        "//tensorflow/core:array_ops_op_lib",
        "//tensorflow/core:framework",
        "//tensorflow/core:math_ops_op_lib",
        "//tensorflow/core:nn_ops_op_lib",
        "//tensorflow/core:protos_all_cc",
        "//tensorflow/core:test",
        "//tensorflow/core:test_main",
        "//tensorflow/core:testlib",
    ],
)

tf_cc_test_mkl(
    name = "mkl_quantized_pooling_ops_test",
    size = "small",
    srcs = ["mkl_quantized_pooling_ops_test.cc"],
    deps = [
        ":mkl_input_conversion_op",
        ":mkl_pooling_ops",
        ":ops_testutil",
        ":ops_util",
        ":quantization_utils",
        ":quantized_ops",
        "//tensorflow/core:array_ops_op_lib",
        "//tensorflow/core:framework",
        "//tensorflow/core:math_ops_op_lib",
        "//tensorflow/core:nn_ops_op_lib",
        "//tensorflow/core:protos_all_cc",
        "//tensorflow/core:test",
        "//tensorflow/core:test_main",
        "//tensorflow/core:testlib",
    ],
)

tf_cc_test(
    name = "quantized_reshape_op_test",
    size = "small",
    srcs = ["quantized_reshape_op_test.cc"],
    deps = [
        ":ops_testutil",
        ":ops_util",
        ":quantized_ops",
        "//tensorflow/core:framework",
        "//tensorflow/core:lib",
        "//tensorflow/core:protos_all_cc",
        "//tensorflow/core:test",
        "//tensorflow/core:test_main",
        "//tensorflow/core:testlib",
    ],
)

tf_cc_test(
    name = "quantized_concat_op_test",
    size = "small",
    srcs = ["quantized_concat_op_test.cc"],
    deps = [
        ":ops_testutil",
        ":ops_util",
        ":quantization_utils",
        ":quantized_ops",
        "//tensorflow/core:array_ops_op_lib",
        "//tensorflow/core:core_cpu",
        "//tensorflow/core:framework",
        "//tensorflow/core:lib",
        "//tensorflow/core:math_ops_op_lib",
        "//tensorflow/core:nn_ops_op_lib",
        "//tensorflow/core:protos_all_cc",
        "//tensorflow/core:test",
        "//tensorflow/core:test_main",
        "//tensorflow/core:testlib",
    ],
)

tf_cc_test_mkl(
    name = "mkl_quantized_concat_op_test",
    size = "small",
    srcs = ["mkl_quantized_concat_op_test.cc"],
    deps = [
        ":mkl_concat_op",
        ":ops_testutil",
        ":ops_util",
        ":quantization_utils",
        ":quantized_ops",
        "//tensorflow/core:array_ops_op_lib",
        "//tensorflow/core:core_cpu",
        "//tensorflow/core:framework",
        "//tensorflow/core:lib",
        "//tensorflow/core:math_ops_op_lib",
        "//tensorflow/core:mkl_array_ops_op_lib",
        "//tensorflow/core:nn_ops_op_lib",
        "//tensorflow/core:protos_all_cc",
        "//tensorflow/core:test",
        "//tensorflow/core:test_main",
        "//tensorflow/core:testlib",
    ],
)

tf_cc_test(
    name = "quantized_batch_norm_op_test",
    size = "small",
    srcs = ["quantized_batch_norm_op_test.cc"],
    deps = [
        ":batch_norm_op",
        ":ops_testutil",
        ":quantization_utils",
        ":quantized_ops",
        "//tensorflow/core:array_ops_op_lib",
        "//tensorflow/core:core_cpu_internal",
        "//tensorflow/core:framework",
        "//tensorflow/core:lib",
        "//tensorflow/core:math_ops_op_lib",
        "//tensorflow/core:nn_ops_op_lib",
        "//tensorflow/core:protos_all_cc",
        "//tensorflow/core:test",
        "//tensorflow/core:test_main",
        "//tensorflow/core:testlib",
        "//third_party/eigen3",
    ],
)

# Android-only test for quantized instance norm.
cc_binary(
    name = "quantized_instance_norm_test_android_only",
    testonly = 1,
    srcs = ["quantized_instance_norm_test.cc"],
    linkopts = select({
        "//tensorflow:android": [
            "-pie",
        ],
        "//conditions:default": [],
    }),
    linkstatic = 1,
    tags = [
        "manual",
        "notap",
    ],
    deps = [
        "//tensorflow/cc:cc_ops",
        "//tensorflow/cc:client_session",
    ] + select({
        "//tensorflow:android": [
            ":android_tensorflow_kernels",
            "//tensorflow/core:android_tensorflow_lib",
            "//tensorflow/core:android_tensorflow_test_lib",
        ],
        "//conditions:default": [
            "//tensorflow/core:framework",
            "//tensorflow/core:tensor_testutil",
        ],
    }),
)

tf_cc_test(
    name = "quantized_instance_norm_test",
    size = "small",
    srcs = ["quantized_instance_norm_test.cc"],
    deps = [
        ":ops_testutil",
        ":ops_util",
        ":quantized_ops",
        "//tensorflow/cc:cc_ops",
        "//tensorflow/cc:client_session",
        "//tensorflow/core:core_cpu",
        "//tensorflow/core:direct_session",
        "//tensorflow/core:framework",
        "//tensorflow/core:lib",
        "//tensorflow/core:protos_all_cc",
        "//tensorflow/core:test",
        "//tensorflow/core:testlib",
    ],
)

tf_kernel_library(
    name = "remote_fused_graph_ops",
    prefix = "remote_fused_graph_execute_op",
    deps = [
        ":remote_fused_graph_execute_utils",
        "//tensorflow/core:framework",
        "//tensorflow/core:lib",
        "//tensorflow/core:lib_internal",
        "//tensorflow/core:protos_all_cc",
    ],
)

cc_library(
    name = "quantization_utils",
    srcs = ["quantization_utils.cc"],
    hdrs = ["quantization_utils.h"],
    deps = [
        "//tensorflow/core:framework",
        "@gemmlowp",
    ],
)

cc_library(
    name = "remote_fused_graph_execute_utils",
    srcs = [
        "i_remote_fused_graph_ops_definitions.cc",
        "remote_fused_graph_execute_utils.cc",
    ],
    hdrs = [
        "i_remote_fused_graph_executor.h",
        "i_remote_fused_graph_ops_definitions.h",
        "remote_fused_graph_execute_utils.h",
    ],
    deps = [
        "//tensorflow/core:core_cpu",
        "//tensorflow/core:framework",
        "//tensorflow/core:lib",
        "//tensorflow/core:lib_internal",
        "//tensorflow/core:protos_all_cc",
    ],
)

cc_library(
    name = "remote_fused_graph_execute_op_test_utils",
    testonly = 1,
    srcs = ["remote_fused_graph_execute_op_test_utils.cc"],
    hdrs = ["remote_fused_graph_execute_op_test_utils.h"],
    deps = [
        ":cwise_op",
        ":remote_fused_graph_execute_utils",
        "//tensorflow/cc:cc_ops",
        "//tensorflow/cc:ops",
        "//tensorflow/cc:scope",
        "//tensorflow/core:framework",
        "//tensorflow/core:lib",
        "//tensorflow/core:testlib",
    ],
)

tf_cc_test(
    name = "remote_fused_graph_execute_utils_test",
    size = "small",
    srcs = [
        "remote_fused_graph_execute_utils_test.cc",
    ],
    deps = [
        ":cwise_op",
        ":remote_fused_graph_execute_op_test_utils",
        ":remote_fused_graph_execute_utils",
        "//tensorflow/cc:cc_ops",
        "//tensorflow/cc:scope",
        "//tensorflow/core:core_cpu",
        "//tensorflow/core:direct_session",
        "//tensorflow/core:framework",
        "//tensorflow/core:lib",
        "//tensorflow/core:lib_internal",
        "//tensorflow/core:ops",
        "//tensorflow/core:protos_all_cc",
        "//tensorflow/core:remote_fused_graph_ops_op_lib",
        "//tensorflow/core:test",
        "//tensorflow/core:test_main",
        "//tensorflow/core:testlib",
    ],
)

tf_cc_test(
    name = "remote_fused_graph_ops_test",
    size = "small",
    srcs = [
        "remote_fused_graph_execute_op_test.cc",
    ],
    deps = [
        ":ops_testutil",
        ":ops_util",
        ":remote_fused_graph_execute_op_test_utils",
        ":remote_fused_graph_execute_utils",
        ":remote_fused_graph_ops",
        "//tensorflow/cc:cc_ops",
        "//tensorflow/cc:ops",
        "//tensorflow/cc:scope",
        "//tensorflow/core:core_cpu",
        "//tensorflow/core:direct_session",
        "//tensorflow/core:framework",
        "//tensorflow/core:lib",
        "//tensorflow/core:protos_all_cc",
        "//tensorflow/core:remote_fused_graph_ops_op_lib",
        "//tensorflow/core:test",
        "//tensorflow/core:test_main",
        "//tensorflow/core:testlib",
    ],
)

cc_library(
    name = "remote_fused_graph_rewriter_transform",
    srcs = [
        "remote_fused_graph_rewriter_transform.cc",
    ],
    deps = [
        ":remote_fused_graph_execute_utils",
        "//tensorflow/cc:cc_ops",
        "//tensorflow/cc:remote_fused_graph_ops",
        "//tensorflow/tools/graph_transforms:transform_utils",
    ],
    alwayslink = 1,
)

tf_cc_test(
    name = "remote_fused_graph_rewriter_transform_test",
    size = "small",
    srcs = ["remote_fused_graph_rewriter_transform_test.cc"],
    deps = [
        ":remote_fused_graph_execute_op_test_utils",
        ":remote_fused_graph_execute_utils",
        ":remote_fused_graph_rewriter_transform",
        "//tensorflow/cc:cc_ops",
        "//tensorflow/core:core_cpu",
        "//tensorflow/core:core_cpu_internal",
        "//tensorflow/core:framework",
        "//tensorflow/core:lib",
        "//tensorflow/core:protos_all_cc",
        "//tensorflow/core:tensorflow",
        "//tensorflow/core:test",
        "//tensorflow/core:test_main",
        "//tensorflow/core:testlib",
        "//tensorflow/tools/graph_transforms:transform_utils",
    ],
)

tf_mkl_kernel_library(
    name = "mkl_qmatmul_op",
    srcs = ["mkl_qmatmul_op.cc"],
    hdrs = [
        "mkl_matmul_ops_common.h",
        "mkl_quantized_conv_ops.h",
        "no_op.h",
    ],
    deps = [
        ":bounds_check",
        ":fill_functor",
        ":matmul_op",
        ":ops_util",
        "//third_party/eigen3",
        "//tensorflow/core:core_cpu",
        "//tensorflow/core:framework",
        "//tensorflow/core:lib",
        "//tensorflow/core:lib_internal",
        "//tensorflow/core:math_ops_op_lib",
        "//tensorflow/core:mkl_nn_ops_op_lib",
        "//tensorflow/core:nn_ops_op_lib",
    ] + mkl_deps(),
)

tf_mkl_kernel_library(
    name = "mkl_conv_op",
    hdrs = [
        "mkl_quantized_conv_ops.h",
        "no_op.h",
    ],
    prefix = "mkl_conv",
    deps = [
        ":bounds_check",
        ":conv_ops",
        ":ops_util",
        "@com_google_absl//absl/strings",
        "//third_party/eigen3",
        "//tensorflow/core:core_cpu",
        "//tensorflow/core:framework",
        "//tensorflow/core:lib",
        "//tensorflow/core:lib_internal",
    ] + mkl_deps(),
)

tf_cc_test(
    name = "bias_op_test",
    size = "small",
    srcs = ["bias_op_test.cc"],
    deps = [
        ":bias_op",
        "//tensorflow/core:framework",
        "//tensorflow/core:lib",
        "//tensorflow/core:test",
        "//tensorflow/core:test_main",
        "//tensorflow/core:testlib",
    ],
)

tf_cc_test_mkl(
    name = "mkl_conv_ops_test",
    size = "small",
    srcs = ["mkl_conv_ops_test.cc"],
    linkstatic = 1,  # Fixes dyld error on MacOS.
    deps = [
        ":ops_testutil",
        ":ops_util",
        "//tensorflow/cc:cc_ops",
        "//tensorflow/core:core_cpu",
        "//tensorflow/core:framework",
        "//tensorflow/core:framework_internal",
        "//tensorflow/core:lib",
        "//tensorflow/core:protos_all_cc",
        "//tensorflow/core:tensorflow",
        "//tensorflow/core:test",
        "//tensorflow/core:test_main",
        "//tensorflow/core:testlib",
    ],
)

tf_mkl_kernel_library(
    name = "mkl_tfconv_op",
    prefix = "mkl_tfconv",
    deps = [
        ":bounds_check",
        ":ops_util",
        "//tensorflow/core:core_cpu",
        "//tensorflow/core:framework",
        "//tensorflow/core:lib",
        "//tensorflow/core:lib_internal",
    ] + mkl_deps(),
)

tf_mkl_kernel_library(
    name = "mkl_input_conversion_op",
    hdrs = ["mkl_tfconv_op.h"],
    prefix = "mkl_input_conversion",
    deps = [
        ":bounds_check",
        ":ops_util",
        "//tensorflow/core:core_cpu",
        "//tensorflow/core:framework",
        "//tensorflow/core:lib",
        "//tensorflow/core:lib_internal",
    ] + mkl_deps(),
)

tf_mkl_kernel_library(
    name = "mkl_pooling_ops",
    srcs = [
        "mkl_avgpooling_op.cc",
        "mkl_maxpooling_op.cc",
        "mkl_pooling_ops_common.cc",
    ],
    hdrs = ["mkl_pooling_ops_common.h"],
    deps = [
        ":bounds_check",
        ":ops_util",
        "//tensorflow/core:core_cpu",
        "//tensorflow/core:framework",
        "//tensorflow/core:lib",
        "//tensorflow/core:lib_internal",
    ] + mkl_deps(),
)

tf_mkl_kernel_library(
    name = "mkl_dequantize_op",
    srcs = ["mkl_dequantize_op.cc"],
    hdrs = [
        "meta_support.h",
        "reference_gemm.h",
    ],
    deps = [
        ":concat_lib_hdrs",
        ":conv_ops",
        ":cwise_op",
        ":eigen_helpers",
        ":image_resizer_state",
        ":ops_util",
        ":pooling_ops",
        ":quantization_utils",
        ":quantized_ops",
        ":transpose_functor",
        "//tensorflow/core:array_ops_op_lib",
        "//tensorflow/core:core_cpu",
        "//tensorflow/core:framework",
        "//tensorflow/core:lib",
        "//tensorflow/core:math_ops_op_lib",
        "//tensorflow/core:mkl_graph_util",
        "//tensorflow/core:nn_ops_op_lib",
        "//third_party/eigen3",
        "@gemmlowp",
    ] + mkl_deps(),
)

tf_cc_test_mkl(
    name = "mkl_dequantize_op_test",
    size = "small",
    srcs = ["mkl_dequantize_op_test.cc"],
    deps = [
        ":mkl_dequantize_op",
        ":ops_testutil",
        ":ops_util",
        "//tensorflow/core:array_ops_op_lib",
        "//tensorflow/core:framework",
        "//tensorflow/core:math_ops_op_lib",
        "//tensorflow/core:mkl_array_ops_op_lib",
        "//tensorflow/core:nn_ops_op_lib",
        "//tensorflow/core:protos_all_cc",
        "//tensorflow/core:test",
        "//tensorflow/core:test_main",
        "//tensorflow/core:testlib",
    ],
)

tf_mkl_kernel_library(
    name = "mkl_relu_op",
    prefix = "mkl_relu",
    deps = [
        ":bounds_check",
        ":ops_util",
        "//tensorflow/core:core_cpu",
        "//tensorflow/core:framework",
        "//tensorflow/core:lib",
        "//tensorflow/core:lib_internal",
        "//third_party/eigen3",
    ] + mkl_deps(),
)

tf_mkl_kernel_library(
    name = "mkl_softmax_op",
    prefix = "mkl_softmax",
    deps = [
        ":bounds_check",
        ":ops_util",
        "//tensorflow/core:core_cpu",
        "//tensorflow/core:framework",
        "//tensorflow/core:lib",
        "//tensorflow/core:lib_internal",
        "//third_party/eigen3",
    ] + mkl_deps(),
)

tf_mkl_kernel_library(
    name = "mkl_tmp_bf16_ops",
    prefix = "mkl_tmp_bf16_ops",
    deps = [
        ":no_op",
    ] + mkl_deps(),
)

tf_mkl_kernel_library(
    name = "mkl_fused_batch_norm_op",
    srcs = ["mkl_fused_batch_norm_op.cc"],
    deps = NN_DEPS + mkl_deps(),
)

tf_mkl_kernel_library(
    name = "mkl_aggregate_ops",
    prefix = "mkl_aggregate_ops",
    deps = MATH_DEPS + mkl_deps(),
)

tf_mkl_kernel_library(
    name = "mkl_concat_op",
    prefix = "mkl_concat_op",
    deps = [":quantization_utils"] + ARRAY_DEPS + mkl_deps(),
)

tf_mkl_kernel_library(
    name = "mkl_reshape_op",
    prefix = "mkl_reshape_op",
    deps = ARRAY_DEPS + mkl_deps(),
)

tf_mkl_kernel_library(
    name = "mkl_slice_op",
    prefix = "mkl_slice_op",
    deps = ARRAY_DEPS + mkl_deps(),
)

tf_mkl_kernel_library(
    name = "mkl_identity_op",
    prefix = "mkl_identity_op",
    deps = ARRAY_DEPS + mkl_deps(),
)

tf_mkl_kernel_library(
    name = "mkl_lrn_op",
    prefix = "mkl_lrn_op",
    deps = NN_DEPS + mkl_deps(),
)

tf_mkl_kernel_library(
    name = "mkl_cwise_ops_common",
    hdrs = [
        "cwise_ops.h",
        "cwise_ops_common.h",
        "cwise_ops_gradients.h",
    ],
    prefix = "mkl_cwise_ops_common",
    deps = NN_DEPS + mkl_deps() + [":cwise_op"],
)

tf_mkl_kernel_library(
    name = "mkl_requantize_ops",
    srcs = [
        "mkl_requantization_range_per_channel_op.cc",
        "mkl_requantize_per_channel_op.cc",
    ],
    hdrs = [
        "meta_support.h",
        "no_op.h",
        "reference_gemm.h",
    ],
    deps = [
        ":concat_lib_hdrs",
        ":conv_ops",
        ":cwise_op",
        ":eigen_helpers",
        ":image_resizer_state",
        ":ops_util",
        ":pooling_ops",
        ":quantization_utils",
        ":transpose_functor",
        "//third_party/eigen3",
        "@gemmlowp",
        "//tensorflow/core:core_cpu",
        "//tensorflow/core:framework",
        "//tensorflow/core:lib",
    ] + mkl_deps(),
)

tf_cc_test_mkl(
    name = "mkl_requantize_ops_test",
    size = "small",
    srcs = ["mkl_requantize_ops_test.cc"],
    linkstatic = 1,  # Fixes dyld error on MacOS.
    deps = [
        ":mkl_requantize_ops",
        ":ops_testutil",
        ":ops_util",
        ":quantization_utils",
        ":quantized_ops",
        "//tensorflow/cc:cc_ops",
        "//tensorflow/core:array_ops_op_lib",
        "//tensorflow/core:core_cpu",
        "//tensorflow/core:framework",
        "//tensorflow/core:framework_internal",
        "//tensorflow/core:lib",
        "//tensorflow/core:math_ops_op_lib",
        "//tensorflow/core:protos_all_cc",
        "//tensorflow/core:tensorflow",
        "//tensorflow/core:test",
        "//tensorflow/core:test_main",
        "//tensorflow/core:testlib",
    ],
)

tf_cc_test_mkl(
    name = "mkl_fused_ops_test",
    size = "small",
    srcs = ["mkl_fused_ops_test.cc"],
    linkstatic = 1,
    deps = [
        ":conv_ops",
        ":image",
        ":mkl_conv_op",
        ":mkl_matmul_op",
        ":mkl_tfconv_op",
        ":ops_testutil",
        ":ops_util",
        "//tensorflow/cc:cc_ops",
        "//tensorflow/core:core_cpu",
        "//tensorflow/core:framework",
        "//tensorflow/core:framework_internal",
        "//tensorflow/core:lib",
        "//tensorflow/core:protos_all_cc",
        "//tensorflow/core:tensorflow",
        "//tensorflow/core:test",
        "//tensorflow/core:test_main",
        "//tensorflow/core:testlib",
    ],
)

tf_mkl_kernel_library(
    name = "mkl_transpose_op",
    srcs = [
        "mkl_transpose_op.cc",
    ],
    hdrs = ["transpose_op.h"],
    deps = ARRAY_DEPS + mkl_deps() + [":transpose_op"],
)

# NOTE(lespeholt): This rule is deprecated, please use:
# tensorflow/core/util/batch_util.h
cc_library(
    name = "batch_util",
    hdrs = ["batch_util.h"],
    deps = [
        "//tensorflow/core:framework",
        "//tensorflow/core:lib",
    ],
)

tf_kernel_library(
    name = "boosted_trees_ops",
    deps = [
        "//tensorflow/core/kernels/boosted_trees:boosted_trees_ops",
    ],
)

tf_kernel_library(
    name = "tensor_forest_ops",
    deps = [
        "//tensorflow/core/kernels/tensor_forest:tensor_forest_ops",
    ],
)

tf_kernel_library(
    name = "dataset_ops",
    deps = [
        "//tensorflow/core/kernels/data",
    ],
)

cc_library(
    name = "summary_interface",
    hdrs = ["summary_interface.h"],
    deps = [
        "//tensorflow/core:framework",
        "//tensorflow/core:lib",
        "//tensorflow/core:protos_all_cc",
    ],
)

tf_kernel_library(
    name = "summary_kernels",
    srcs = ["summary_kernels.cc"],
    deps = [
        "//tensorflow/core:framework",
        "//tensorflow/core:lib",
        "//tensorflow/core:lib_internal",
        "//tensorflow/core:protos_all_cc",
        "//tensorflow/core/lib/db:sqlite",
        "//tensorflow/core/summary:schema",
        "//tensorflow/core/summary:summary_db_writer",
        "//tensorflow/core/summary:summary_file_writer",
    ],
)

tf_kernel_library(
    name = "decode_proto_op",
    srcs = [
        "decode_proto_op.cc",
    ],
    deps = [
        "//tensorflow/core:framework",
        "//tensorflow/core:lib",
        "//tensorflow/core/util/proto:decode",
        "//tensorflow/core/util/proto:descriptors",
        "//tensorflow/core/util/proto:proto_utils",
        "//third_party/eigen3",
        "@com_google_absl//absl/container:flat_hash_map",
        "@com_google_absl//absl/types:span",
    ],
)

tf_kernel_library(
    name = "encode_proto_op",
    srcs = ["encode_proto_op.cc"],
    deps = [
        "//tensorflow/core:framework",
        "//tensorflow/core:lib",
        "//tensorflow/core/util/proto:descriptors",
        "//tensorflow/core/util/proto:proto_utils",
        "//third_party/eigen3",
    ],
)

tf_kernel_library(
    name = "rpc_op",
    srcs = [
        "rpc_op.cc",
    ],
    deps = [
        "//tensorflow/core:framework",
        "//tensorflow/core:lib",
        "//tensorflow/core:lib_internal",
        "//tensorflow/core/util/rpc:call_container",
        "//tensorflow/core/util/rpc:rpc_factory",
        "//tensorflow/core/util/rpc:rpc_factory_registry",
        "//third_party/eigen3",
    ],
)

tf_kernel_library(
    name = "unicode_script_op",
    srcs = ["unicode_script_op.cc"],
    deps = [
        "//tensorflow/core:framework",
        "@icu//:common",
    ],
)

# Library to link with when compiling the cwise_op kernels directly,
# e.g. for selective registration.
# should not be linked by projects that also link the cwise_op library.
cc_library(
    name = "cwise_lib",
    srcs = [
        "cwise_ops_common.cc",
        "meta_support.cc",
    ],
    hdrs = [
        "cwise_ops.h",
        "cwise_ops_common.h",
        "cwise_ops_gpu_common.cu.h",
        "cwise_ops_gpu_gradients.cu.h",
        "cwise_ops_gradients.h",
        "fill_functor.h",
        "meta_support.h",
    ],
    deps = [
        ":bounds_check",
        ":quantization_utils",
        "//tensorflow/core:framework",
        "//tensorflow/core:lib",
        "//third_party/eigen3",
        "@gemmlowp",
    ] + if_ve([
        "//tensorflow/core:ve_runtime",
        "//tensorflow/core:core_cpu_lib",
    ]),
)

# Header-only version of cwise_lib for clients that want to use the cwise_ops
# functionality in their own custom ops.
cc_header_only_library(
    name = "cwise_lib_hdrs",
    deps = [
        ":cwise_lib",
    ],
)

# Library to link with when compiling the quantize and dequantize kernels directly,
# e.g. for selective registration.
cc_header_only_library(
    name = "quantize_and_dequantize_op_hdrs",
    deps = [
        ":quantize_and_dequantize_op",
    ],
)

cc_library(
    name = "kernel_platform_strings",
    srcs = ["kernel_platform_strings.h"],
    deps = [
        "//tensorflow/core/platform:platform_strings",
    ],
    alwayslink = 1,
)

# Shared object that links all the kernels TF needs.
tf_cc_shared_object(
    name = "libtfkernel_all_kernels.so",
    visibility = ["//visibility:public"],
    deps = [
        ":kernel_platform_strings",
        "//tensorflow/core:all_kernels_impl",
    ],
)

exports_files(["ops_testutil.h"])<|MERGE_RESOLUTION|>--- conflicted
+++ resolved
@@ -3956,13 +3956,8 @@
     deps = MATH_DEPS + [":transpose_functor"] + if_cuda([
         "@cub_archive//:cub",
     ]) + if_rocm([
-<<<<<<< HEAD
-        "@rocprim_archive//:rocprim",
+        "@local_config_rocm//rocm:rocprim",
     ]) + if_ve(["//tensorflow/core:ve_runtime"]),
-=======
-        "@local_config_rocm//rocm:rocprim",
-    ]),
->>>>>>> d4119f4a
 )
 
 tf_kernel_library(
@@ -5245,13 +5240,9 @@
     ]) + if_cuda([
         "@cub_archive//:cub",
     ]) + if_rocm([
-<<<<<<< HEAD
-        "@rocprim_archive//:rocprim",
+        "@local_config_rocm//rocm:rocprim",
     ]) + if_ve(["//tensorflow/core:ve_runtime",
              "//tensorflow/core:core_cpu",
-=======
-        "@local_config_rocm//rocm:rocprim",
->>>>>>> d4119f4a
     ]),
 )
 
