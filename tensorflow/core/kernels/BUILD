--- conflicted
+++ resolved
@@ -4156,46 +4156,7 @@
     name = "cwise_op",
     copts = if_mlir_generated_gpu_kernels_enabled(if_true = ["-DMLIR_GENERATED_GPU_KERNELS_ENABLED=1"]),
     prefix = "cwise_op",
-<<<<<<< HEAD
-    deps = MATH_DEPS + [
-      "//tensorflow/core:ve_runtime",
-    ]
-=======
-    deps = MATH_DEPS + if_mlir_generated_gpu_kernels_enabled(if_true = [":mlir_generated_cwise_op"]),
-)
-
-tf_kernel_library(
-    name = "mlir_generated_cwise_op",
-    gpu_srcs = ["mlir_generated_cwise_op_gpu_tanh.cu.cc"],
-    tags = ["manual"],
-    deps = if_cuda([
-        "@com_google_absl//absl/strings",
-        "@com_google_absl//absl/types:span",
-        "//tensorflow/core:framework",
-        "//tensorflow/core:lib",
-        "//tensorflow/core:stream_executor",
-        "//tensorflow/core/kernels/cubin_headers:tanh_kernels",
-    ]),
-)
-
-tf_cuda_cc_test(
-    name = "mlir_generated_op_gpu_tanh_test",
-    size = "small",
-    srcs = if_mlir_generated_gpu_kernels_enabled(["mlir_generated_op_gpu_tanh_test.cc"]),
-    tags = tf_cuda_tests_tags() + ["no_rocm"],
-    deps = [
-        ":cwise_op",
-        ":ops_testutil",
-        "//tensorflow/core:framework",
-        "//tensorflow/core:framework_internal",
-        "//tensorflow/core:tensorflow",
-        "//tensorflow/core:test",
-        "//tensorflow/core:test_main",
-        "//tensorflow/core:testlib",
-        "//tensorflow/core/common_runtime:device",
-        "//tensorflow/core/common_runtime:device_factory",
-    ],
->>>>>>> 265de523
+    deps = MATH_DEPS + if_mlir_generated_gpu_kernels_enabled(if_true = [":mlir_generated_cwise_op"]) + if_ve(["//tensorflow/core:ve_runtime"]),
 )
 
 tf_kernel_library(
