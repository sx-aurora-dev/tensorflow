load(
    "//tensorflow:tensorflow.bzl",
    "cc_header_only_library",
    "if_android",
    "if_cuda_or_rocm",
    "if_not_windows",
    "tf_cc_binary",
    "tf_cc_shared_object",
    "tf_cc_test",
    "tf_cc_test_mkl",
    "tf_cc_tests",
    "tf_copts",
    "tf_cuda_library",
    "tf_kernel_library",
    "tf_mkl_kernel_library",
    "tf_opts_nortti_if_android",
)
load("@local_config_sycl//sycl:build_defs.bzl", "if_sycl")
load("//tensorflow:tensorflow.bzl", "if_nccl")
load("//tensorflow:tensorflow.bzl", "tf_cuda_cc_test")
load("//tensorflow:tensorflow.bzl", "tf_cuda_cc_tests")
load(
    "//tensorflow/core/platform:default/cuda_build_defs.bzl",
    "if_cuda_is_configured",
)
load(
    "//tensorflow/core/platform:default/build_config.bzl",
    "tf_kernel_tests_linkstatic",
)
load(
    "//tensorflow/core/platform:default/build_config_root.bzl",
    "tf_cuda_tests_tags",
)
load(
    "//third_party/mkl:build_defs.bzl",
    "if_mkl_ml",
    "mkl_deps",
)
load("@local_config_cuda//cuda:build_defs.bzl", "if_cuda")
load(
    "@local_config_rocm//rocm:build_defs.bzl",
    "if_rocm",
)

# Description:
# Op kernel implementations for TensorFlow.
#
# Note: Any test that uses GPU support and which we would like to
# benchmark should be linked statically so that it can be executed
# from a py_binary or cuda_py_test test logger.  For such a test,
# append "_gpu" to the test name to invoke the GPU benchmarks.  Example:
#
#   # for CPU tests
#   $ bazel test --config opt //third_party/tensorflow/core/kernels:my_op_test
#   # for GPU benchmarks
#   $ bazel run --config opt --config=cuda //third_party/tensorflow/core/kernels:my_op_test_gpu -- --benchmarks=..
#
package(
    default_visibility = ["//visibility:public"],
    licenses = ["notice"],  # Apache 2.0
)

package_group(
    name = "friends",
    packages = [
        "//learning/brain/contrib/...",
        "//learning/brain/research/sparse_matrix/...",
        "//learning/faster_training/...",
        "//tensorflow/...",
        "//tensorflow_text/...",
        "//third_party/car/...",
    ],
)
load("//third_party/veoffload:build_defs.bzl", "if_ve")

package_group(
    name = "optimizer_helper_friends",
    packages = [
        "//learning/brain/research/lather/...",
    ],
)

config_setting(
    # Add "--define tensorflow_xsmm=1" to your build command to use libxsmm for
    # sparse matrix multiplications. You will also need appropriate -mavx*
    # options, as required by specific op you use.
    name = "xsmm",
    values = {
        "define": "tensorflow_xsmm=1",
    },
)

config_setting(
    # Add "--define tensorflow_xsmm_convolutions=1" to your build command to
    # use libxsmm for forward convolutions. You will also need appropriate
    # -mavx* # options, as required by specific op you use.
    name = "xsmm_convolutions",
    values = {
        "define": "tensorflow_xsmm_convolutions=1",
    },
)

config_setting(
    # Add "--define tensorflow_xsmm_convolutions=1 --define
    # tensorflow_xsmm_backward_convolutions=1" to your build command to use libxsmm for
    # backward convolutions (and possibly more in the future). You will also
    # need appropriate -mavx* options, as required by specific op you use.
    name = "xsmm_backward_convolutions",
    values = {
        "define": "tensorflow_xsmm_backward_convolutions=1",
    },
)

config_setting(
    # Add "--define tensorflow_mkldnn_contraction_kernel=0" to your build command to disable mkldnn
    # sgemm in Eigen tensor contractions (matrix multiplications and convolutions). The mkldnn
    # kernels are generated at runtime and use avx/avx2/fma/avx512 based on cpu status registers
    # (https://en.wikipedia.org/wiki/CPUID). Default Eigen contraction kernel is
    # Eigen::internal::gebp_kernel (general block-panel kernel).
    name = "no_mkldnn_contraction_kernel",
    values = {
        "define": "tensorflow_mkldnn_contraction_kernel=0",
    },
)

# Public support libraries ----------------------------------------------------

cc_library(
    name = "assign_op",
    hdrs = ["assign_op.h"],
    deps = [
        "//tensorflow/core:framework",
        "//third_party/eigen3",
    ],
)

tf_kernel_library(
    name = "strided_slice_op",
    srcs = [
        "strided_slice_op.cc",
        "strided_slice_op_inst_0.cc",
        "strided_slice_op_inst_1.cc",
        "strided_slice_op_inst_2.cc",
        "strided_slice_op_inst_3.cc",
        "strided_slice_op_inst_4.cc",
        "strided_slice_op_inst_5.cc",
        "strided_slice_op_inst_6.cc",
        "strided_slice_op_inst_7.cc",
        "strided_slice_op_inst_8.cc",
    ],
    hdrs = [
        "slice_op.h",
        "strided_slice_op.h",
        "strided_slice_op_impl.h",
    ],
    gpu_srcs = [
        "slice_op.h",
        "strided_slice_op.h",
        "strided_slice_op_impl.h",
        "strided_slice_op_gpu_impl.h",
        "strided_slice_op_gpu_int.cu.cc",
        "strided_slice_op_gpu_complex.cu.cc",
        "strided_slice_op_gpu_bool.cu.cc",
        "strided_slice_op_gpu_number_types.cu.cc",
    ],
    deps = [
        ":bounds_check",
        ":dense_update_functor",
        ":inplace_ops",
        ":ops_util",
        ":training_op_helpers",
        ":variable_ops",
        "//tensorflow/core:framework",
        "//tensorflow/core:lib",
        "//tensorflow/core:lib_internal",
        "//third_party/eigen3",
    ],
)

tf_kernel_library(
    name = "clustering_ops",
    prefix = "clustering_ops",
    deps = [
        "//tensorflow/core:framework",
        "//tensorflow/core:framework_headers_lib",
        "//tensorflow/core:lib",
    ],
)

tf_cc_test(
    name = "clustering_ops_test",
    srcs = ["clustering_ops_test.cc"],
    deps = [
        ":clustering_ops",
        "//tensorflow/core:clustering_ops_op_lib",
        "//tensorflow/core:core_cpu",
        "//tensorflow/core:framework",
        "//tensorflow/core:lib",
        "//tensorflow/core:protos_all_cc",
        "//tensorflow/core:test",
        "//tensorflow/core:test_main",
        "//tensorflow/core:testlib",
    ],
)

# virtual targets since nested select statements not possible
tf_kernel_library(
    name = "virtual_nccl",
    deps = if_cuda(["@local_config_nccl//:nccl"]),
)

tf_kernel_library(
    name = "virtual_rccl",
    deps = if_rocm(["@local_config_rocm//rocm:rccl"]),
)

tf_kernel_library(
    name = "collective_ops",
    srcs = if_nccl([
        "collective_nccl.h",
        "collective_nccl.cc",
        "collective_nccl_broadcaster.h",
        "collective_nccl_broadcaster.cc",
        "collective_nccl_gatherer.h",
        "collective_nccl_gatherer.cc",
        "collective_nccl_reducer.h",
        "collective_nccl_reducer.cc",
    ]),
    prefix = "collective_ops",
    deps = [
        "//tensorflow/core:framework",
        "//tensorflow/core:lib",
        "//tensorflow/core:protos_all_cc",
        "//tensorflow/core/profiler/lib:traceme",
    ] + if_nccl([
        ":virtual_nccl",
        ":virtual_rccl",
        "//tensorflow/core/nccl:nccl_lib",
    ]),
)

tf_cuda_cc_test(
    name = "collective_nccl_test",
    size = "small",
    srcs = ["collective_nccl_test.cc"],
    tags = tf_cuda_tests_tags() + ["no_cuda_on_cpu_tap"],
    deps = [
        "//tensorflow/core:all_kernels",
        "//tensorflow/core:core_cpu",
        "//tensorflow/core:framework",
        "//tensorflow/core:lib",
        "//tensorflow/core:protos_all_cc",
        "//tensorflow/core:test",
        "//tensorflow/core:test_main",
        "//tensorflow/core:testlib",
    ],
)

tf_kernel_library(
    name = "concat_lib",
    srcs = [
        "concat_lib_cpu.cc",
        "concat_lib_gpu.cc",
    ],
    hdrs = [
        "concat_lib.h",
        "concat_lib_cpu.h",
    ],
    gpu_copts = if_not_windows([
        "-Wno-pass-failed",  # clang misses #pragma loop optimizations
    ]),
    gpu_srcs = [
        "concat_lib_gpu_impl.cu.cc",
        "concat_lib.h",
        "concat_lib_gpu.h",
        "gpu_device_array.h",
        "gpu_device_array_gpu.h",
    ],
    deps = [
        ":bounds_check",
        "//tensorflow/core:framework",
        "//third_party/eigen3",
    ],
    alwayslink = 0,
)

cc_library(
    name = "concat_lib_hdrs",
    hdrs = [
        "concat_lib.h",
        "concat_lib_cpu.h",
    ],
    deps = ["//third_party/eigen3"],
)

tf_kernel_library(
    name = "conv_2d",
    hdrs = ["conv_2d.h"],
    gpu_copts = if_not_windows([
        "-Wno-pass-failed",  # clang misses #pragma loop optimizations
    ]),
    gpu_srcs = [
        "conv_2d.h",
        "conv_2d_gpu.h",
        "conv_2d_gpu_double.cu.cc",
        "conv_2d_gpu_float.cu.cc",
        "conv_2d_gpu_half.cu.cc",
        "conv_2d_gpu_int.cu.cc",
        "conv_2d_gpu_uint16.cu.cc",
        "conv_2d_gpu_uint32.cu.cc",
        "conv_2d_gpu_uint64.cu.cc",
        "conv_2d_gpu_uint8.cu.cc",
    ],
    deps = [
        ":eigen_helpers",
        ":fill_functor",
        ":gpu_utils",
        ":image_resizer_state",
        ":ops_util",
        "//tensorflow/core:core_cpu",
        "//tensorflow/core:framework",
        "//tensorflow/core:lib",
        "//tensorflow/core:lib_internal",
        "//third_party/eigen3",
    ],
    alwayslink = 1,
)

cc_library(
    name = "conv_2d_hdrs",
    hdrs = ["conv_2d.h"],
    deps = [
        ":eigen_helpers",
        "//third_party/eigen3",
    ],
)

tf_kernel_library(
    name = "extract_image_patches_op",
    prefix = "extract_image_patches_op",
    deps = [
        ":bounds_check",
        ":eigen_helpers",
        ":ops_util",
        "//tensorflow/core:framework",
        "//tensorflow/core:lib",
        "//third_party/eigen3",
    ],
)

tf_kernel_library(
    name = "extract_volume_patches_op",
    prefix = "extract_volume_patches_op",
    deps = [
        ":bounds_check",
        ":eigen_helpers",
        ":ops_util",
        "//tensorflow/core:framework",
        "//tensorflow/core:lib",
        "//third_party/eigen3",
    ],
)

cc_library(
    name = "conv_3d",
    hdrs = ["conv_3d.h"],
    deps = [
        ":eigen_helpers",
        "//tensorflow/core:framework",
    ],
)

tf_kernel_library(
    name = "fill_functor",
    prefix = "fill_functor",
    deps = [
        "//tensorflow/core:framework",
        "//third_party/eigen3",
    ],
)

cc_library(
    name = "initializable_lookup_table",
    srcs = ["initializable_lookup_table.cc"],
    hdrs = ["initializable_lookup_table.h"],
    deps = [
        "//tensorflow/core:framework",
        "//tensorflow/core:lib",
    ],
)

cc_library(
    name = "lookup_util",
    srcs = ["lookup_util.cc"],
    hdrs = ["lookup_util.h"],
    deps = [
        ":initializable_lookup_table",
        "//tensorflow/core:framework",
        "//tensorflow/core:lib",
        "//tensorflow/core:lib_internal",
    ],
)

tf_kernel_library(
    name = "nccl_kernels",
    srcs = if_cuda_or_rocm([
        "nccl_ops.cc",
    ]),
    deps = if_cuda([
        "@local_config_nccl//:nccl",
    ]) + if_rocm([
        "@local_config_rocm//rocm:rccl",
    ]) + if_cuda_or_rocm([
        "//tensorflow/core/nccl:nccl_lib",
        "//tensorflow/core:framework",
        "//tensorflow/core:gpu_headers_lib",
    ]),
)

cc_library(
    name = "sparse_utils",
    srcs = [
        "sparse_utils.cc",
    ],
    hdrs = ["sparse_utils.h"],
    deps = [
        "//tensorflow/core:framework",
        "//tensorflow/core:framework_lite",
        "//tensorflow/core:lib_internal",
    ],
)

tf_cc_test(
    name = "sparse_utils_test",
    srcs = ["sparse_utils_test.cc"],
    deps = [
        ":sparse_utils",
        "//tensorflow/core:framework",
        "//tensorflow/core:framework_lite",
        "//tensorflow/core:protos_all_cc",
        "//tensorflow/core:test",
        "//tensorflow/core:test_main",
        "@com_google_absl//absl/base:core_headers",
    ],
)

cc_library(
    name = "tensor_flag_utils",
    srcs = [
        "tensor_flag_utils.cc",
    ],
    hdrs = ["tensor_flag_utils.h"],
    deps = [
        "//tensorflow/core:framework",
        "//tensorflow/core:framework_lite",
        "@com_google_absl//absl/strings",
    ],
)

tf_cc_test(
    name = "tensor_flag_utils_test",
    srcs = ["tensor_flag_utils_test.cc"],
    deps = [
        ":tensor_flag_utils",
        "//tensorflow/core:framework",
        "//tensorflow/core:framework_lite",
        "//tensorflow/core:test",
        "//tensorflow/core:test_main",
        "@com_google_absl//absl/base:core_headers",
    ],
)

tf_cuda_library(
    name = "ops_testutil",
    testonly = 1,
    srcs = ["ops_testutil.cc"],
    hdrs = ["ops_testutil.h"],
    cuda_deps = [
        "//tensorflow/core:gpu_lib",
        "//tensorflow/core:gpu_runtime",
    ],
    deps = [
        "//tensorflow/core:core_cpu",
        "//tensorflow/core:core_cpu_internal",
        "//tensorflow/core:framework",
        "//tensorflow/core:lib",
        "//tensorflow/core:lib_internal",
        "//tensorflow/core:protos_all_cc",
        "//tensorflow/core:tensor_testutil",
        "//tensorflow/core:test",
    ],
)

cc_library(
    name = "ops_util",
    hdrs = ["ops_util.h"],
    copts = if_not_windows(["-Wno-sign-compare"]),
    deps = [
        "//tensorflow/core:framework",
    ],
)

cc_library(
    name = "ops_util_hdrs",
    hdrs = ["ops_util.h"],
    deps = ["//third_party/eigen3"],
)

cc_library(
    name = "conv_ops_gpu_hdrs",
    hdrs = ["conv_ops_gpu.h"],
)

# We keep this target only because some contrib/ targets depend on it. The
# reason why the contrib/ targets can't depend on gpu_utils is that, some
# of the targets are tf_custom_op_library. tf_custom_op_library forbids the
# dependency to tensorflow/core:lib, which gpu_utils certainly depends on.
cc_library(
    name = "gpu_util_hdrs",
    hdrs = ["gpu_utils.h"],
)

tf_cuda_library(
    name = "gpu_utils",
    srcs = if_cuda_is_configured(["gpu_utils.cc"]),
    hdrs = ["gpu_utils.h"],
    deps = [
        ":gpu_util_hdrs",
        "//tensorflow/core:autotuning_proto_cc",
        "//tensorflow/core:conv_autotuning_proto_cc",
        "//tensorflow/core:lib",
        "//tensorflow/core:logger",
        "//tensorflow/core:stream_executor",
        "//tensorflow/core/util/proto:proto_utils",
        "//tensorflow/stream_executor/gpu:asm_compiler",
        "//tensorflow/stream_executor/gpu:redzone_allocator",
        "@com_google_absl//absl/algorithm:container",
        "@com_google_absl//absl/types:span",
    ],
)

tf_cc_test(
    name = "ops_util_test",
    size = "small",
    srcs = ["ops_util_test.cc"],
    deps = [
        ":ops_util",
        "//tensorflow/core:framework",
        "//tensorflow/core:test",
        "//tensorflow/core:test_main",
        "//third_party/eigen3",
    ],
)

cc_library(
    name = "reshape_util",
    srcs = ["reshape_util.cc"],
    hdrs = ["reshape_util.h"],
    deps = [
        "//tensorflow/core:framework",
        "//tensorflow/core:lib",
        "//tensorflow/core:protos_all_cc",
    ],
)

tf_cc_test(
    name = "variable_ops_test",
    size = "small",
    srcs = ["variable_ops_test.cc"],
    deps = [
        "//tensorflow/core:all_kernels",
        "//tensorflow/core:core_cpu",
        "//tensorflow/core:direct_session_internal",
        "//tensorflow/core:framework",
        "//tensorflow/core:lib",
        "//tensorflow/core:test",
        "//tensorflow/core:test_main",
    ],
)

tf_kernel_library(
    name = "stage_op",
    srcs = ["stage_op.cc"],
    deps = [
        "//tensorflow/core:framework",
        "//tensorflow/core:lib",
    ],
)

tf_kernel_library(
    name = "map_stage_op",
    srcs = ["map_stage_op.cc"],
    deps = [
        "//tensorflow/core:framework",
        "//tensorflow/core:lib",
    ],
)

cc_library(
    name = "queue_base",
    srcs = ["queue_base.cc"],
    hdrs = ["queue_base.h"],
    deps = [
        "//tensorflow/core:framework",
        "//tensorflow/core:lib",
        "//tensorflow/core:protos_all_cc",
    ],
)

cc_library(
    name = "queue_op",
    srcs = ["queue_op.cc"],
    hdrs = ["queue_op.h"],
    deps = [
        ":queue_base",
        "//tensorflow/core:framework",
        "//tensorflow/core:lib",
    ],
)

cc_library(
    name = "priority_queue",
    srcs = ["priority_queue.cc"],
    hdrs = ["priority_queue.h"],
    deps = [
        ":queue_base",
        ":typed_queue",
        "//tensorflow/core:framework",
        "//tensorflow/core:lib",
        "//tensorflow/core:protos_all_cc",
    ],
)

cc_library(
    name = "batch_kernels",
    srcs = ["batch_kernels.cc"],
    deps = [
        ":concat_lib_hdrs",
        ":ops_util_hdrs",
        ":split_lib_hdrs",
        "//tensorflow/core:framework_headers_lib",
        "//tensorflow/core:protos_all_cc",
        "//tensorflow/core/kernels/batching_util:periodic_function_dynamic",
        "//tensorflow/core/kernels/batching_util:shared_batch_scheduler_hdrs",
    ],
    alwayslink = 1,
)

tf_kernel_library(
    name = "record_input_op",
    srcs = [
        "record_input_op.cc",
        "record_yielder.cc",
        "record_yielder.h",
    ],
    deps = [
        "//tensorflow/core:framework",
        "//tensorflow/core:lib",
    ],
)

cc_library(
    name = "save_restore_tensor",
    srcs = ["save_restore_tensor.cc"],
    hdrs = ["save_restore_tensor.h"],
    copts = if_not_windows(["-Wno-sign-compare"]),
    deps = [
        ":bounds_check",
        "//tensorflow/core:framework",
        "//tensorflow/core:lib",
        "//tensorflow/core/util/tensor_bundle",
    ],
)

tf_kernel_library(
    name = "split_lib",
    srcs = ["split_lib_cpu.cc"],
    hdrs = ["split_lib.h"],
    gpu_srcs = [
        "split_lib_gpu.cu.cc",
        "split_lib.h",
        "split_lib_gpu.h",
    ],
    deps = [
        ":gpu_device_array",
        "//tensorflow/core:framework",
        "//third_party/eigen3",
    ],
    alwayslink = 0,
)

cc_library(
    name = "split_lib_hdrs",
    hdrs = ["split_lib.h"],
    deps = [
        "//tensorflow/core:framework_lite",
        "//third_party/eigen3",
    ],
)

cc_library(
    name = "typed_queue",
    hdrs = ["typed_queue.h"],
    deps = [
        ":queue_base",
        "//tensorflow/core:framework",
    ],
)

cc_library(
    name = "training_op_helpers",
    srcs = ["training_op_helpers.cc"],
    hdrs = ["training_op_helpers.h"],
    visibility = [
        ":friends",
        ":optimizer_helper_friends",
    ],
    deps = [
        ":dense_update_functor",
        ":variable_ops",
        "//tensorflow/core:framework",
        "//tensorflow/core:lib",
    ],
)

alias(
    name = "bounds_check",
    actual = "//tensorflow/core:framework_bounds_check",
    visibility = [":friends"],
)

# Private support libraries ---------------------------------------------------

cc_header_only_library(
    name = "bounds_check_lib",
    deps = [":bounds_check"],
)

cc_library(
    name = "gpu_device_array",
    hdrs = [
        "gpu_device_array.h",
        "gpu_device_array_gpu.h",
    ],
    visibility = ["//tensorflow:__subpackages__"],
    deps = [
        "//tensorflow/core:framework",
        "//tensorflow/core:gpu_headers_lib",
        "//tensorflow/core:lib",
    ],
)

# Depending on a build configuration this target provides custom kernel for Eigen
# tensor contractions (small matrix multiplication kernel used to multiple together
# blocks of the original tensors).
#
# 1) Default:
#    Use Mkldnn single threaded sgemm. The mkldnn kernels are generated at runtime and
#    use avx/avx2/fma/avx512 based on cpu status registers (https://en.wikipedia.org/wiki/CPUID).
#
# 2) Eigen: --define tensorflow_mkldnn_contraction_kernel=0 (disable mkldnn)
#    Use Eigen contraction kernel: Eigen::internal::gebp_kernel.
#
# If you use `tensor.contract(other_tensor)` in your code, you must include additional header
# to get the benefit of custom contraction kernel:
#
#   #if defined(TENSORFLOW_USE_CUSTOM_CONTRACTION_KERNEL)
#   #include "third_party/tensorflow/core/kernels/eigen_contraction_kernel.h"
#   #endif
#
# We define a two-level target because if we just add
#   ":no_mkldnn_contraction_kernel": []
# in the same select list with //third_party/tensorflow:{android,arm,ios,ppc},
# there can be more than one match, e.g., when building for android and MKL-DNN
# contraction kernel is disabled. Bazel doesn't allow multiple matches.
# See more details in
#   https://github.com/tensorflow/tensorflow/issues/24414
cc_library(
    name = "eigen_contraction_kernel",
    hdrs = ["eigen_contraction_kernel.h"],
    deps = select({
        ":no_mkldnn_contraction_kernel": [":eigen_contraction_kernel_no_mkl"],
        "//conditions:default": [":eigen_contraction_kernel_with_mkl"],
    }),
)

cc_library(
    name = "eigen_contraction_kernel_with_mkl",
    srcs = ["eigen_contraction_kernel.cc"],
    hdrs = ["eigen_contraction_kernel.h"],
    defines = select({
        "//tensorflow:android": [],
        "//tensorflow:arm": [],
        "//tensorflow:ios": [],
        "//tensorflow:linux_aarch64": [],
        "//tensorflow:linux_ppc64le": [],
        "//conditions:default": [
            "TENSORFLOW_USE_CUSTOM_CONTRACTION_KERNEL",
            "TENSORFLOW_USE_MKLDNN_CONTRACTION_KERNEL",
        ],
    }),
    deps = [
        "//third_party/eigen3",
    ] + select({
        "//tensorflow:android": [],
        "//tensorflow:arm": [],
        "//tensorflow:ios": [],
        "//tensorflow:linux_aarch64": [],
        "//tensorflow:linux_ppc64le": [],
        "//conditions:default": ["@mkl_dnn//:mkldnn_single_threaded"],
    }),
)

cc_library(
    name = "eigen_contraction_kernel_no_mkl",
    srcs = ["eigen_contraction_kernel.cc"],
    hdrs = ["eigen_contraction_kernel.h"],
    deps = ["//third_party/eigen3"],
)

cc_library(
    name = "redux_functor",
    hdrs = ["redux_functor.h"],
    deps = [
        "//tensorflow/core:framework",
        "//third_party/eigen3",
    ],
)

cc_library(
    name = "fused_eigen_output_kernels",
    srcs = ["fused_eigen_output_kernels.cc"],
    hdrs = ["fused_eigen_output_kernels.h"],
    deps = [
        "//tensorflow/core:framework",
        "//third_party/eigen3",
        "@com_google_absl//absl/strings",
    ],
)

cc_library(
    name = "eigen_helpers",
    hdrs = [
        "eigen_activations.h",
        "eigen_attention.h",
        "eigen_backward_cuboid_convolutions.h",
        "eigen_backward_spatial_convolutions.h",
        "eigen_cuboid_convolution.h",
        "eigen_pooling.h",
        "eigen_spatial_convolutions.h",
        "eigen_volume_patch.h",
    ],
    deps = [
        ":eigen_contraction_kernel",
        ":eigen_convolution_helpers",
        ":eigen_spatial_convolutions-inl",
        "//third_party/eigen3",
    ],
)

cc_library(
    name = "eigen_helpers_no_mkl",
    hdrs = [
        "eigen_activations.h",
        "eigen_attention.h",
        "eigen_backward_cuboid_convolutions.h",
        "eigen_backward_spatial_convolutions.h",
        "eigen_cuboid_convolution.h",
        "eigen_pooling.h",
        "eigen_spatial_convolutions.h",
        "eigen_volume_patch.h",
    ],
    deps = [
        ":eigen_convolution_helpers",
        ":eigen_spatial_convolutions-inl",
        "//third_party/eigen3",
    ],
)

cc_library(
    name = "eigen_spatial_convolutions-inl",
    hdrs = [
        "eigen_spatial_convolutions-inl.h",
    ],
    deps = [
        ":eigen_convolution_helpers",
    ],
)

cc_library(
    name = "eigen_convolution_helpers",
    hdrs = [
        "eigen_convolution_helpers.h",
    ],
)

cc_library(
    name = "image_resizer_state",
    hdrs = ["image_resizer_state.h"],
    visibility = ["//visibility:private"],
    deps = [
        ":bounds_check",
        "//tensorflow/core:framework",
        "//tensorflow/core:lib",
        "//third_party/eigen3",
    ],
)

cc_header_only_library(
    name = "image_resizer_state_lib",
    deps = [":image_resizer_state"],
)

cc_library(
    name = "sampling_kernels",
    srcs = ["sampling_kernels.cc"],
    hdrs = ["sampling_kernels.h"],
    visibility = ["//visibility:private"],
    deps = ["//tensorflow/core:lib"],
)

tf_cc_test(
    name = "sampling_kernels_test",
    srcs = ["sampling_kernels_test.cc"],
    deps = [
        ":sampling_kernels",
        "//tensorflow/core:test",
        "//tensorflow/core:test_main",
        "//tensorflow/core:testlib",
        "@com_google_absl//absl/strings",
    ],
)

# OpKernel libraries ----------------------------------------------------------

ARRAY_DEPS = [
    ":bounds_check",
    ":concat_lib",
    ":fill_functor",
    ":gather_functor",
    ":ops_util",
    ":transpose_functor",
    "//tensorflow/core:array_grad",
    "//tensorflow/core:core_cpu",
    "//tensorflow/core:framework",
    "//tensorflow/core:lib",
    "//tensorflow/core:lib_internal",
    "//tensorflow/core:protos_all_cc",
    "//third_party/eigen3",
] + if_sycl(["//tensorflow/core:sycl_runtime"]) + if_ve(["//tensorflow/core:ve_runtime"])

cc_library(
    name = "array_not_windows",
    deps = [
        ":immutable_constant_op",
    ],
)

tf_kernel_library(
    name = "immutable_constant_op",
    prefix = "immutable_constant_op",
    deps = ARRAY_DEPS,
)

tf_kernel_library(
    name = "set_kernels",
    prefix = "set_kernels",
    deps = [
        "//tensorflow/core:framework_headers_lib",
        "//tensorflow/core:lib",
        "//third_party/eigen3",
    ],
)

tf_kernel_library(
    name = "debug_ops",
    prefix = "debug_ops",
    deps = ARRAY_DEPS + [
        "//tensorflow/core:gpu_runtime",
        "//tensorflow/core/debug:debug_io_utils",
    ],
)

cc_library(
    name = "array",
    deps = [
        ":batch_space_ops",
        ":bcast_ops",
        ":broadcast_to_op",
        ":concat_op",
        ":constant_op",
        ":depth_space_ops",
        ":diag_op",
        ":edit_distance_op",
        ":extract_image_patches_op",
        ":extract_volume_patches_op",
        ":fingerprint_op",
        ":gather_nd_op",
        ":gather_op",
        ":guarantee_const_op",
        ":host_constant_op",
        ":identity_n_op",
        ":identity_op",
        ":inplace_ops",
        ":listdiff_op",
        ":matrix_band_part_op",
        ":matrix_diag_op",
        ":matrix_set_diag_op",
        ":mirror_pad_op",
        ":one_hot_op",
        ":pack_op",
        ":pad_op",
        ":quantize_and_dequantize_op",
        ":reshape_op",
        ":reverse_op",
        ":reverse_sequence_op",
        ":searchsorted_op",
        ":shape_ops",
        ":slice_op",
        ":snapshot_op",
        ":split_op",
        ":split_v_op",
        ":strided_slice_op",
        ":tile_ops",
        ":transpose_op",
        ":unique_op",
        ":unpack_op",
        ":unravel_index_op",
        ":where_op",
    ],
)

tf_kernel_library(
    name = "bcast_ops",
    prefix = "bcast_ops",
    deps = ARRAY_DEPS,
)

tf_kernel_library(
    name = "bitcast_op",
    deprecation = "use //third_party/tensorflow/c/kernels:bitcast_op instead",
    deps = ["//tensorflow/c/kernels:bitcast_op"],
)

tf_kernel_library(
    name = "broadcast_to_op",
    prefix = "broadcast_to_op",
    deps = ARRAY_DEPS,
)

tf_kernel_library(
    name = "concat_op",
    prefix = "concat_op",
    deps = ARRAY_DEPS,
)

tf_kernel_library(
    name = "guarantee_const_op",
    prefix = "guarantee_const_op",
    deps = ARRAY_DEPS,
)

tf_kernel_library(
    name = "constant_op",
    prefix = "constant_op",
    deps = ARRAY_DEPS,
)

tf_kernel_library(
    name = "host_constant_op",
    prefix = "host_constant_op",
    deps = ARRAY_DEPS,
)

tf_kernel_library(
    name = "diag_op",
    prefix = "diag_op",
    deps = ARRAY_DEPS,
)

tf_kernel_library(
    name = "edit_distance_op",
    prefix = "edit_distance_op",
    deps = ARRAY_DEPS,
)

tf_kernel_library(
    name = "fingerprint_op",
    prefix = "fingerprint_op",
    deps = ARRAY_DEPS,
)

tf_cc_test(
    name = "fingerprint_op_test",
    size = "small",
    srcs = ["fingerprint_op_test.cc"],
    kernels = [":fingerprint_op"],
    deps = [
        ":ops_testutil",
        "//tensorflow/core:framework",
        "//tensorflow/core:lib",
        "//tensorflow/core:protos_all_cc",
        "//tensorflow/core:test",
        "//tensorflow/core:test_main",
        "//tensorflow/core:testlib",
    ],
)

tf_kernel_library(
    name = "gather_nd_op",
    prefix = "gather_nd_op",
    deps = ARRAY_DEPS,
)

tf_kernel_library(
    name = "gather_op",
    prefix = "gather_op",
    deps = ARRAY_DEPS,
)

tf_kernel_library(
    name = "identity_op",
    prefix = "identity_op",
    deps = ARRAY_DEPS,
)

tf_kernel_library(
    name = "identity_n_op",
    prefix = "identity_n_op",
    deps = ARRAY_DEPS + [
        "//tensorflow/core:core_cpu_internal",
    ],
)

tf_kernel_library(
    name = "listdiff_op",
    prefix = "listdiff_op",
    deps = ARRAY_DEPS,
)

tf_kernel_library(
    name = "matrix_band_part_op",
    prefix = "matrix_band_part_op",
    deps = if_cuda([
        ":cuda_solvers",
    ]) + ARRAY_DEPS,
)

tf_kernel_library(
    name = "matrix_diag_op",
    prefix = "matrix_diag_op",
    deps = ARRAY_DEPS,
)

tf_kernel_library(
    name = "matrix_set_diag_op",
    prefix = "matrix_set_diag_op",
    deps = ARRAY_DEPS,
)

tf_kernel_library(
    name = "mirror_pad_op",
    prefix = "mirror_pad_op",
    deps = ARRAY_DEPS,
)

tf_kernel_library(
    name = "one_hot_op",
    prefix = "one_hot_op",
    deps = ARRAY_DEPS + ["//tensorflow/core:overflow"],
)

tf_kernel_library(
    name = "pack_op",
    prefix = "pack_op",
    deps = ARRAY_DEPS,
)

tf_kernel_library(
    name = "pad_op",
    prefix = "pad_op",
    deps = ARRAY_DEPS,
)

tf_kernel_library(
    name = "quantize_and_dequantize_op",
    prefix = "quantize_and_dequantize_op",
    deps = ARRAY_DEPS + [":cwise_op"],
)

tf_kernel_library(
    name = "compare_and_bitpack_op",
    srcs = ["compare_and_bitpack_op.cc"],
    hdrs = ["compare_and_bitpack_op.h"],
    gpu_srcs = [
        "compare_and_bitpack_op.h",
        "compare_and_bitpack_op_gpu.cu.cc",
    ],
    deps = ARRAY_DEPS,
)

# TODO(ebrevdo): Add benchmarks once the op is in the autogen array namespace.
# tf_cuda_cc_test(
#     name = "compare_and_bitpack_op_test",
#     srcs = ["compare_and_bitpack_op_test.cc"],
#     deps = [
#         ":array",
#         ":ops_testutil",
#         ":ops_util",
#         "//third_party/eigen3",
#         "//tensorflow/cc:cc_ops",
#         "//tensorflow/cc:cc_ops_internal",
#         "//tensorflow/core:core_cpu",
#         "//tensorflow/core:core_cpu_internal",
#         "//tensorflow/core:framework",
#         "//tensorflow/core:lib",
#         "//tensorflow/core:protos_all_cc",
#         "//tensorflow/core:test",
#         "//tensorflow/core:test_main",
#         "//tensorflow/core:testlib",
#     ],
# )

tf_kernel_library(
    name = "reshape_op",
    prefix = "reshape_op",
    deps = ARRAY_DEPS,
)

tf_kernel_library(
    name = "reverse_op",
    prefix = "reverse_op",
    deps = ARRAY_DEPS,
)

tf_kernel_library(
    name = "reverse_sequence_op",
    prefix = "reverse_sequence_op",
    deps = ARRAY_DEPS,
)

tf_kernel_library(
    name = "shape_ops",
    prefix = "shape_ops",
    deps = ARRAY_DEPS,
)

tf_kernel_library(
    name = "slice_op",
    prefix = "slice_op",
    deps = ARRAY_DEPS + [":strided_slice_op"],
)

tf_kernel_library(
    name = "snapshot_op",
    prefix = "snapshot_op",
    deps = ARRAY_DEPS,
)

tf_kernel_library(
    name = "split_op",
    gpu_srcs = ["gpu_device_array.h"],
    prefix = "split_op",
    deps = ARRAY_DEPS + [":split_lib"],
)

tf_kernel_library(
    name = "split_v_op",
    gpu_srcs = ["gpu_device_array.h"],
    prefix = "split_v_op",
    deps = ARRAY_DEPS + [":split_lib"],
)

tf_kernel_library(
    name = "searchsorted_op",
    prefix = "searchsorted_op",
    deps = ARRAY_DEPS,
)

tf_kernel_library(
    name = "inplace_ops",
    prefix = "inplace_ops",
    deps = ARRAY_DEPS,
)

tf_kernel_library(
    name = "tile_ops",
    srcs = ["tile_functor_cpu.cc"],
    hdrs = ["tile_functor.h"],
    gpu_srcs = [
        "tile_functor.h",
        "tile_functor_gpu.h",
        "tile_functor_gpu_bool.cu.cc",
        "tile_functor_gpu_complex64.cu.cc",
        "tile_functor_gpu_complex128.cu.cc",
        "tile_functor_gpu_double.cu.cc",
        "tile_functor_gpu_float.cu.cc",
        "tile_functor_gpu_half.cu.cc",
        "tile_functor_gpu_int16.cu.cc",
        "tile_functor_gpu_int32.cu.cc",
        "tile_functor_gpu_int64.cu.cc",
    ],
    prefix = "tile_ops",
    deps = ARRAY_DEPS,
)

tf_kernel_library(
    name = "transpose_op",
    srcs = [
        "transpose_op.cc",
    ],
    hdrs = ["transpose_op.h"],
    deps = ARRAY_DEPS,
)

tf_kernel_library(
    name = "unique_op",
    prefix = "unique_op",
    deps = ARRAY_DEPS,
)

tf_kernel_library(
    name = "unpack_op",
    prefix = "unpack_op",
    deps = ARRAY_DEPS + [":split_lib"],
)

tf_kernel_library(
    name = "unravel_index_op",
    prefix = "unravel_index_op",
    deps = ARRAY_DEPS,
)

tf_kernel_library(
    name = "where_op",
    srcs = ["where_op.cc"],
    hdrs = ["where_op.h"],
    gpu_srcs = [
        "where_op.h",
        "where_op_gpu.cu.h",
        "where_op_gpu_impl_1.cu.cc",
        "where_op_gpu_impl_2.cu.cc",
        "where_op_gpu_impl_3.cu.cc",
        "where_op_gpu_impl_4.cu.cc",
        "where_op_gpu_impl_5.cu.cc",
        "where_op_gpu_impl_6.cu.cc",
        "where_op_gpu_impl_7.cu.cc",
        "where_op_gpu_impl_8.cu.cc",
    ],
    deps = if_cuda_or_rocm([
        ":cuda_solvers",
    ]) + if_cuda([
        "@cub_archive//:cub",
    ]) + if_rocm([
        "@rocprim_archive//:rocprim",
    ]) + ARRAY_DEPS,
)

cc_library(
    name = "ragged_ops",
    deps = [
        ":ragged_gather_op",
        ":ragged_range_op",
        ":ragged_tensor_from_variant_op",
        ":ragged_tensor_to_sparse_kernel",
        ":ragged_tensor_to_tensor_op",
        ":ragged_tensor_to_variant_op",
    ],
)

tf_kernel_library(
    name = "ragged_gather_op",
    srcs = ["ragged_gather_op.cc"],
    deps = [
        "//tensorflow/core:framework",
    ],
)

tf_cc_test(
    name = "ragged_gather_op_test",
    size = "small",
    srcs = ["ragged_gather_op_test.cc"],
    deps = [
        ":ops_testutil",
        ":ragged_gather_op",
        "//tensorflow/core:framework",
        "//tensorflow/core:test",
        "//tensorflow/core:test_main",
        "//tensorflow/core:testlib",
    ],
)

tf_kernel_library(
    name = "ragged_range_op",
    srcs = ["ragged_range_op.cc"],
    deps = [
        "//tensorflow/core:framework",
    ],
)

tf_cc_test(
    name = "ragged_range_op_test",
    srcs = ["ragged_range_op_test.cc"],
    deps = [
        ":ops_testutil",
        ":ragged_range_op",
        "//tensorflow/core:framework",
        "//tensorflow/core:test",
        "//tensorflow/core:test_main",
        "//tensorflow/core:testlib",
    ],
)

tf_kernel_library(
    name = "ragged_tensor_to_sparse_kernel",
    srcs = ["ragged_tensor_to_sparse_kernel.cc"],
    deps = [
        "//tensorflow/core:framework",
    ],
)

tf_cc_test(
    name = "ragged_tensor_to_tensor_op_test",
    size = "small",
    srcs = ["ragged_tensor_to_tensor_op_test.cc"],
    deps = [
        ":ops_testutil",
        ":ragged_tensor_to_tensor_op",
        "//tensorflow/core:framework",
        "//tensorflow/core:lib",
        "//tensorflow/core:test",
        "//tensorflow/core:test_main",
        "//tensorflow/core:testlib",
    ],
)

tf_kernel_library(
    name = "ragged_tensor_to_tensor_op",
    srcs = ["ragged_tensor_to_tensor_op.cc"],
    deps = [
        ":broadcast_to_op",
        ":list_kernels",
        "//tensorflow/core:framework",
        "//tensorflow/core:framework_lite",
        "//tensorflow/core:lib",
        "//tensorflow/core:protos_all_cc",
        "//tensorflow/core:ragged_to_dense_util",
    ],
)

tf_cc_test(
    name = "ragged_tensor_to_sparse_kernel_test",
    size = "small",
    srcs = ["ragged_tensor_to_sparse_kernel_test.cc"],
    deps = [
        ":ops_testutil",
        ":ragged_tensor_to_sparse_kernel",
        "//tensorflow/core:framework",
        "//tensorflow/core:lib",
        "//tensorflow/core:test",
        "//tensorflow/core:test_main",
        "//tensorflow/core:testlib",
    ],
)

tf_kernel_library(
    name = "ragged_tensor_to_variant_op",
    srcs = ["ragged_tensor_to_variant_op.cc"],
    deps = [
        "//tensorflow/core:framework",
        "//tensorflow/core:lib",
    ],
)

tf_kernel_library(
    name = "ragged_tensor_from_variant_op",
    srcs = ["ragged_tensor_from_variant_op.cc"],
    deps = [
        "//tensorflow/core:framework",
        "//tensorflow/core:lib",
    ],
)

tf_cc_test(
    name = "ragged_tensor_to_variant_op_test",
    size = "small",
    srcs = ["ragged_tensor_to_variant_op_test.cc"],
    deps = [
        ":ops_testutil",
        ":ragged_tensor_to_variant_op",
        "//tensorflow/core:framework",
        "//tensorflow/core:lib",
        "//tensorflow/core:test",
        "//tensorflow/core:test_main",
        "//tensorflow/core:testlib",
        "@com_google_absl//absl/strings",
    ],
)

tf_cc_test(
    name = "ragged_tensor_from_variant_op_test",
    size = "small",
    srcs = ["ragged_tensor_from_variant_op_test.cc"],
    deps = [
        ":ops_testutil",
        ":ragged_tensor_from_variant_op",
        "//tensorflow/core:framework",
        "//tensorflow/core:lib",
        "//tensorflow/core:test",
        "//tensorflow/core:test_main",
        "//tensorflow/core:testlib",
        "@com_google_absl//absl/strings",
    ],
)

tf_kernel_library(
    name = "rnn_ops",
    deps = [
        "//tensorflow/core/kernels/rnn:gru_ops",
        "//tensorflow/core/kernels/rnn:lstm_ops",
    ],
)

tf_kernel_library(
    name = "cudnn_rnn_kernels",
    srcs = ["cudnn_rnn_ops.cc"],
    visibility = ["//visibility:public"],
    deps = [
        ":bounds_check_lib",
        ":gpu_utils",
        "//tensorflow/core:framework",
        "//tensorflow/core:lib",
        "//tensorflow/core:lib_internal",
        "//tensorflow/core:stream_executor",
        "//third_party/eigen3",
        "@farmhash_archive//:farmhash",
    ],
)

tf_cc_test(
    name = "batch_norm_op_test",
    size = "small",
    srcs = ["batch_norm_op_test.cc"],
    deps = [
        ":batch_norm_op",
        ":ops_testutil",
        ":ops_util",
        "//tensorflow/core:core_cpu",
        "//tensorflow/core:framework",
        "//tensorflow/core:lib",
        "//tensorflow/core:protos_all_cc",
        "//tensorflow/core:test",
        "//tensorflow/core:test_main",
        "//tensorflow/core:testlib",
    ],
)

tf_cc_test(
    name = "ops_testutil_test",
    size = "small",
    srcs = ["ops_testutil_test.cc"],
    deps = [
        ":identity_op",
        ":ops_testutil",
        ":ops_util",
        ":variable_ops",
        "//tensorflow/core:core_cpu",
        "//tensorflow/core:framework",
        "//tensorflow/core:lib",
        "//tensorflow/core:protos_all_cc",
        "//tensorflow/core:test",
        "//tensorflow/core:test_main",
        "//tensorflow/core:testlib",
    ],
)

tf_cc_test(
    name = "concat_op_test",
    size = "small",
    srcs = ["concat_op_test.cc"],
    deps = [
        ":concat_op",
        ":ops_testutil",
        ":ops_util",
        "//tensorflow/core:core_cpu",
        "//tensorflow/core:framework",
        "//tensorflow/core:lib",
        "//tensorflow/core:protos_all_cc",
        "//tensorflow/core:test",
        "//tensorflow/core:test_main",
        "//tensorflow/core:testlib",
    ],
)

tf_cuda_cc_test(
    name = "bincount_op_test",
    size = "small",
    srcs = ["bincount_op_test.cc"],
    deps = [
        ":bincount_op",
        ":ops_testutil",
        ":ops_util",
        "//tensorflow/core:core_cpu",
        "//tensorflow/core:framework",
        "//tensorflow/core:lib",
        "//tensorflow/core:protos_all_cc",
        "//tensorflow/core:test",
        "//tensorflow/core:test_main",
        "//tensorflow/core:testlib",
    ],
)

tf_cuda_cc_test(
    name = "constant_op_test",
    size = "small",
    srcs = ["constant_op_test.cc"],
    tags = ["no_cuda_on_cpu_tap"],
    deps = [
        ":constant_op",
        ":ops_testutil",
        ":ops_util",
        "//tensorflow/core:core_cpu",
        "//tensorflow/core:framework",
        "//tensorflow/core:lib",
        "//tensorflow/core:protos_all_cc",
        "//tensorflow/core:test",
        "//tensorflow/core:test_main",
        "//tensorflow/core:testlib",
    ],
)

tf_cc_test(
    name = "deep_conv2d_test",
    size = "small",
    srcs = ["deep_conv2d_test.cc"],
    deps = [
        ":conv_ops",
        "//tensorflow/core:test",
        "//tensorflow/core:test_main",
    ],
)

tf_cc_test(
    name = "xsmm_conv2d_test",
    size = "small",
    srcs = select({
        ":xsmm_convolutions": ["xsmm_conv2d_test.cc"],
        "//conditions:default": [],
    }),
    deps = [
        ":conv_ops",
        ":ops_testutil",
        ":ops_util",
        "//tensorflow/core:core_cpu",
        "//tensorflow/core:framework",
        "//tensorflow/core:lib",
        "//tensorflow/core:protos_all_cc",
        "//tensorflow/core:test",
        "//tensorflow/core:test_main",
        "//tensorflow/core:testlib",
    ] + select({
        ":xsmm_convolutions": [
            "@libxsmm_archive//:xsmm_avx",
        ],
        "//conditions:default": [],
    }),
)

tf_cuda_cc_test(
    name = "conv_ops_test",
    size = "medium",
    srcs = ["conv_ops_test.cc"],
    deps = [
        ":conv_ops",
        ":image",
        ":ops_testutil",
        ":ops_util",
        "//tensorflow/cc:cc_ops",
        "//tensorflow/core:core_cpu",
        "//tensorflow/core:framework",
        "//tensorflow/core:framework_internal",
        "//tensorflow/core:lib",
        "//tensorflow/core:protos_all_cc",
        "//tensorflow/core:tensorflow",
        "//tensorflow/core:test",
        "//tensorflow/core:test_main",
        "//tensorflow/core:testlib",
        "@com_google_absl//absl/algorithm:container",
    ],
)

tf_cuda_cc_test(
    name = "conv_ops_benchmark_test",
    size = "medium",
    srcs = ["conv_ops_benchmark_test.cc"],
    tags = [
        "nomac",  # b/132448918
    ],
    deps = [
        ":conv_ops",
        ":ops_testutil",
        ":ops_util",
        "//tensorflow/cc:cc_ops",
        "//tensorflow/core:core_cpu",
        "//tensorflow/core:framework",
        "//tensorflow/core:framework_internal",
        "//tensorflow/core:lib",
        "//tensorflow/core:protos_all_cc",
        "//tensorflow/core:test",
        "//tensorflow/core:test_main",
        "//tensorflow/core:testlib",
        "//tensorflow/stream_executor/cuda:cudnn_plugin",
    ],
)

tf_cuda_cc_test(
    name = "conv_grad_filter_ops_benchmark_test",
    size = "medium",
    srcs = ["conv_grad_filter_ops_benchmark_test.cc"],
    deps = [
        ":conv_ops",
        ":host_constant_op",
        ":ops_testutil",
        ":ops_util",
        "//tensorflow/cc:cc_ops",
        "//tensorflow/core:core_cpu",
        "//tensorflow/core:framework",
        "//tensorflow/core:framework_internal",
        "//tensorflow/core:lib",
        "//tensorflow/core:protos_all_cc",
        "//tensorflow/core:test",
        "//tensorflow/core:test_main",
        "//tensorflow/core:testlib",
        "//tensorflow/stream_executor/cuda:cudnn_plugin",
    ],
)

tf_cuda_cc_test(
    name = "conv_grad_input_ops_benchmark_test",
    size = "medium",
    srcs = ["conv_grad_input_ops_benchmark_test.cc"],
    deps = [
        ":conv_ops",
        ":host_constant_op",
        ":ops_testutil",
        ":ops_util",
        "//tensorflow/cc:cc_ops",
        "//tensorflow/core:core_cpu",
        "//tensorflow/core:framework",
        "//tensorflow/core:framework_internal",
        "//tensorflow/core:lib",
        "//tensorflow/core:protos_all_cc",
        "//tensorflow/core:test",
        "//tensorflow/core:test_main",
        "//tensorflow/core:testlib",
        "//tensorflow/stream_executor/cuda:cudnn_plugin",
    ],
)

tf_cuda_cc_test(
    name = "depthwise_conv_ops_test",
    size = "small",
    srcs = ["depthwise_conv_ops_test.cc"],
    tags = tf_cuda_tests_tags(),
    deps = [
        ":conv_ops",
        ":image",
        ":ops_testutil",
        ":ops_util",
        "//tensorflow/cc:cc_ops",
        "//tensorflow/core:core_cpu",
        "//tensorflow/core:framework",
        "//tensorflow/core:framework_internal",
        "//tensorflow/core:lib",
        "//tensorflow/core:protos_all_cc",
        "//tensorflow/core:tensorflow",
        "//tensorflow/core:test",
        "//tensorflow/core:test_main",
        "//tensorflow/core:testlib",
    ],
)

tf_cc_test(
    name = "decode_wav_op_test",
    size = "small",
    srcs = ["decode_wav_op_test.cc"],
    deps = [
        ":decode_wav_op",
        ":ops_testutil",
        ":ops_util",
        "//tensorflow/cc:cc_ops",
        "//tensorflow/cc:client_session",
        "//tensorflow/core:core_cpu",
        "//tensorflow/core:framework",
        "//tensorflow/core:framework_internal",
        "//tensorflow/core:lib",
        "//tensorflow/core:protos_all_cc",
        "//tensorflow/core:tensorflow",
        "//tensorflow/core:test",
        "//tensorflow/core:test_main",
        "//tensorflow/core:testlib",
    ],
)

tf_cc_test(
    name = "encode_wav_op_test",
    size = "small",
    srcs = ["encode_wav_op_test.cc"],
    deps = [
        ":decode_wav_op",
        ":encode_wav_op",
        ":ops_testutil",
        ":ops_util",
        "//tensorflow/cc:cc_ops",
        "//tensorflow/cc:client_session",
        "//tensorflow/core:core_cpu",
        "//tensorflow/core:framework",
        "//tensorflow/core:framework_internal",
        "//tensorflow/core:lib",
        "//tensorflow/core:protos_all_cc",
        "//tensorflow/core:tensorflow",
        "//tensorflow/core:test",
        "//tensorflow/core:test_main",
        "//tensorflow/core:testlib",
    ],
)

tf_cc_test(
    name = "example_parsing_ops_test",
    size = "medium",
    srcs = ["example_parsing_ops_test.cc"],
    shard_count = 4,
    tags = ["optonly"],
    deps = [
        ":example_parsing_ops",
        ":ops_testutil",
        ":ops_util",
        "//tensorflow/core:core_cpu",
        "//tensorflow/core:framework",
        "//tensorflow/core:lib",
        "//tensorflow/core:protos_all_cc",
        "//tensorflow/core:test",
        "//tensorflow/core:test_main",
        "//tensorflow/core:testlib",
    ],
)

tf_cc_test(
    name = "fake_quant_ops_test",
    size = "small",
    srcs = ["fake_quant_ops_test.cc"],
    deps = [
        ":fake_quant_ops",
        ":ops_testutil",
        ":ops_util",
        "//tensorflow/core:core_cpu",
        "//tensorflow/core:framework",
        "//tensorflow/core:lib",
        "//tensorflow/core:protos_all_cc",
        "//tensorflow/core:test",
        "//tensorflow/core:test_main",
        "//tensorflow/core:testlib",
    ],
)

tf_cc_test(
    name = "fused_batch_norm_op_test",
    size = "small",
    srcs = ["fused_batch_norm_op_test.cc"],
    deps = [
        ":fused_batch_norm_op",
        ":ops_testutil",
        ":ops_util",
        "//tensorflow/core:core_cpu",
        "//tensorflow/core:framework",
        "//tensorflow/core:lib",
        "//tensorflow/core:protos_all_cc",
        "//tensorflow/core:test",
        "//tensorflow/core:test_main",
        "//tensorflow/core:testlib",
        "//tensorflow/stream_executor/cuda:cudnn_plugin",
    ],
)

tf_cuda_cc_test(
    name = "fused_batch_norm_ex_op_test",
    size = "small",
    srcs = ["fused_batch_norm_ex_op_test.cc"],
    tags = [
        "no_cuda_on_cpu_tap",
    ],
    deps = [
        ":cwise_op",
        ":fused_batch_norm_op",
        ":ops_testutil",
        ":ops_util",
        ":relu_op",
        "//tensorflow/cc:cc_ops",
        "//tensorflow/cc:cc_ops_internal",
        "//tensorflow/core:core_cpu",
        "//tensorflow/core:direct_session",
        "//tensorflow/core:framework",
        "//tensorflow/core:framework_internal",
        "//tensorflow/core:lib",
        "//tensorflow/core:protos_all_cc",
        "//tensorflow/core:test",
        "//tensorflow/core:test_main",
        "//tensorflow/core:testlib",
        "//tensorflow/stream_executor/cuda:cudnn_plugin",
        "@com_google_absl//absl/algorithm:container",
        "@com_google_absl//absl/strings",
    ],
)

tf_cc_test(
    name = "in_topk_op_test",
    size = "small",
    srcs = ["in_topk_op_test.cc"],
    deps = [
        ":in_topk_op",
        ":ops_testutil",
        ":ops_util",
        "//tensorflow/core:core_cpu",
        "//tensorflow/core:framework",
        "//tensorflow/core:lib",
        "//tensorflow/core:protos_all_cc",
        "//tensorflow/core:test",
        "//tensorflow/core:test_main",
        "//tensorflow/core:testlib",
        "//tensorflow/stream_executor/cuda:cudnn_plugin",
    ],
)

tf_kernel_library(
    name = "gather_functor",
    prefix = "gather_functor",
    visibility = [":friends"],
    deps = [
        ":bounds_check",
        "//tensorflow/core:framework",
        "//third_party/eigen3",
    ] + if_ve(["//tensorflow/core:ve_runtime",
               "//tensorflow/core:core_cpu"]),
)

# Unlike gather_functor library, this does not include the CUDA code and deps.
cc_library(
    name = "gather_functor_hdr",
    hdrs = [
        "gather_functor.h",
        "gather_functor_batched.h",
    ],
)

tf_kernel_library(
    name = "dense_update_functor",
    srcs = ["dense_update_functor.cc"],
    hdrs = ["dense_update_functor.h"],
    gpu_srcs = [
        "dense_update_functor.h",
        "dense_update_functor_gpu.cu.cc",
    ],
    deps = [
        "//tensorflow/core:framework",
        "//tensorflow/core:lib",
        "//third_party/eigen3",
    ] + if_ve(["//tensorflow/core:ve_runtime",
               "//tensorflow/core:core_cpu"]),
    alwayslink = 0,
)

tf_cuda_cc_test(
    name = "gather_op_test",
    size = "small",
    srcs = ["gather_op_test.cc"],
    deps = [
        ":gather_op",
        ":host_constant_op",
        ":ops_testutil",
        ":ops_util",
        "//tensorflow/core:core_cpu",
        "//tensorflow/core:framework",
        "//tensorflow/core:lib",
        "//tensorflow/core:protos_all_cc",
        "//tensorflow/core:test",
        "//tensorflow/core:test_main",
        "//tensorflow/core:testlib",
    ],
)

tf_cuda_cc_test(
    name = "gather_nd_op_test",
    size = "small",
    srcs = ["gather_nd_op_test.cc"],
    deps = [
        ":gather_nd_op",
        ":host_constant_op",
        ":ops_testutil",
        ":ops_util",
        "//tensorflow/core:core_cpu",
        "//tensorflow/core:framework",
        "//tensorflow/core:lib",
        "//tensorflow/core:protos_all_cc",
        "//tensorflow/core:test",
        "//tensorflow/core:test_main",
        "//tensorflow/core:testlib",
    ],
)

tf_cc_test(
    name = "guarantee_const_op_test",
    size = "small",
    srcs = ["guarantee_const_op_test.cc"],
    deps = [
        ":guarantee_const_op",
        ":ops_testutil",
        ":ops_util",
        ":variable_ops",
        "//tensorflow/core:core_cpu",
        "//tensorflow/core:framework",
        "//tensorflow/core:lib",
        "//tensorflow/core:protos_all_cc",
        "//tensorflow/core:test",
        "//tensorflow/core:test_main",
        "//tensorflow/core:testlib",
    ],
)

tf_cc_test(
    name = "identity_op_test",
    size = "small",
    srcs = ["identity_op_test.cc"],
    deps = [
        ":identity_op",
        ":ops_testutil",
        ":ops_util",
        "//tensorflow/core:core_cpu",
        "//tensorflow/core:framework",
        "//tensorflow/core:lib",
        "//tensorflow/core:protos_all_cc",
        "//tensorflow/core:test",
        "//tensorflow/core:test_main",
        "//tensorflow/core:testlib",
    ],
)

tf_cc_test(
    name = "identity_n_op_test",
    size = "small",
    srcs = ["identity_n_op_test.cc"],
    deps = [
        ":identity_n_op",
        ":ops_testutil",
        ":ops_util",
        "//tensorflow/core:core_cpu",
        "//tensorflow/core:framework",
        "//tensorflow/core:lib",
        "//tensorflow/core:protos_all_cc",
        "//tensorflow/core:test",
        "//tensorflow/core:test_main",
        "//tensorflow/core:testlib",
    ],
)

tf_cc_test(
    name = "debug_ops_test",
    size = "small",
    srcs = ["debug_ops_test.cc"],
    deps = [
        ":debug_ops",
        ":ops_testutil",
        ":ops_util",
        "//tensorflow/core:core_cpu",
        "//tensorflow/core:debug_ops_op_lib",
        "//tensorflow/core:framework",
        "//tensorflow/core:lib",
        "//tensorflow/core:protos_all_cc",
        "//tensorflow/core:test",
        "//tensorflow/core:test_main",
        "//tensorflow/core:testlib",
        "//tensorflow/core/debug:debug_io_utils",
        "//tensorflow/core/debug:debug_node_key",
    ],
)

tf_cuda_cc_test(
    name = "quantize_and_dequantize_op_test",
    size = "small",
    srcs = ["quantize_and_dequantize_op_test.cc"],
    deps = [
        ":ops_testutil",
        ":ops_util",
        ":quantize_and_dequantize_op",
        "//tensorflow/cc:cc_ops",
        "//tensorflow/core:core_cpu",
        "//tensorflow/core:framework",
        "//tensorflow/core:lib",
        "//tensorflow/core:protos_all_cc",
        "//tensorflow/core:test",
        "//tensorflow/core:test_main",
        "//tensorflow/core:testlib",
    ],
)

tf_cc_test(
    name = "dequantize_op_test",
    size = "small",
    srcs = ["dequantize_op_test.cc"],
    deps = [
        ":ops_testutil",
        ":ops_util",
        ":quantized_ops",
        "//tensorflow/cc:cc_ops",
        "//tensorflow/core:core_cpu",
        "//tensorflow/core:framework",
        "//tensorflow/core:lib",
        "//tensorflow/core:protos_all_cc",
        "//tensorflow/core:test",
        "//tensorflow/core:test_main",
        "//tensorflow/core:testlib",
    ],
)

tf_cc_test(
    name = "reverse_op_test",
    size = "small",
    srcs = ["reverse_op_test.cc"],
    deps = [
        ":ops_testutil",
        ":ops_util",
        ":reverse_op",
        "//tensorflow/core:core_cpu",
        "//tensorflow/core:core_cpu_internal",
        "//tensorflow/core:framework",
        "//tensorflow/core:lib",
        "//tensorflow/core:protos_all_cc",
        "//tensorflow/core:test",
        "//tensorflow/core:test_main",
        "//tensorflow/core:testlib",
    ],
)

tf_kernel_library(
    name = "scatter_functor",
    prefix = "scatter_functor",
    visibility = [":friends"],
    deps = [
        ":bounds_check",
        ":dense_update_functor",
        "//tensorflow/core:framework",
        "//tensorflow/core:lib",
        "//third_party/eigen3",
    ],
)

tf_cc_test(
    name = "slice_op_test",
    size = "small",
    srcs = ["slice_op_test.cc"],
    linkopts = select({
        "//tensorflow:macos": ["-headerpad_max_install_names"],
        "//conditions:default": [],
    }),
    deps = [
        ":ops_testutil",
        ":ops_util",
        ":slice_op",
        "//tensorflow/core:core_cpu",
        "//tensorflow/core:framework",
        "//tensorflow/core:lib",
        "//tensorflow/core:protos_all_cc",
        "//tensorflow/core:test",
        "//tensorflow/core:test_main",
        "//tensorflow/core:testlib",
    ],
)

tf_cc_test(
    name = "strided_slice_op_test",
    size = "small",
    srcs = ["strided_slice_op_test.cc"],
    deps = [
        ":ops_testutil",
        ":ops_util",
        ":slice_op",
        ":strided_slice_op",
        "//tensorflow/core:core_cpu",
        "//tensorflow/core:framework",
        "//tensorflow/core:lib",
        "//tensorflow/core:protos_all_cc",
        "//tensorflow/core:test",
        "//tensorflow/core:test_main",
        "//tensorflow/core:testlib",
    ],
)

tf_cc_test(
    name = "unique_op_test",
    size = "small",
    srcs = ["unique_op_test.cc"],
    deps = [
        ":ops_testutil",
        ":ops_util",
        ":unique_op",
        "//tensorflow/core:core_cpu",
        "//tensorflow/core:framework",
        "//tensorflow/core:lib",
        "//tensorflow/core:protos_all_cc",
        "//tensorflow/core:test",
        "//tensorflow/core:test_main",
        "//tensorflow/core:testlib",
    ],
)

tf_kernel_library(
    name = "transpose_functor",
    srcs = ["transpose_functor_cpu.cc"],
    hdrs = ["transpose_functor.h"],
    gpu_srcs = [
        "transpose_functor_gpu.cu.cc",
        "transpose_functor.h",
    ],
    visibility = [":friends"],
    deps = [
        ":conv_2d",
        ":ops_util",
        "//tensorflow/core:framework",
        "//tensorflow/core:lib",
        "//tensorflow/core:protos_all_cc",
        "//third_party/eigen3",
    ],
    alwayslink = 1,
)

tf_cc_test(
    name = "transpose_util_test",
    size = "small",
    srcs = ["transpose_util_test.cc"],
    deps = [
        ":transpose_functor",
        "//tensorflow/core:framework",
        "//tensorflow/core:tensor_testutil",
        "//tensorflow/core:test",
        "//tensorflow/core:test_main",
    ],
)

tf_kernel_library(
    name = "candidate_sampler_ops",
    prefix = "candidate_sampler_ops",
    deps = [
        ":range_sampler",
        "//tensorflow/core:framework",
        "//tensorflow/core:lib",
    ],
)

cc_library(
    name = "range_sampler",
    srcs = ["range_sampler.cc"],
    hdrs = ["range_sampler.h"],
    visibility = ["//visibility:private"],
    deps = [
        "//tensorflow/core:lib",
        "//tensorflow/core:lib_internal",
    ],
)

tf_cc_test(
    name = "range_sampler_test",
    size = "small",
    srcs = ["range_sampler_test.cc"],
    deps = [
        ":range_sampler",
        "//tensorflow/core:framework",
        "//tensorflow/core:lib",
        "//tensorflow/core:test",
        "//tensorflow/core:test_main",
    ],
)

tf_kernel_library(
    name = "control_flow_ops",
    prefix = "control_flow_ops",
    deps = [
        "//tensorflow/core:framework",
        "//tensorflow/core:lib",
    ],
)

tf_kernel_library(
    name = "ctc_ops",
    prefix = "ctc",
    deps = [
        ":bounds_check",
        ":ops_util",
        "//tensorflow/core:framework",
        "//tensorflow/core:lib",
        "//tensorflow/core/util/ctc:ctc_beam_search_lib",
        "//tensorflow/core/util/ctc:ctc_loss_calculator_lib",
    ],
)

tf_cc_test(
    name = "control_flow_ops_test",
    size = "small",
    srcs = ["control_flow_ops_test.cc"],
    deps = [
        ":control_flow_ops",
        ":ops_testutil",
        ":ops_util",
        "//tensorflow/core:framework",
        "//tensorflow/core:protos_all_cc",
        "//tensorflow/core:test",
        "//tensorflow/core:test_main",
        "//tensorflow/core:testlib",
    ],
)

cc_library(
    name = "data_flow",
    deps = [
        ":barrier_ops",
        ":conditional_accumulator_base_op",
        ":conditional_accumulator_op",
        ":dynamic_partition_op",
        ":dynamic_stitch_op",
        ":fifo_queue_op",
        ":lookup_table_init_op",
        ":lookup_table_op",
        ":map_stage_op",
        ":padding_fifo_queue_op",
        ":priority_queue_op",
        ":queue_ops",
        ":random_shuffle_queue_op",
        ":record_input_op",
        ":session_ops",
        ":sparse_conditional_accumulator_op",
        ":stack_ops",
        ":stage_op",
        ":tensor_array_ops",
    ],
)

cc_library(
    name = "lookup",
    deps = [
        ":lookup_table_init_op",
        ":lookup_table_op",
    ],
)

cc_header_only_library(
    name = "lookup_headers_lib",
    deps = [":lookup"],
)

DATA_FLOW_DEPS = [
    ":bounds_check",
    ":concat_lib",
    ":conditional_accumulator",
    ":conditional_accumulator_base",
    ":fifo_queue",
    ":initializable_lookup_table",
    ":lookup_util",
    ":padding_fifo_queue",
    ":priority_queue",
    ":queue_base",
    ":queue_op",
    ":sparse_conditional_accumulator",
    ":split_lib",
    ":tensor_array",
    ":typed_conditional_accumulator_base",
    ":typed_queue",
    "//third_party/eigen3",
    "//tensorflow/core:core_cpu",
    "//tensorflow/core:framework",
    "//tensorflow/core:lib",
    "//tensorflow/core:lib_internal",
]

tf_kernel_library(
    name = "conditional_accumulator_base_op",
    prefix = "conditional_accumulator_base_op",
    deps = DATA_FLOW_DEPS,
)

tf_kernel_library(
    name = "conditional_accumulator_op",
    prefix = "conditional_accumulator_op",
    deps = DATA_FLOW_DEPS,
)

tf_kernel_library(
    name = "barrier_ops",
    prefix = "barrier_ops",
    deps = DATA_FLOW_DEPS,
)

tf_kernel_library(
    name = "fifo_queue_op",
    prefix = "fifo_queue_op",
    deps = DATA_FLOW_DEPS,
)

tf_kernel_library(
    name = "padding_fifo_queue_op",
    prefix = "padding_fifo_queue_op",
    deps = DATA_FLOW_DEPS,
)

tf_kernel_library(
    name = "priority_queue_op",
    prefix = "priority_queue_op",
    deps = DATA_FLOW_DEPS,
)

tf_kernel_library(
    name = "queue_ops",
    prefix = "queue_ops",
    deps = DATA_FLOW_DEPS,
)

tf_kernel_library(
    name = "random_shuffle_queue_op",
    prefix = "random_shuffle_queue_op",
    deps = DATA_FLOW_DEPS + [
        "//tensorflow/core:protos_all_cc",
    ],
)

tf_kernel_library(
    name = "scoped_allocator_ops",
    prefix = "scoped_allocator_ops",
    deps = [
        "//tensorflow/core:core_cpu",
        "//tensorflow/core:core_cpu_internal",
        "//tensorflow/core:framework",
        "//tensorflow/core:lib",
        "//tensorflow/core:lib_internal",
    ],
)

tf_cuda_cc_test(
    name = "scoped_allocator_ops_test",
    srcs = ["scoped_allocator_ops_test.cc"],
    linkstatic = tf_kernel_tests_linkstatic(),  #Required for benchmarking
    deps = [
        ":cwise_op",
        ":dense_update_ops",
        ":ops_testutil",
        ":ops_util",
        ":scoped_allocator_ops",
        ":variable_ops",
        "//tensorflow/core:core_cpu",
        "//tensorflow/core:core_cpu_internal",
        "//tensorflow/core:framework",
        "//tensorflow/core:lib",
        "//tensorflow/core:protos_all_cc",
        "//tensorflow/core:test",
        "//tensorflow/core:test_main",
        "//tensorflow/core:testlib",
    ],
)

tf_kernel_library(
    name = "session_ops",
    prefix = "session_ops",
    deps = DATA_FLOW_DEPS,
)

tf_kernel_library(
    name = "sparse_conditional_accumulator_op",
    prefix = "sparse_conditional_accumulator_op",
    deps = DATA_FLOW_DEPS,
)

cc_library(
    name = "stack",
    srcs = ["stack.cc"],
    hdrs = ["stack.h"],
    deps = [
        "//tensorflow/core:core_cpu",
        "//tensorflow/core:framework",
        "//tensorflow/core:lib",
        "//tensorflow/core:lib_internal",
    ],
)

tf_kernel_library(
    name = "stack_ops",
    prefix = "stack_ops",
    deps = DATA_FLOW_DEPS + [":stack"],
)

tf_kernel_library(
    name = "tensor_array_ops",
    prefix = "tensor_array_ops",
    deps = DATA_FLOW_DEPS,
)

DYNAMIC_DEPS = [
    ":bounds_check",
    "//tensorflow/core:core_cpu",
    "//tensorflow/core:framework",
    "//tensorflow/core:lib",
    "//tensorflow/core:lib_internal",
]

tf_kernel_library(
    name = "dynamic_partition_op",
    prefix = "dynamic_partition_op",
    deps = DYNAMIC_DEPS + [
        ":fill_functor",
        ":gather_functor",
    ] + if_cuda(["@cub_archive//:cub"]) + if_rocm([
        "@rocprim_archive//:rocprim",
    ]),
)

tf_kernel_library(
    name = "dynamic_stitch_op",
    gpu_srcs = [
        "gpu_device_array.h",
        "gpu_device_array_gpu.h",
    ],
    prefix = "dynamic_stitch_op",
    deps = DYNAMIC_DEPS,
)

LOOKUP_DEPS = [
    ":bounds_check",
    ":initializable_lookup_table",
    ":lookup_util",
    "//tensorflow/core:core_cpu",
    "//tensorflow/core:framework",
    "//tensorflow/core:lib",
    "//tensorflow/core:lib_internal",
]

tf_kernel_library(
    name = "lookup_table_init_op",
    prefix = "lookup_table_init_op",
    deps = LOOKUP_DEPS,
)

tf_kernel_library(
    name = "lookup_table_op",
    prefix = "lookup_table_op",
    deps = LOOKUP_DEPS,
)

cc_library(
    name = "checkpoint_ops",
    deps = [
        ":generate_vocab_remapping_op",
        ":load_and_remap_matrix_op",
    ],
)

tf_kernel_library(
    name = "generate_vocab_remapping_op",
    srcs = ["generate_vocab_remapping_op.cc"],
    deps = [
        ":lookup_table_init_op",
        ":lookup_table_op",
        "//tensorflow/core:framework",
        "//tensorflow/core:lib",
        "//third_party/eigen3",
    ],
)

tf_kernel_library(
    name = "load_and_remap_matrix_op",
    srcs = ["load_and_remap_matrix_op.cc"],
    deps = [
        "//tensorflow/core:framework",
        "//tensorflow/core:lib",
        "//tensorflow/core:lib_internal",
        "//tensorflow/core/util/tensor_bundle",
        "//third_party/eigen3",
    ],
)

tf_cuda_cc_tests(
    name = "dynamic_op_test",
    size = "small",
    srcs = [
        "dynamic_partition_op_test.cc",
        "dynamic_stitch_op_test.cc",
    ],
    deps = [
        ":data_flow",
        ":ops_testutil",
        ":ops_util",
        "//tensorflow/core:core_cpu",
        "//tensorflow/core:framework",
        "//tensorflow/core:lib",
        "//tensorflow/core:protos_all_cc",
        "//tensorflow/core:test",
        "//tensorflow/core:test_main",
        "//tensorflow/core:testlib",
    ],
)

tf_kernel_library(
    name = "eye_functor",
    hdrs = ["eye_functor.h"],
    gpu_srcs = [
        "eye_functor_gpu.cu.cc",
        "eye_functor.h",
    ],
    visibility = [":friends"],
    deps = [
        "//tensorflow/core:framework",
        "//third_party/eigen3",
    ],
    alwayslink = 0,
)

cc_library(
    name = "fifo_queue",
    srcs = ["fifo_queue.cc"],
    hdrs = ["fifo_queue.h"],
    visibility = [":friends"],
    deps = [
        ":queue_base",
        ":queue_op",
        ":typed_queue",
        "//tensorflow/core:framework",
        "//tensorflow/core:lib",
        "//tensorflow/core:protos_all_cc",
    ],
)

cc_library(
    name = "padding_fifo_queue",
    srcs = ["padding_fifo_queue.cc"],
    hdrs = ["padding_fifo_queue.h"],
    visibility = ["//visibility:private"],
    deps = [
        ":fifo_queue",
        ":queue_base",
        ":typed_queue",
        "//tensorflow/core:framework",
        "//tensorflow/core:lib",
        "//tensorflow/core:protos_all_cc",
    ],
)

cc_library(
    name = "conditional_accumulator_base",
    srcs = ["conditional_accumulator_base.cc"],
    hdrs = [
        "conditional_accumulator_base.h",
    ],
    deps = [
        "//tensorflow/core:framework",
        "//tensorflow/core:lib",
        "//third_party/eigen3",
    ],
)

cc_library(
    name = "typed_conditional_accumulator_base",
    hdrs = ["typed_conditional_accumulator_base.h"],
    deps = [
        ":conditional_accumulator_base",
    ],
)

cc_library(
    name = "conditional_accumulator",
    hdrs = [
        "conditional_accumulator.h",
        "conditional_accumulator_base_op.h",
    ],
    deps = [
        ":conditional_accumulator_base",
        ":fill_functor",
        ":typed_conditional_accumulator_base",
    ],
)

cc_library(
    name = "sparse_conditional_accumulator",
    hdrs = ["sparse_conditional_accumulator.h"],
    deps = [
        ":typed_conditional_accumulator_base",
    ],
)

tf_kernel_library(
    name = "tensor_array",
    srcs = ["tensor_array.cc"],
    hdrs = ["tensor_array.h"],
    visibility = ["//visibility:private"],
    deps = [
        ":aggregate_ops",
        "//tensorflow/core:framework",
        "//tensorflow/core:lib",
        "//third_party/eigen3",
    ],
)

tf_kernel_library(
    name = "resource_variable_ops",
    srcs = ["resource_variable_ops.cc"],
    hdrs = ["resource_variable_ops.h"],
    deps = [
        ":bounds_check",
        ":dense_update_functor",
        ":gather_functor",
        ":gather_nd_op",
        ":scatter_functor",
        ":training_op_helpers",
        ":variable_ops",
        "//tensorflow/core:core_cpu_lib",
        "//tensorflow/core:framework",
        "//tensorflow/core:lib",
        "//tensorflow/core:lib_internal",
        "@com_google_absl//absl/strings",
    ],
)

tf_kernel_library(
    name = "list_kernels",
    srcs = ["list_kernels.cc"],
    hdrs = ["list_kernels.h"],
    gpu_srcs = [
        "list_kernels.cu.cc",
        "list_kernels.h",
    ],
    deps = [
        ":concat_lib",
        ":fill_functor",
        "//tensorflow/core:framework",
        "//tensorflow/core:lib",
        "//third_party/eigen3",
    ],
)

tf_kernel_library(
    name = "fact_op",
    prefix = "fact_op",
    deps = [
        "//tensorflow/core:framework",
        "//tensorflow/core:lib",
    ],
)

tf_kernel_library(
    name = "function_ops",
    prefix = "function_ops",
    deps = [
        "//tensorflow/core:core_cpu",
        "//tensorflow/core:core_cpu_internal",
        "//tensorflow/core:framework",
        "//tensorflow/core:lib",
        "//tensorflow/core:lib_internal",
        "//tensorflow/core/profiler/lib:traceme",
    ],
)

tf_kernel_library(
    name = "functional_ops",
    prefix = "functional_ops",
    deps = [
        "//tensorflow/core:core_cpu",
        "//tensorflow/core:core_cpu_internal",
        "//tensorflow/core:framework",
        "//tensorflow/core:lib",
        "//tensorflow/core:lib_internal",
        "//tensorflow/core/profiler/lib:traceme",
        "//third_party/eigen3",
    ],
)

tf_kernel_library(
    name = "partitioned_function_ops",
    prefix = "partitioned_function_ops",
    deps = [
        "//tensorflow/core:core_cpu_internal",
        "//tensorflow/core:framework",
        "//tensorflow/core:lib",
        "//tensorflow/core:lib_internal",
        "//tensorflow/core:protos_all_cc",
        "//tensorflow/core/grappler:grappler_item",
        "//tensorflow/core/grappler/clusters:virtual_cluster",
        "//tensorflow/core/grappler/optimizers:meta_optimizer",
        "//tensorflow/core/grappler/utils:functions",
        "//tensorflow/core/profiler/lib:traceme",
        "//tensorflow/stream_executor:stream",
        "@com_google_absl//absl/strings",
    ],
)

cc_library(
    name = "image",
    deps = [
        ":adjust_contrast_op",
        ":adjust_hue_op",
        ":adjust_saturation_op",
        ":attention_ops",
        ":colorspace_op",
        ":crop_and_resize_op",
        ":decode_bmp_op",
        ":decode_image_op",
        ":draw_bounding_box_op",
        ":encode_jpeg_op",
        ":encode_png_op",
        ":extract_jpeg_shape_op",
        ":non_max_suppression_op",
        ":random_crop_op",
        ":resize_area_op",
        ":resize_bicubic_op",
        ":resize_bilinear_op",
        ":resize_nearest_neighbor_op",
        ":sample_distorted_bounding_box_op",
        ":scale_and_translate_op",
    ],
)

IMAGE_DEPS = [
    ":bounds_check",
    ":eigen_helpers",
    ":image_resizer_state",
    "//third_party/eigen3",
    "//tensorflow/core:framework",
    "//tensorflow/core:gif_internal",
    "//tensorflow/core:jpeg_internal",
    "//tensorflow/core:lib",
    "//tensorflow/core:lib_internal",
    "//tensorflow/core:png_internal",
    "//tensorflow/core:protos_all_cc",
]

tf_kernel_library(
    name = "adjust_contrast_op",
    prefix = "adjust_contrast_op",
    deps = IMAGE_DEPS,
)

cc_library(
    name = "adjust_hsv_gpu_lib",
    hdrs = ["adjust_hsv_gpu.cu.h"],
    deps = ["//tensorflow/core:framework"],
)

tf_kernel_library(
    name = "adjust_hue_op",
    prefix = "adjust_hue_op",
    deps = IMAGE_DEPS + [":adjust_hsv_gpu_lib"],
)

tf_kernel_library(
    name = "adjust_saturation_op",
    prefix = "adjust_saturation_op",
    deps = IMAGE_DEPS + [":adjust_hsv_gpu_lib"],
)

tf_kernel_library(
    name = "attention_ops",
    prefix = "attention_ops",
    deps = IMAGE_DEPS,
)

tf_kernel_library(
    name = "colorspace_op",
    prefix = "colorspace_op",
    deps = IMAGE_DEPS,
)

tf_kernel_library(
    name = "crop_and_resize_op",
    prefix = "crop_and_resize_op",
    deps = IMAGE_DEPS,
)

tf_kernel_library(
    name = "decode_bmp_op",
    prefix = "decode_bmp_op",
    deps = IMAGE_DEPS,
)

tf_kernel_library(
    name = "decode_image_op",
    prefix = "decode_image_op",
    deps = IMAGE_DEPS + ["@com_google_absl//absl/strings"],
)

tf_kernel_library(
    name = "draw_bounding_box_op",
    prefix = "draw_bounding_box_op",
    deps = IMAGE_DEPS,
)

tf_kernel_library(
    name = "encode_jpeg_op",
    prefix = "encode_jpeg_op",
    deps = IMAGE_DEPS,
)

tf_kernel_library(
    name = "encode_png_op",
    prefix = "encode_png_op",
    deps = IMAGE_DEPS,
)

tf_kernel_library(
    name = "extract_jpeg_shape_op",
    prefix = "extract_jpeg_shape_op",
    deps = IMAGE_DEPS,
)

tf_kernel_library(
    name = "non_max_suppression_op",
    prefix = "non_max_suppression_op",
    deps = IMAGE_DEPS + if_cuda(["@cub_archive//:cub"]),
)

tf_kernel_library(
    name = "scale_and_translate_op",
    prefix = "scale_and_translate_op",
    deps = IMAGE_DEPS + [":sampling_kernels"],
)

tf_kernel_library(
    name = "random_crop_op",
    prefix = "random_crop_op",
    deps = IMAGE_DEPS,
)

tf_kernel_library(
    name = "resize_area_op",
    prefix = "resize_area_op",
    deps = IMAGE_DEPS,
)

tf_kernel_library(
    name = "resize_bicubic_op",
    prefix = "resize_bicubic_op",
    deps = IMAGE_DEPS,
)

tf_kernel_library(
    name = "resize_bilinear_op",
    prefix = "resize_bilinear_op",
    deps = IMAGE_DEPS,
)

tf_kernel_library(
    name = "resize_nearest_neighbor_op",
    prefix = "resize_nearest_neighbor_op",
    deps = IMAGE_DEPS,
)

tf_kernel_library(
    name = "sample_distorted_bounding_box_op",
    prefix = "sample_distorted_bounding_box_op",
    deps = IMAGE_DEPS,
)

tf_kernel_library(
    name = "encode_wav_op",
    prefix = "encode_wav_op",
    deps = [
        ":bounds_check",
        "//tensorflow/core:framework",
        "//tensorflow/core:lib",
        "//tensorflow/core:lib_internal",
        "//tensorflow/core:protos_all_cc",
    ],
)

tf_kernel_library(
    name = "decode_wav_op",
    prefix = "decode_wav_op",
    deps = [
        "//tensorflow/core:framework",
        "//tensorflow/core:lib",
        "//tensorflow/core:lib_internal",
        "//tensorflow/core:protos_all_cc",
    ],
)

tf_cc_tests(
    name = "eigen_test",
    size = "small",
    srcs = [
        "eigen_activations_test.cc",
        "eigen_attention_test.cc",
        "eigen_backward_spatial_convolutions_test.cc",
        "eigen_pooling_test.cc",
        "eigen_spatial_convolutions_test.cc",
    ],
    deps = [
        ":eigen_helpers",
        "//tensorflow/core:test",
        "//tensorflow/core:test_main",
        "@com_google_absl//absl/strings",
    ],
)

# Conditional test target generation is not supported by the "tf_cc_tests" macro
# (can't add 'select' to the srcs field, type 'select' is not iterable).
tf_cc_test(
    name = "eigen_mkldnn_contraction_kernel_test",
    size = "small",
    srcs = select({
        "//tensorflow:android": [],
        "//tensorflow:arm": [],
        "//tensorflow:ios": [],
        "//tensorflow:linux_ppc64le": [],
        ":no_mkldnn_contraction_kernel": [],
        "//conditions:default": ["eigen_mkldnn_contraction_kernel_test.cc"],
    }),
    tags = ["mkldnn_contraction_kernel"],
    deps = [
        ":eigen_contraction_kernel",
        "//tensorflow/core:test",
        "//tensorflow/core:test_main",
        "//third_party/eigen3",
    ],
)

cc_library(
    name = "eigen_benchmark",
    testonly = 1,
    hdrs = [
        "eigen_benchmark.h",
        ":eigen_helpers",
    ],
    deps = [
        "//tensorflow/core:framework",
        "//third_party/eigen3",
    ],
)

tf_cc_test(
    name = "eigen_benchmark_cpu_test",
    srcs = ["eigen_benchmark_cpu_test.cc"],
    deps = [
        ":eigen_benchmark",
        ":eigen_helpers",
        "//tensorflow/core:test",
        "//tensorflow/core:test_main",
        "//third_party/eigen3",
    ],
)

tf_cc_tests(
    name = "basic_ops_benchmark_test",
    size = "small",
    srcs = [
        "basic_ops_benchmark_test.cc",
    ],
    deps = [
        ":math",
        ":ops_util",
        ":state",
        "//tensorflow/core:core_cpu",
        "//tensorflow/core:framework",
        "//tensorflow/core:test",
        "//tensorflow/core:test_main",
        "//tensorflow/core:testlib",
    ],
)

tf_cc_tests(
    name = "bonus_tests",
    srcs = [
        "adjust_contrast_op_test.cc",
        "colorspace_op_test.cc",
        "crop_and_resize_op_test.cc",
        "non_max_suppression_op_test.cc",
        "resize_area_op_test.cc",
        "resize_bicubic_op_test.cc",
        "resize_nearest_neighbor_op_test.cc",
        "scale_and_translate_op_test.cc",
    ],
    linkopts = select({
        "//tensorflow:macos": ["-headerpad_max_install_names"],
        "//conditions:default": [],
    }),
    deps = [
        ":image",
        ":ops_testutil",
        ":ops_util",
        ":sampling_kernels",
        "//tensorflow/core:core_cpu",
        "//tensorflow/core:framework",
        "//tensorflow/core:lib",
        "//tensorflow/core:lib_internal",
        "//tensorflow/core:protos_all_cc",
        "//tensorflow/core:test",
        "//tensorflow/core:test_main",
        "//tensorflow/core:testlib",
    ],
)

tf_cuda_cc_test(
    name = "resize_bilinear_op_test",
    srcs = ["resize_bilinear_op_test.cc"],
    tags = ["no_cuda_on_cpu_tap"],
    deps = [
        ":image",
        ":ops_testutil",
        ":ops_util",
        ":sampling_kernels",
        "//tensorflow/core:core_cpu",
        "//tensorflow/core:framework",
        "//tensorflow/core:lib",
        "//tensorflow/core:lib_internal",
        "//tensorflow/core:protos_all_cc",
        "//tensorflow/core:test",
        "//tensorflow/core:test_main",
        "//tensorflow/core:testlib",
    ],
)

tf_cuda_cc_test(
    name = "adjust_contrast_op_benchmark_test",
    srcs = ["adjust_contrast_op_benchmark_test.cc"],
    deps = [
        ":image",
        ":ops_testutil",
        ":ops_util",
        "//tensorflow/core:core_cpu",
        "//tensorflow/core:framework",
        "//tensorflow/core:protos_all_cc",
        "//tensorflow/core:test",
        "//tensorflow/core:test_main",
        "//tensorflow/core:testlib",
    ],
)

tf_cuda_cc_test(
    name = "crop_and_resize_op_benchmark_test",
    srcs = ["crop_and_resize_op_benchmark_test.cc"],
    deps = [
        ":image",
        ":ops_testutil",
        ":ops_util",
        "//tensorflow/core:core_cpu",
        "//tensorflow/core:framework",
        "//tensorflow/core:protos_all_cc",
        "//tensorflow/core:test",
        "//tensorflow/core:test_main",
        "//tensorflow/core:testlib",
    ],
)

tf_cuda_cc_test(
    name = "non_max_suppression_op_gpu_test",
    srcs = ["non_max_suppression_op_gpu_test.cc"],
    tags = tf_cuda_tests_tags() + ["no_cuda_on_cpu_tap"],
    deps = [
        ":image",
        ":ops_testutil",
        ":ops_util",
        "//tensorflow/core:core_cpu",
        "//tensorflow/core:framework",
        "//tensorflow/core:lib",
        "//tensorflow/core:protos_all_cc",
        "//tensorflow/core:test",
        "//tensorflow/core:test_main",
        "//tensorflow/core:testlib",
    ],
)

tf_cuda_cc_test(
    name = "resize_benchmark_test",
    srcs = ["resize_op_benchmark_test.cc"],
    deps = [
        ":image",
        ":ops_testutil",
        ":ops_util",
        "//tensorflow/core:core_cpu",
        "//tensorflow/core:framework",
        "//tensorflow/core:protos_all_cc",
        "//tensorflow/core:test",
        "//tensorflow/core:test_main",
        "//tensorflow/core:testlib",
    ],
)

cc_library(
    name = "io",
    deps = [
        ":fixed_length_record_reader_op",
        ":identity_reader_op",
        ":lmdb_reader_op",
        ":matching_files_op",
        ":reader_ops",
        ":restore_op",
        ":save_op",
        ":save_restore_v2_ops",
        ":text_line_reader_op",
        ":tf_record_reader_op",
        ":whole_file_read_ops",
    ],
)

IO_DEPS = [
    ":ops_util",
    "//tensorflow/core:framework",
    "//tensorflow/core:lib",
    "//tensorflow/core:lib_internal",
    "//tensorflow/core:protos_all_cc",
    "//tensorflow/core:reader_base",
    "//tensorflow/core/util/tensor_bundle",
]

tf_kernel_library(
    name = "fixed_length_record_reader_op",
    prefix = "fixed_length_record_reader_op",
    deps = IO_DEPS,
)

tf_kernel_library(
    name = "identity_reader_op",
    prefix = "identity_reader_op",
    deps = IO_DEPS + ["@com_google_absl//absl/strings"],
)

tf_kernel_library(
    name = "lmdb_reader_op",
    prefix = "lmdb_reader_op",
    deps = IO_DEPS + [
        "@lmdb",
    ],
)

tf_kernel_library(
    name = "matching_files_op",
    prefix = "matching_files_op",
    deps = IO_DEPS,
)

tf_kernel_library(
    name = "reader_ops",
    prefix = "reader_ops",
    deps = IO_DEPS,
)

SAVE_RESTORE_DEPS = [
    ":bounds_check_lib",
    ":save_restore_tensor",
    "//tensorflow/core:framework",
    "//tensorflow/core:lib",
    "//tensorflow/core:lib_internal",
    "//tensorflow/core:protos_all_cc",
    "//tensorflow/core/util/tensor_bundle",
]

tf_kernel_library(
    name = "restore_op",
    prefix = "restore_op",
    deps = SAVE_RESTORE_DEPS,
)

tf_kernel_library(
    name = "save_op",
    prefix = "save_op",
    deps = SAVE_RESTORE_DEPS,
)

tf_kernel_library(
    name = "save_restore_v2_ops",
    prefix = "save_restore_v2_ops",
    deps = SAVE_RESTORE_DEPS,
)

tf_kernel_library(
    name = "text_line_reader_op",
    prefix = "text_line_reader_op",
    deps = IO_DEPS,
)

tf_kernel_library(
    name = "tf_record_reader_op",
    prefix = "tf_record_reader_op",
    deps = IO_DEPS,
)

tf_kernel_library(
    name = "whole_file_read_ops",
    prefix = "whole_file_read_ops",
    deps = IO_DEPS + ["@com_google_absl//absl/strings"],
)

tf_cc_tests(
    name = "bonus2_tests",
    size = "small",
    srcs = [
        "merge_v2_checkpoints_op_test.cc",
        "restore_op_test.cc",
        "restore_v2_op_test.cc",
        "save_op_test.cc",
        "save_v2_op_test.cc",
    ],
    deps = [
        ":io",
        ":ops_testutil",
        ":ops_util",
        "//tensorflow/cc:cc_ops",
        "//tensorflow/core:core_cpu",
        "//tensorflow/core:core_cpu_internal",
        "//tensorflow/core:framework",
        "//tensorflow/core:lib",
        "//tensorflow/core:protos_all_cc",
        "//tensorflow/core:test",
        "//tensorflow/core:test_main",
        "//tensorflow/core:testlib",
        "//tensorflow/core/util/tensor_bundle",
    ],
)

cc_library(
    name = "linalg",
    deps = [
        ":cholesky_grad",
        ":cholesky_op",
        ":determinant_op",
        ":einsum_op",
        ":lu_op",
        ":matrix_exponential_op",
        ":matrix_inverse_op",
        ":matrix_logarithm_op",
        ":matrix_solve_ls_op",
        ":matrix_solve_op",
        ":matrix_square_root_op",
        ":matrix_triangular_solve_op",
        ":qr_op",
        ":self_adjoint_eig_op",
        ":self_adjoint_eig_v2_op",
        ":svd_op",
        ":tridiagonal_matmul_op",
        ":tridiagonal_solve_op",
    ],
)

tf_kernel_library(
    name = "cuda_solvers",
    srcs = ["cuda_solvers.cc"],
    hdrs = ["cuda_solvers.h"],
    # @local_config_cuda//cuda:cusolver_static, //third_party/eigen3:blas,
    # and //third_party/libf2c all contain various parts of BLAS, LAPACK,
    # and f2c helper functions in global namespace. Tell the compiler to
    # allow multiple definitions when linking this.
    linkopts = select({
        "//tensorflow:macos": [],
        "//tensorflow:windows": [],
        "//conditions:default": ["-Wl,-z,muldefs"],
    }),
    visibility = [":friends"],
    deps = [
        "//tensorflow/core:framework",
        "//tensorflow/core:lib",
        "//tensorflow/core/platform/default/build_config:cublas_plugin",
        "//tensorflow/stream_executor/cuda:cublas_lib",
        "//tensorflow/stream_executor/cuda:cusolver_lib",
    ],
)

tf_kernel_library(
    name = "cuda_sparse",
    srcs = ["cuda_sparse.cc"],
    hdrs = ["cuda_sparse.h"],
    deps = [
        "//tensorflow/core:framework",
        "//tensorflow/core:lib",
        "//tensorflow/core/kernels:cuda_solvers",
        "//tensorflow/stream_executor/cuda:cusparse_lib",
    ] + if_cuda(["@cub_archive//:cub"]),
)

LINALG_DEPS = [
    ":linalg_ops_common",
    "//third_party/eigen3",
    "//tensorflow/core:framework",
    "//tensorflow/core:lib",
] + if_cuda([
    ":cuda_solvers",
    ":transpose_functor",
])

tf_kernel_library(
    name = "cholesky_op",
    prefix = "cholesky_op",
    deps = if_cuda([
        ":matrix_band_part_op",
    ]) + LINALG_DEPS,
)

tf_kernel_library(
    name = "cholesky_grad",
    prefix = "cholesky_grad",
    deps = LINALG_DEPS,
)

tf_kernel_library(
    name = "determinant_op",
    prefix = "determinant_op",
    deps = if_cuda([
        ":fill_functor",
    ]) + LINALG_DEPS,
)

tf_kernel_library(
    name = "matrix_exponential_op",
    prefix = "matrix_exponential_op",
    deps = LINALG_DEPS,
)

tf_kernel_library(
    name = "matrix_logarithm_op",
    prefix = "matrix_logarithm_op",
    deps = LINALG_DEPS,
)

tf_kernel_library(
    name = "self_adjoint_eig_op",
    prefix = "self_adjoint_eig_op",
    deps = LINALG_DEPS + ["//tensorflow/core:lib_internal"],
)

tf_kernel_library(
    name = "self_adjoint_eig_v2_op",
    prefix = "self_adjoint_eig_v2_op",
    deps = LINALG_DEPS + ["//tensorflow/core:lib_internal"] + if_cuda([
        ":cast_op",
        ":cwise_op",
    ]),
)

tf_kernel_library(
    name = "matrix_inverse_op",
    prefix = "matrix_inverse_op",
    deps = LINALG_DEPS + if_cuda([":eye_functor"]),
)

tf_kernel_library(
    name = "matrix_solve_ls_op",
    prefix = "matrix_solve_ls_op",
    deps = LINALG_DEPS,
)

tf_kernel_library(
    name = "matrix_solve_op",
    prefix = "matrix_solve_op",
    deps = LINALG_DEPS,
)

tf_kernel_library(
    name = "matrix_square_root_op",
    prefix = "matrix_square_root_op",
    deps = LINALG_DEPS,
)

tf_kernel_library(
    name = "matrix_triangular_solve_op",
    prefix = "matrix_triangular_solve_op",
    deps = LINALG_DEPS + if_cuda([
        "//tensorflow/core/platform/default/build_config:cublas_plugin",
    ]),
)

tf_kernel_library(
    name = "tridiagonal_matmul_op",
    srcs = ["tridiagonal_matmul_op.cc"],
    gpu_srcs = ["tridiagonal_matmul_op_gpu.cu.cc"],
    deps = LINALG_DEPS + if_cuda([
        ":cuda_sparse",
    ]),
)

tf_kernel_library(
    name = "tridiagonal_solve_op",
    srcs = ["tridiagonal_solve_op.cc"],
    gpu_srcs = ["tridiagonal_solve_op_gpu.cu.cc"],
    deps = LINALG_DEPS + if_cuda([
        ":cuda_sparse",
    ]),
)

tf_kernel_library(
    name = "qr_op",
    prefix = "qr_op",
    deps = LINALG_DEPS + if_cuda([
        ":cwise_op",
        ":eye_functor",
        ":matrix_band_part_op",
    ]),
)

tf_kernel_library(
    name = "svd_op",
    prefix = "svd_op",
    deps = LINALG_DEPS,
)

tf_kernel_library(
    name = "lu_op",
    prefix = "lu_op",
    deps = if_cuda([
        ":cuda_solvers",
        ":transpose_functor",
    ]) + [
        "//third_party/eigen3",
        "//tensorflow/core:framework",
        "//tensorflow/core:lib",
    ],
)

tf_kernel_library(
    name = "einsum_op",
    prefix = "einsum_op",
    deps = [
        ":batch_matmul_op",
        ":reduction_ops",
        ":transpose_functor",
        "//tensorflow/core:framework",
        "//tensorflow/core:lib",
        "//third_party/eigen3",
        "@com_google_absl//absl/container:flat_hash_map",
        "@com_google_absl//absl/strings",
    ],
)

cc_library(
    name = "linalg_ops_common",
    srcs = ["linalg_ops_common.cc"],
    hdrs = ["linalg_ops_common.h"],
    visibility = ["//visibility:private"],
    deps = [
        "//tensorflow/core:framework",
        "//tensorflow/core:lib",
        "//third_party/eigen3",
    ],
)

cc_library(
    name = "logging",
    deps = [
        ":logging_ops",
        ":summary_audio_op",
        ":summary_image_op",
        ":summary_op",
        ":summary_tensor_op",
    ],
)

LOGGING_DEPS = [
    "@com_google_absl//absl/strings",
    "//tensorflow/core:framework",
    "//tensorflow/core:lib",
    "//tensorflow/core:lib_internal",
    "//tensorflow/core:protos_all_cc",
]

tf_kernel_library(
    name = "logging_ops",
    prefix = "logging_ops",
    deps = LOGGING_DEPS,
)

tf_kernel_library(
    name = "summary_audio_op",
    prefix = "summary_audio_op",
    deps = LOGGING_DEPS,
)

tf_kernel_library(
    name = "summary_image_op",
    prefix = "summary_image_op",
    deps = LOGGING_DEPS + ["//tensorflow/core:png_internal"],
)

tf_kernel_library(
    name = "summary_op",
    prefix = "summary_op",
    deps = LOGGING_DEPS,
)

tf_kernel_library(
    name = "summary_tensor_op",
    prefix = "summary_tensor_op",
    deps = LOGGING_DEPS,
)

tf_cc_tests(
    name = "bonus3_tests",
    size = "small",
    srcs = [
        "logging_ops_test.cc",
        "summary_audio_op_test.cc",
        "summary_image_op_test.cc",
        "summary_op_test.cc",
        "summary_tensor_op_test.cc",
    ],
    deps = [
        ":logging",
        ":ops_testutil",
        ":ops_util",
        "//tensorflow/core:framework",
        "//tensorflow/core:lib",
        "//tensorflow/core:protos_all_cc",
        "//tensorflow/core:test",
        "//tensorflow/core:test_main",
        "//tensorflow/core:testlib",
        "@com_google_absl//absl/strings",
    ],
)

cc_library(
    name = "manip",
    deps = [
        ":roll_op",
    ],
)

tf_kernel_library(
    name = "roll_op",
    srcs = ["roll_op.cc"],
    hdrs = ["roll_op.h"],
    gpu_srcs = [
        "roll_op_gpu.cu.cc",
        "roll_op.h",
    ],
    deps = [
        ":bounds_check",
        "//tensorflow/core:framework",
        "//tensorflow/core:lib",
        "//third_party/eigen3",
    ],
)

tf_cc_test(
    name = "roll_op_test",
    size = "small",
    srcs = ["roll_op_test.cc"],
    deps = [
        ":ops_testutil",
        ":ops_util",
        ":roll_op",
        "//tensorflow/core:core_cpu",
        "//tensorflow/core:core_cpu_internal",
        "//tensorflow/core:framework",
        "//tensorflow/core:lib",
        "//tensorflow/core:protos_all_cc",
        "//tensorflow/core:test",
        "//tensorflow/core:test_main",
        "//tensorflow/core:testlib",
    ],
)

MATH_DEPS = [
    ":bounds_check",
    ":fill_functor",
    "//tensorflow/core:core_cpu",
    "//tensorflow/core:framework",
    "//tensorflow/core:lib",
    "//tensorflow/core:lib_internal",
    "//tensorflow/core:math_grad",
    "//third_party/eigen3",
]

cc_library(
    name = "math_not_windows",
    deps = [
        ":sparse_matmul_op",
    ],
)

tf_kernel_library(
    name = "sparse_matmul_op",
    defines = select({
        ":xsmm": ["TENSORFLOW_USE_LIBXSMM"],
        "//conditions:default": [],
    }),
    prefix = "sparse_matmul_op",
    deps = MATH_DEPS + [":eigen_contraction_kernel"] + select({
        ":xsmm": [
            "@libxsmm_archive//:xsmm_avx",
        ],
        "//conditions:default": [],
    }),
)

cc_library(
    name = "math",
    deps = [
        ":aggregate_ops",
        ":argmax_op",
        ":batch_matmul_op",
        ":betainc_op",
        ":bincount_op",
        ":bucketize_op",
        ":cast_op",
        ":check_numerics_op",
        ":compare_and_bitpack_op",
        ":cross_op",
        ":cwise_op",
        ":fft_ops",
        ":histogram_op",
        ":matmul_op",
        ":nextafter_op",
        ":population_count_op",
        ":reduction_ops",
        ":scan_ops",
        ":segment_reduction_ops",
        ":sequence_ops",
    ],
)

tf_kernel_library(
    name = "aggregate_ops",
    prefix = "aggregate_ops",
    deps = MATH_DEPS + [
        "//tensorflow/core:ve_runtime",
    ],
)

tf_kernel_library(
    name = "argmax_op",
    prefix = "argmax_op",
    deps = MATH_DEPS + if_ve(["//tensorflow/core:ve_runtime"]),
)

tf_kernel_library(
    name = "batch_matmul_op",
    # <prefix>*impl.h are excluded by default from the CPU build, add explicitly.
    hdrs = ["batch_matmul_op_impl.h"],
    prefix = "batch_matmul_op",
    deps = MATH_DEPS + [":eigen_contraction_kernel"] + if_mkl_ml([
        "//third_party/mkl:intel_binary_blob",
    ]),
)

tf_mkl_kernel_library(
    name = "mkl_batch_matmul_op",
    srcs = ["mkl_batch_matmul_op.cc"],
    hdrs = ["batch_matmul_op_impl.h"],
    deps = MATH_DEPS + mkl_deps(),
)

tf_kernel_library(
    name = "betainc_op",
    prefix = "betainc_op",
    deps = MATH_DEPS,
)

tf_kernel_library(
    name = "bucketize_op",
    gpu_srcs = ["gpu_device_array.h"],
    prefix = "bucketize_op",
    deps = ARRAY_DEPS,
)

tf_kernel_library(
    name = "cast_op",
    prefix = "cast_op",
    deps = MATH_DEPS,
)

tf_kernel_library(
    name = "check_numerics_op",
    prefix = "check_numerics_op",
    deps = MATH_DEPS,
)

tf_kernel_library(
    name = "cross_op",
    prefix = "cross_op",
    deps = MATH_DEPS,
)

tf_kernel_library(
    name = "cwise_op",
    prefix = "cwise_op",
    deps = MATH_DEPS + [
      "//tensorflow/core:ve_runtime",
      "//tensorflow/core:ve_ops_common",
    ]
)

tf_kernel_library(
    name = "nextafter_op",
    prefix = "nextafter_op",
    deps = MATH_DEPS + [":cwise_op"],
)

tf_kernel_library(
    name = "population_count_op",
    prefix = "population_count_op",
    deps = MATH_DEPS,
)

tf_kernel_library(
    name = "fft_ops",
    prefix = "fft_ops",
    deps = MATH_DEPS + [
    ] + if_cuda([
        "//tensorflow/core/platform/default/build_config:cufft_plugin",
    ]),
)

tf_kernel_library(
    name = "matmul_op",
    srcs = [
        "matmul_op.cc",
        "matmul_op_fused.cc",
    ],
    hdrs = ["matmul_op.h"],
    defines = select({
        ":xsmm": ["TENSORFLOW_USE_LIBXSMM"],
        "//conditions:default": [],
    }),
    deps = MATH_DEPS + [
        ":eigen_contraction_kernel",
        ":fused_eigen_output_kernels",
        ":gpu_utils",
    ] + select({
        ":xsmm": ["@libxsmm_archive//:xsmm_avx"],
        "//conditions:default": [],
    }) + mkl_deps() + if_cuda([
        "//tensorflow/core/platform/default/build_config:cublas_plugin",
    ]) + if_ve([
        "//tensorflow/core:ve_runtime",
    ]),
)

tf_mkl_kernel_library(
    name = "mkl_matmul_op",
    srcs = ["mkl_matmul_op.cc"],
    deps = MATH_DEPS + mkl_deps(),
)

tf_kernel_library(
    name = "reduction_ops",
    gpu_srcs = ["reduction_gpu_kernels.cu.h"],
    prefix = "reduction_ops",
    deps = MATH_DEPS + [":transpose_functor"] + if_cuda([
        "@cub_archive//:cub",
    ]) + if_rocm([
        "@rocprim_archive//:rocprim",
    ]) + if_ve(["//tensorflow/core:ve_runtime"]),
)

tf_kernel_library(
    name = "segment_reduction_ops",
    prefix = "segment_reduction_ops",
    deps = MATH_DEPS + if_cuda_or_rocm([
        ":cuda_solvers",
    ])
    + if_ve(["//tensorflow/core:ve_runtime"]),
)

tf_kernel_library(
    name = "scan_ops",
    srcs = ["scan_ops.cc"],
    hdrs = ["scan_ops.h"],
    gpu_srcs = [
        "scan_ops.h",
        "scan_ops_gpu.h",
        "scan_ops_gpu_double.cu.cc",
        "scan_ops_gpu_float.cu.cc",
        "scan_ops_gpu_half.cu.cc",
        "scan_ops_gpu_int.cu.cc",
    ],
    deps = MATH_DEPS + if_cuda([
        "@cub_archive//:cub",
    ]) + if_rocm([
        "@rocprim_archive//:rocprim",
    ]),
)

tf_kernel_library(
    name = "sequence_ops",
    prefix = "sequence_ops",
    deps = MATH_DEPS,
)

tf_kernel_library(
    name = "unary_ops_composition",
    prefix = "unary_ops_composition",
    deps = MATH_DEPS + [
        ":cwise_op",
        ":relu_op",
    ],
)

tf_cc_test(
    name = "sequence_ops_test",
    size = "small",
    srcs = ["sequence_ops_test.cc"],
    deps = [
        ":ops_testutil",
        ":ops_util",
        ":sequence_ops",
        "//tensorflow/core:core_cpu",
        "//tensorflow/core:framework",
        "//tensorflow/core:lib",
        "//tensorflow/core:protos_all_cc",
        "//tensorflow/core:test",
        "//tensorflow/core:test_main",
        "//tensorflow/core:testlib",
    ],
)

tf_cuda_cc_test(
    name = "cast_op_test",
    size = "small",
    srcs = ["cast_op_test.cc"],
    deps = [
        ":cast_op",
        ":ops_testutil",
        ":ops_util",
        "//tensorflow/core:core_cpu",
        "//tensorflow/core:framework",
        "//tensorflow/core:lib",
        "//tensorflow/core:protos_all_cc",
        "//tensorflow/core:test",
        "//tensorflow/core:test_main",
        "//tensorflow/core:testlib",
    ],
)

tf_cc_test(
    name = "cross_op_test",
    size = "small",
    srcs = ["cross_op_test.cc"],
    deps = [
        ":cross_op",
        ":ops_testutil",
        ":ops_util",
        "//tensorflow/core:core_cpu",
        "//tensorflow/core:framework",
        "//tensorflow/core:lib",
        "//tensorflow/core:protos_all_cc",
        "//tensorflow/core:test",
        "//tensorflow/core:test_main",
        "//tensorflow/core:testlib",
    ],
)

tf_cc_tests(
    name = "sparse_tests",
    size = "small",
    srcs = [
        "sparse_add_op_test.cc",
        "sparse_dense_binary_op_shared_test.cc",
        "sparse_reduce_sum_op_test.cc",
    ],
    deps = [
        ":ops_testutil",
        ":ops_util",
        ":sparse_add_op",
        ":sparse_dense_binary_op_shared",
        ":sparse_reduce_op",
        "//tensorflow/core:core_cpu",
        "//tensorflow/core:framework",
        "//tensorflow/core:lib",
        "//tensorflow/core:protos_all_cc",
        "//tensorflow/core:test",
        "//tensorflow/core:test_main",
        "//tensorflow/core:testlib",
    ],
)

tf_cuda_cc_test(
    name = "cwise_ops_test",
    size = "small",
    srcs = ["cwise_ops_test.cc"],
    deps = [
        ":bounds_check",
        ":cwise_op",
        ":nn",
        ":ops_testutil",
        ":ops_util",
        "//tensorflow/core:core_cpu",
        "//tensorflow/core:framework",
        "//tensorflow/core:lib",
        "//tensorflow/core:protos_all_cc",
        "//tensorflow/core:test",
        "//tensorflow/core:test_main",
        "//tensorflow/core:testlib",
    ],
)

tf_cuda_cc_test(
    name = "unary_ops_composition_test",
    size = "small",
    srcs = ["unary_ops_composition_test.cc"],
    deps = [
        ":ops_testutil",
        ":ops_util",
        ":unary_ops_composition",
        "//tensorflow/cc:cc_ops",
        "//tensorflow/cc:client_session",
        "//tensorflow/core:core_cpu",
        "//tensorflow/core:framework",
        "//tensorflow/core:framework_internal",
        "//tensorflow/core:lib",
        "//tensorflow/core:protos_all_cc",
        "//tensorflow/core:tensorflow",
        "//tensorflow/core:test",
        "//tensorflow/core:test_main",
        "//tensorflow/core:testlib",
    ],
)

tf_cuda_cc_test(
    name = "matmul_op_test",
    size = "small",
    srcs = ["matmul_op_test.cc"],
    deps = [
        ":matmul_op",
        ":ops_testutil",
        ":ops_util",
        ":quantized_ops",
        "//tensorflow/cc:cc_ops",
        "//tensorflow/cc:client_session",
        "//tensorflow/core:core_cpu",
        "//tensorflow/core:framework",
        "//tensorflow/core:framework_internal",
        "//tensorflow/core:lib",
        "//tensorflow/core:protos_all_cc",
        "//tensorflow/core:tensorflow",
        "//tensorflow/core:test",
        "//tensorflow/core:test_main",
        "//tensorflow/core:testlib",
        "@com_google_absl//absl/algorithm:container",
    ],
)

tf_cuda_cc_test(
    name = "batch_matmul_op_test",
    size = "small",
    srcs = ["batch_matmul_op_test.cc"],
    deps = [
        ":batch_matmul_op",
        ":broadcast_to_op",
        ":ops_testutil",
        ":ops_util",
        "//tensorflow/core:core_cpu",
        "//tensorflow/core:framework",
        "//tensorflow/core:lib",
        "//tensorflow/core:protos_all_cc",
        "//tensorflow/core:test",
        "//tensorflow/core:test_main",
        "//tensorflow/core:testlib",
    ],
)

tf_cuda_cc_test(
    name = "scan_ops_test",
    size = "small",
    srcs = ["scan_ops_test.cc"],
    linkopts = select({
        "//tensorflow:macos": ["-headerpad_max_install_names"],
        "//conditions:default": [],
    }),
    deps = [
        ":host_constant_op",
        ":ops_testutil",
        ":ops_util",
        ":scan_ops",
        "//tensorflow/core:core_cpu",
        "//tensorflow/core:framework",
        "//tensorflow/core:lib",
        "//tensorflow/core:protos_all_cc",
        "//tensorflow/core:test",
        "//tensorflow/core:test_main",
        "//tensorflow/core:testlib",
    ],
)

tf_cuda_cc_test(
    name = "reduction_ops_test",
    size = "small",
    srcs = ["reduction_ops_test.cc"],
    linkopts = select({
        "//tensorflow:macos": ["-headerpad_max_install_names"],
        "//conditions:default": [],
    }),
    deps = [
        ":host_constant_op",
        ":ops_testutil",
        ":ops_util",
        ":reduction_ops",
        "//tensorflow/core:core_cpu",
        "//tensorflow/core:framework",
        "//tensorflow/core:lib",
        "//tensorflow/core:protos_all_cc",
        "//tensorflow/core:test",
        "//tensorflow/core:test_main",
        "//tensorflow/core:testlib",
    ],
)

tf_cc_test(
    name = "segment_reduction_ops_test",
    size = "small",
    srcs = ["segment_reduction_ops_test.cc"],
    deps = [
        ":ops_testutil",
        ":ops_util",
        ":segment_reduction_ops",
        "//tensorflow/core:core_cpu",
        "//tensorflow/core:core_cpu_internal",
        "//tensorflow/core:framework",
        "//tensorflow/core:lib",
        "//tensorflow/core:protos_all_cc",
        "//tensorflow/core:test",
        "//tensorflow/core:test_main",
        "//tensorflow/core:testlib",
    ],
)

tf_cc_test(
    name = "immutable_constant_op_test",
    srcs = ["immutable_constant_op_test.cc"],
    deps = [
        ":array",
        ":immutable_constant_op",
        ":matmul_op",
        ":ops_testutil",
        ":ops_util",
        ":random_shuffle_op",
        "//tensorflow/cc:cc_ops",
        "//tensorflow/core:core_cpu",
        "//tensorflow/core:direct_session",
        "//tensorflow/core:framework",
        "//tensorflow/core:lib",
        "//tensorflow/core:ops",
        "//tensorflow/core:test",
        "//tensorflow/core:test_main",
        "//tensorflow/core:testlib",
    ],
)

tf_cuda_cc_test(
    name = "sparse_matmul_op_test",
    size = "small",
    srcs = ["sparse_matmul_op_test.cc"],
    deps = [
        ":ops_testutil",
        ":ops_util",
        ":sparse_matmul_op",
        "//tensorflow/core:core_cpu",
        "//tensorflow/core:framework",
        "//tensorflow/core:lib",
        "//tensorflow/core:protos_all_cc",
        "//tensorflow/core:test",
        "//tensorflow/core:test_main",
        "//tensorflow/core:testlib",
    ],
)

tf_cuda_cc_test(
    name = "split_op_test",
    size = "small",
    srcs = ["split_op_test.cc"],
    deps = [
        ":ops_testutil",
        ":ops_util",
        ":split_op",
        "//tensorflow/core:core_cpu",
        "//tensorflow/core:framework",
        "//tensorflow/core:lib",
        "//tensorflow/core:protos_all_cc",
        "//tensorflow/core:test",
        "//tensorflow/core:test_main",
        "//tensorflow/core:testlib",
    ],
)

tf_cuda_cc_test(
    name = "split_v_op_test",
    size = "small",
    srcs = ["split_v_op_test.cc"],
    deps = [
        ":ops_testutil",
        ":ops_util",
        ":split_v_op",
        "//tensorflow/core:core_cpu",
        "//tensorflow/core:framework",
        "//tensorflow/core:lib",
        "//tensorflow/core:protos_all_cc",
        "//tensorflow/core:test",
        "//tensorflow/core:test_main",
        "//tensorflow/core:testlib",
    ],
)

tf_cuda_cc_test(
    name = "diag_op_test",
    size = "small",
    srcs = ["diag_op_test.cc"],
    deps = [
        ":diag_op",
        ":host_constant_op",
        ":ops_testutil",
        ":ops_util",
        "//tensorflow/core:core_cpu",
        "//tensorflow/core:framework",
        "//tensorflow/core:lib",
        "//tensorflow/core:protos_all_cc",
        "//tensorflow/core:test",
        "//tensorflow/core:test_main",
        "//tensorflow/core:testlib",
    ],
)

# conv_grad_ops currently has to be built with conv_ops*.
# TODO(josh11b, zhengxq): put these a separate libraries in ":nn" below once
# conv_ops_gpu.h has be separated into its own library.
tf_kernel_library(
    name = "conv_ops",
    srcs = [
        "conv_grad_filter_ops.cc",
        "conv_grad_input_ops.cc",
        "conv_grad_ops.cc",
        "conv_grad_ops_3d.cc",
        "deep_conv2d.cc",
    ] + select({
        ":xsmm_convolutions": ["xsmm_conv2d.cc"],
        "//conditions:default": [],
    }),
    hdrs = [
        "fill_functor.h",
        "conv_grad_ops.h",
        "deep_conv2d.h",
        "gemm_functors.h",
        "winograd_transform.h",
    ] + select({
        ":xsmm_convolutions": ["xsmm_conv2d.h"],
        "//conditions:default": [],
    }),
    defines = select({
        ":xsmm_convolutions": ["TENSORFLOW_USE_LIBXSMM_CONVOLUTIONS"],
        "//conditions:default": [],
    }) + select({
        ":xsmm_backward_convolutions": ["TENSORFLOW_USE_LIBXSMM_BACKWARD_CONVOLUTIONS"],
        "//conditions:default": [],
    }),
    prefix = "conv_ops",
    deps = [
        ":bounds_check",
        ":conv_2d",
        ":conv_3d",
        ":eigen_contraction_kernel",
        ":gpu_utils",
        ":image_resizer_state",
        ":fill_functor",
        ":fused_eigen_output_kernels",
        ":ops_util",
        "@com_google_absl//absl/base:dynamic_annotations",
        "@com_google_absl//absl/strings",
        "//third_party/eigen3",
        "//tensorflow/core:core_cpu",
        "//tensorflow/core:framework",
        "//tensorflow/core:lib",
        "//tensorflow/core:lib_internal",
        "//tensorflow/core/util/proto:proto_utils",
<<<<<<< HEAD
        "//tensorflow/core:ve_runtime",
=======
        "//tensorflow/stream_executor/gpu:asm_compiler",
        "//tensorflow/stream_executor/gpu:redzone_allocator",
>>>>>>> 2c765cea
    ] + select({
        ":xsmm_convolutions": [
            "@libxsmm_archive//:xsmm_avx",
        ],
        "//conditions:default": [],
    }) + if_cuda([
        "//tensorflow/core/platform/default/build_config:cublas_plugin",
        "//tensorflow/core/platform/default/build_config:cudnn_plugin",
        "//tensorflow/stream_executor:tf_allocator_adapter",
        "//tensorflow/stream_executor:stream_executor_headers",
        "//tensorflow/core:stream_executor",
    ]),
)

tf_kernel_library(
    name = "depthwise_conv_op",
    srcs = ["depthwise_conv_op.cc"],
    hdrs = ["depthwise_conv_op.h"],
    gpu_copts = if_not_windows([
        "-Wno-pass-failed",  # clang misses #pragma loop optimizations
    ]),
    gpu_srcs = [
        "depthwise_conv_op.h",
        "depthwise_conv_op_gpu.h",
        "depthwise_conv_op_gpu_double.cu.cc",
        "depthwise_conv_op_gpu_float.cu.cc",
        "depthwise_conv_op_gpu_half.cu.cc",
    ],
    deps = [
        ":bounds_check",
        ":conv_ops",
        ":ops_util",
        "//tensorflow/core:core_cpu",
        "//tensorflow/core:framework",
        "//tensorflow/core:lib",
    ] + if_cuda([
        "@cub_archive//:cub",
        "@local_config_cuda//cuda:cudnn_header",
    ]) + if_rocm([
        "@rocprim_archive//:rocprim",
    ]),
)

tf_kernel_library(
    name = "depthwise_conv_grad_op",
    hdrs = [
        "depthwise_conv_op.h",
    ],
    prefix = "depthwise_conv_grad_op",
    deps = [
        ":bounds_check",
        ":conv_ops",
        ":ops_util",
        "//tensorflow/core:core_cpu",
        "//tensorflow/core:framework",
        "//tensorflow/core:lib",
    ] + if_cuda([
        "@local_config_cuda//cuda:cudnn_header",
    ]),
)

cc_library(
    name = "nn",
    deps = [
        ":batch_norm_op",
        ":bias_op",
        ":conv_ops",
        ":data_format_ops",
        ":depthwise_conv_grad_op",
        ":depthwise_conv_op",
        ":dilation_ops",
        ":fused_batch_norm_op",
        ":in_topk_op",
        ":l2loss_op",
        ":lrn_op",
        ":nth_element_op",
        ":relu_op",
        ":softmax_op",
        ":softplus_op",
        ":softsign_op",
        ":topk_op",
        ":xent_op",
    ],
)

# Kernels for the nodes intented to be added to the graph by the Grappler optimizers.
cc_library(
    name = "grappler",
    deps = [
        ":unary_ops_composition",
    ],
)

NN_DEPS = [
    ":bounds_check",
    ":conv_2d",
    ":eigen_contraction_kernel",
    ":ops_util",
    "//tensorflow/core:framework",
    "//tensorflow/core:lib",
    "//tensorflow/core:lib_internal",
    "//tensorflow/core:nn_grad",
    "//third_party/eigen3",
] + if_ve(["//tensorflow/core:ve_runtime", "//tensorflow/core:core_cpu"])

tf_kernel_library(
    name = "batch_norm_op",
    prefix = "batch_norm_op",
    deps = NN_DEPS,
)

tf_kernel_library(
    name = "data_format_ops",
    prefix = "data_format_ops",
    deps = NN_DEPS,
)

tf_kernel_library(
    name = "bias_op",
    prefix = "bias_op",
    deps = NN_DEPS + [
        ":redux_functor",
    ] + if_cuda_or_rocm([
        ":reduction_ops",
    ]) + if_cuda([
        "@cub_archive//:cub",
        "//tensorflow/core:stream_executor",
        "//tensorflow/stream_executor/cuda:cuda_stream",
    ]) + if_rocm([
        "@rocprim_archive//:rocprim",
    ]),
)

tf_kernel_library(
    name = "fused_batch_norm_op",
    prefix = "fused_batch_norm_op",
    deps = NN_DEPS + [
        ":fill_functor",
        ":redux_functor",
    ] + if_cuda([
        "//tensorflow/core:stream_executor",
    ]),
)

tf_kernel_library(
    name = "in_topk_op",
    prefix = "in_topk_op",
    deps = NN_DEPS + [":reduction_ops"],
)

tf_kernel_library(
    name = "lrn_op",
    prefix = "lrn_op",
    deps = NN_DEPS + if_rocm([":conv_ops_gpu_hdrs"]),
)

tf_kernel_library(
    name = "relu_op",
    prefix = "relu_op",
    deps = NN_DEPS,
)

tf_kernel_library(
    name = "softmax_op",
    prefix = "softmax_op",
    deps = NN_DEPS + if_cuda_or_rocm([
        ":reduction_ops",
    ]) + if_cuda([
        "@cub_archive//:cub",
    ]) + if_rocm([
        "@rocprim_archive//:rocprim",
    ]),
)

tf_kernel_library(
    name = "softplus_op",
    prefix = "softplus_op",
    deps = NN_DEPS,
)

tf_kernel_library(
    name = "softsign_op",
    prefix = "softsign_op",
    deps = NN_DEPS,
)

tf_kernel_library(
    name = "topk_op",
    srcs = ["topk_op.cc"],
    hdrs = ["topk_op.h"],
    gpu_srcs = [
        "topk_op.h",
        "topk_op_gpu.h",
        "topk_op_gpu_double.cu.cc",
        "topk_op_gpu_float.cu.cc",
        "topk_op_gpu_half.cu.cc",
        "topk_op_gpu_int64.cu.cc",
        "topk_op_gpu_int32.cu.cc",
        "topk_op_gpu_int16.cu.cc",
        "topk_op_gpu_uint16.cu.cc",
        "topk_op_gpu_int8.cu.cc",
        "topk_op_gpu_uint8.cu.cc",
    ],
    deps = NN_DEPS + if_cuda([
        "@cub_archive//:cub",
    ]) + if_rocm([
        "@rocprim_archive//:rocprim",
    ]),
)

tf_kernel_library(
    name = "nth_element_op",
    prefix = "nth_element_op",
    deps = NN_DEPS,
)

tf_kernel_library(
    name = "xent_op",
    prefix = "xent_op",
    deps = NN_DEPS,
)

tf_kernel_library(
    name = "bincount_op",
    prefix = "bincount_op",
    deps = [
        "//tensorflow/core:framework",
        "//tensorflow/core:lib",
        "//tensorflow/core:lib_internal",
        "//third_party/eigen3",
    ] + if_cuda(["@cub_archive//:cub"]) + if_rocm([
        "@rocprim_archive//:rocprim",
    ]),
)

tf_kernel_library(
    name = "histogram_op",
    prefix = "histogram_op",
    deps = [
        "//tensorflow/core:framework",
        "//tensorflow/core:lib",
        "//tensorflow/core:lib_internal",
        "//third_party/eigen3",
    ] + if_cuda(["@cub_archive//:cub"]) + if_rocm([
        "@rocprim_archive//:rocprim",
    ]),
)

tf_kernel_library(
    name = "l2loss_op",
    prefix = "l2loss_op",
    deps = [
        ":reduction_ops",
        "//third_party/eigen3",
        "//tensorflow/core:framework",
        "//tensorflow/core:lib",
        "//tensorflow/core:lib_internal",
        "//tensorflow/core:nn_grad",
    ] + if_cuda(["@cub_archive//:cub"]) + if_rocm([
        "@rocprim_archive//:rocprim",
    ]),
)

tf_cuda_cc_test(
    name = "lrn_op_test",
    srcs = ["lrn_op_test.cc"],
    deps = [
        ":nn",
        ":ops_testutil",
        ":ops_util",
        ":xent_op",
        "//tensorflow/cc:cc_ops",
        "//tensorflow/core:core_cpu",
        "//tensorflow/core:core_cpu_internal",
        "//tensorflow/core:framework",
        "//tensorflow/core:lib",
        "//tensorflow/core:protos_all_cc",
        "//tensorflow/core:test",
        "//tensorflow/core:test_main",
        "//tensorflow/core:testlib",
    ],
)

tf_cuda_cc_test(
    name = "xent_op_test",
    srcs = ["xent_op_test.cc"],
    deps = [
        ":nn",
        ":ops_testutil",
        ":ops_util",
        ":xent_op",
        "//tensorflow/cc:cc_ops",
        "//tensorflow/core:core_cpu",
        "//tensorflow/core:core_cpu_internal",
        "//tensorflow/core:framework",
        "//tensorflow/core:lib",
        "//tensorflow/core:protos_all_cc",
        "//tensorflow/core:test",
        "//tensorflow/core:test_main",
        "//tensorflow/core:testlib",
    ],
)

tf_cuda_cc_test(
    name = "nn_ops_test",
    srcs = ["nn_ops_test.cc"],
    deps = [
        ":host_constant_op",
        ":nn",
        ":ops_testutil",
        ":ops_util",
        ":pooling_ops",
        "//tensorflow/cc:cc_ops",
        "//tensorflow/cc:cc_ops_internal",
        "//tensorflow/core:core_cpu",
        "//tensorflow/core:core_cpu_internal",
        "//tensorflow/core:framework",
        "//tensorflow/core:lib",
        "//tensorflow/core:protos_all_cc",
        "//tensorflow/core:test",
        "//tensorflow/core:test_main",
        "//tensorflow/core:testlib",
        "//third_party/eigen3",
    ],
)

tf_kernel_library(
    name = "pooling_ops",
    srcs = [
        "avgpooling_op.cc",
        "cudnn_pooling_gpu.cc",
        "fractional_avg_pool_op.cc",
        "fractional_max_pool_op.cc",
        "fractional_pool_common.cc",
        "maxpooling_op.cc",
        "pooling_ops_3d.cc",
        "pooling_ops_common.cc",
    ],
    hdrs = [
        "avgpooling_op.h",
        "cudnn_pooling_gpu.h",
        "fractional_pool_common.h",
        "maxpooling_op.h",
        "pooling_ops_3d.h",
        "pooling_ops_common.h",
    ] + if_sycl(["pooling_ops_3d_sycl.h"]),
    gpu_srcs = [
        "avgpooling_op.h",
        "avgpooling_op_gpu.cu.cc",
        "maxpooling_op.h",
        "maxpooling_op_gpu.cu.cc",
        "maxpooling_op_gpu.h",
        "pooling_ops_common.h",
        "pooling_ops_common_gpu.h",
        "pooling_ops_3d_gpu.h",
        "pooling_ops_3d_gpu.cu.cc",
    ],
    deps = [
        ":bounds_check",
        ":conv_2d",
        ":conv_3d",
        ":conv_ops",
        ":eigen_helpers",
        ":ops_util",
        "//tensorflow/core:core_cpu",
        "//tensorflow/core:framework",
        "//tensorflow/core:lib",
        "//tensorflow/core:lib_internal",
        "//tensorflow/core:stream_executor",
        "//third_party/eigen3",
    ],
)

tf_kernel_library(
    name = "fake_quant_ops",
    srcs = ["fake_quant_ops.cc"],
    hdrs = ["fake_quant_ops_functor.h"],
    gpu_srcs = [
        "fake_quant_ops_gpu.cu.cc",
        "fake_quant_ops_functor.h",
    ],
    deps = [
        "//tensorflow/core:framework",
        "//tensorflow/core:lib",
        "//third_party/eigen3",
    ],
    alwayslink = 1,
)

cc_library(
    name = "pooling_ops_hdrs",
    hdrs = [
        "avgpooling_op.h",
        "maxpooling_op.h",
        "pooling_ops_common.h",
    ],
    deps = [
        ":eigen_helpers",
        ":ops_util_hdrs",
        "//third_party/eigen3",
    ],
)

tf_kernel_library(
    name = "dilation_ops",
    prefix = "dilation_ops",
    deps = [
        ":ops_util",
        "//tensorflow/core:core_cpu",
        "//tensorflow/core:framework",
        "//tensorflow/core:lib",
        "//third_party/eigen3",
    ],
)

tf_kernel_library(
    name = "batch_space_ops",
    srcs = [
        "batchtospace_op.cc",
        "spacetobatch_functor.cc",
        "spacetobatch_functor.h",
        "spacetobatch_op.cc",
    ],
    gpu_srcs = [
        "spacetobatch_functor.h",
        "spacetobatch_functor_gpu.cu.cc",
    ],
    visibility = [":friends"],
    deps = [
        ":bounds_check",
        "//tensorflow/core:framework",
        "//tensorflow/core:lib",
        "//third_party/eigen3",
    ],
)

tf_cuda_cc_test(
    name = "spacetobatch_benchmark_test",
    srcs = ["spacetobatch_benchmark_test.cc"],
    deps = [
        ":batch_space_ops",
        ":host_constant_op",
        ":ops_testutil",
        ":ops_util",
        "//tensorflow/core:core_cpu",
        "//tensorflow/core:framework",
        "//tensorflow/core:protos_all_cc",
        "//tensorflow/core:test",
        "//tensorflow/core:test_main",
        "//tensorflow/core:testlib",
    ],
)

tf_kernel_library(
    name = "depth_space_ops",
    srcs = [
        "depthtospace_op.cc",
        "spacetodepth_op.cc",
    ],
    hdrs = [
        "depthtospace_op.h",
        "spacetodepth_op.h",
    ],
    gpu_srcs = [
        "depthtospace_op.h",
        "depthtospace_op_gpu.cu.cc",
        "spacetodepth_op.h",
        "spacetodepth_op_gpu.cu.cc",
    ],
    visibility = [":friends"],
    deps = [
        "//tensorflow/core:framework",
        "//tensorflow/core:lib",
        "//third_party/eigen3",
    ],
)

cc_library(
    name = "parsing",
    deps = [
        ":decode_compressed_op",
        ":decode_csv_op",
        ":decode_padded_raw_op",
        ":decode_raw_op",
        ":example_parsing_ops",
        ":parse_tensor_op",
        ":string_to_number_op",
    ],
)

PARSING_DEPS = [
    "//tensorflow/core:core_cpu_internal",
    "//tensorflow/core:framework",
    "//tensorflow/core:lib",
    "//tensorflow/core:protos_all_cc",
]

tf_kernel_library(
    name = "decode_csv_op",
    prefix = "decode_csv_op",
    deps = PARSING_DEPS,
)

tf_kernel_library(
    name = "decode_raw_op",
    prefix = "decode_raw_op",
    deps = PARSING_DEPS,
)

tf_kernel_library(
    name = "decode_padded_raw_op",
    prefix = "decode_padded_raw_op",
    deps = PARSING_DEPS,
)

tf_kernel_library(
    name = "decode_compressed_op",
    prefix = "decode_compressed_op",
    deps = [
        "//tensorflow/core:lib_internal",
    ] + PARSING_DEPS,
)

tf_kernel_library(
    name = "example_parsing_ops",
    prefix = "example_parsing_ops",
    deps = PARSING_DEPS,
)

tf_kernel_library(
    name = "parse_tensor_op",
    prefix = "parse_tensor_op",
    deps = PARSING_DEPS,
)

tf_cc_test(
    name = "parse_tensor_test",
    srcs = ["parse_tensor_test.cc"],
    deps = [
        ":ops_testutil",
        ":parse_tensor_op",
        "//tensorflow/core:core_cpu_internal",
        "//tensorflow/core:framework",
        "//tensorflow/core:test_main",
        "//tensorflow/core:testlib",
    ],
)

tf_kernel_library(
    name = "string_to_number_op",
    prefix = "string_to_number_op",
    deps = PARSING_DEPS,
)

cc_library(
    name = "random_ops",
    deps = [
        ":random_op",
        ":random_shuffle_op",
    ],
)

RANDOM_OPS_DEPS = [
    "//tensorflow/core:core_cpu",
    "//tensorflow/core:framework",
    "//tensorflow/core:lib",
    "//tensorflow/core:lib_internal",
]

tf_kernel_library(
    name = "random_op",
    prefix = "random_op",
    deps = RANDOM_OPS_DEPS + if_ve([
      "//tensorflow/core:ve_ops_common",
    ]),
)

tf_kernel_library(
    name = "random_shuffle_op",
    prefix = "random_shuffle_op",
    deps = RANDOM_OPS_DEPS,
)

tf_cuda_cc_test(
    name = "random_op_test",
    size = "small",
    srcs = ["random_op_test.cc"],
    deps = [
        ":host_constant_op",
        ":random_ops",
        "//tensorflow/core:core_cpu",
        "//tensorflow/core:framework",
        "//tensorflow/core:lib",
        "//tensorflow/core:test",
        "//tensorflow/core:test_main",
        "//tensorflow/core:testlib",
    ],
)

tf_kernel_library(
    name = "stateful_random_ops",
    prefix = "stateful_random_ops",
    deps = [
        ":bounds_check",
        ":dense_update_functor",
        ":gather_functor",
        ":mutex_ops",
        ":random_op",
        ":resource_variable_ops",
        ":scatter_functor",
        ":state",
        ":training_op_helpers",
        ":variable_ops",
        "//tensorflow/core:core_cpu",
        "//tensorflow/core:core_cpu_lib",
        "//tensorflow/core:framework",
        "//tensorflow/core:lib",
        "//tensorflow/core:lib_internal",
        "@com_google_absl//absl/strings",
        "@com_google_absl//absl/types:variant",
    ],
)

tf_kernel_library(
    name = "stateless_random_ops",
    prefix = "stateless_random_ops",
    deps = [
        ":bounds_check",
        ":random_op",
        "//tensorflow/core:framework",
        "//tensorflow/core:lib",
    ],
)

cc_library(
    name = "required",
    deps = [
        ":no_op",
        ":sendrecv_ops",
    ],
)

REQUIRED_DEPS = [
    "//tensorflow/core:framework",
    "//tensorflow/core:lib",
]

tf_kernel_library(
    name = "no_op",
    prefix = "no_op",
    deps = REQUIRED_DEPS,
)

tf_kernel_library(
    name = "sendrecv_ops",
    prefix = "sendrecv_ops",
    deps = REQUIRED_DEPS,
)

tf_cc_test(
    name = "sendrecv_ops_test",
    srcs = ["sendrecv_ops_test.cc"],
    linkstatic = tf_kernel_tests_linkstatic(),  # Required for benchmarking
    deps = [
        ":ops_testutil",
        ":ops_util",
        ":sendrecv_ops",
        "//tensorflow/core:framework",
        "//tensorflow/core:test",
        "//tensorflow/core:test_main",
        "//tensorflow/core:testlib",
    ],
)

cc_library(
    name = "sparse",
    deps = [
        ":deserialize_sparse_string_op",
        ":deserialize_sparse_variant_op",
        ":serialize_sparse_op",
        ":sparse_add_grad_op",
        ":sparse_add_op",
        ":sparse_concat_op",
        ":sparse_cross_op",
        ":sparse_dense_binary_op_shared",
        ":sparse_fill_empty_rows_op",
        ":sparse_reduce_op",
        ":sparse_reorder_op",
        ":sparse_reshape_op",
        ":sparse_slice_grad_op",
        ":sparse_slice_op",
        ":sparse_softmax",
        ":sparse_sparse_binary_op_shared",
        ":sparse_split_op",
        ":sparse_tensor_dense_add_op",
        ":sparse_tensor_dense_matmul_op",
        ":sparse_tensors_map_ops",
        ":sparse_to_dense_op",
        ":sparse_xent_op",
    ],
)

SPARSE_DEPS = [
    "//tensorflow/core:framework",
    "//tensorflow/core:lib",
]

tf_kernel_library(
    name = "sparse_add_grad_op",
    prefix = "sparse_add_grad_op",
    deps = SPARSE_DEPS,
)

tf_kernel_library(
    name = "sparse_add_op",
    prefix = "sparse_add_op",
    deps = SPARSE_DEPS,
)

tf_kernel_library(
    name = "sparse_concat_op",
    prefix = "sparse_concat_op",
    deps = SPARSE_DEPS,
)

tf_kernel_library(
    name = "sparse_fill_empty_rows_op",
    prefix = "sparse_fill_empty_rows_op",
    deps = SPARSE_DEPS,
)

tf_kernel_library(
    name = "sparse_cross_op",
    prefix = "sparse_cross_op",
    deps = SPARSE_DEPS + [
        "//third_party/eigen3",
    ],
)

tf_kernel_library(
    name = "sparse_reduce_op",
    prefix = "sparse_reduce_op",
    deps = SPARSE_DEPS,
)

tf_kernel_library(
    name = "sparse_dense_binary_op_shared",
    prefix = "sparse_dense_binary_op_shared",
    deps = SPARSE_DEPS + [
        ":cwise_op",
        "//third_party/eigen3",
    ],
)

tf_kernel_library(
    name = "sparse_sparse_binary_op_shared",
    prefix = "sparse_sparse_binary_op_shared",
    deps = SPARSE_DEPS + [
        ":cwise_op",
        "//third_party/eigen3",
    ],
)

tf_kernel_library(
    name = "sparse_reorder_op",
    prefix = "sparse_reorder_op",
    deps = SPARSE_DEPS,
)

tf_kernel_library(
    name = "sparse_reshape_op",
    prefix = "sparse_reshape_op",
    deps = SPARSE_DEPS + [
        ":reshape_util",
    ],
)

tf_kernel_library(
    name = "sparse_slice_grad_op",
    prefix = "sparse_slice_grad_op",
    deps = SPARSE_DEPS,
)

tf_kernel_library(
    name = "sparse_slice_op",
    prefix = "sparse_slice_op",
    deps = SPARSE_DEPS,
)

tf_kernel_library(
    name = "sparse_softmax",
    prefix = "sparse_softmax",
    deps = SPARSE_DEPS + [
        "//third_party/eigen3",
    ],
)

tf_kernel_library(
    name = "sparse_split_op",
    prefix = "sparse_split_op",
    deps = SPARSE_DEPS,
)

tf_kernel_library(
    name = "sparse_tensor_dense_add_op",
    prefix = "sparse_tensor_dense_add_op",
    deps = SPARSE_DEPS + [
        ":scatter_functor",
        "//third_party/eigen3",
    ],
)

tf_kernel_library(
    name = "sparse_tensor_dense_matmul_op",
    prefix = "sparse_tensor_dense_matmul_op",
    deps = SPARSE_DEPS + [
        ":bounds_check",
        ":fill_functor",
        "//third_party/eigen3",
    ],
)

tf_kernel_library(
    name = "sparse_to_dense_op",
    prefix = "sparse_to_dense_op",
    deps = SPARSE_DEPS + [
        "//third_party/eigen3",
    ],
)

tf_kernel_library(
    name = "sparse_xent_op",
    prefix = "sparse_xent_op",
    deps = SPARSE_DEPS + [
        ":bounds_check",
        "//third_party/eigen3",
    ] + if_cuda_or_rocm([
        ":reduction_ops",
    ]) + if_cuda([
        "@cub_archive//:cub",
    ]) + if_rocm([
        "@rocprim_archive//:rocprim",
    ]) + if_ve(["//tensorflow/core:ve_runtime",
             "//tensorflow/core:core_cpu",
    ]),
)

tf_kernel_library(
    name = "serialize_sparse_op",
    prefix = "serialize_sparse_op",
    deps = SPARSE_DEPS + [
        ":reshape_util",
        "//tensorflow/core:protos_all_cc",
    ],
)

tf_kernel_library(
    name = "deserialize_sparse_string_op",
    prefix = "deserialize_sparse_string_op",
    deps = SPARSE_DEPS + [
        ":reshape_util",
        "//tensorflow/core:protos_all_cc",
    ],
)

tf_kernel_library(
    name = "deserialize_sparse_variant_op",
    prefix = "deserialize_sparse_variant_op",
    deps = SPARSE_DEPS + [
        "//tensorflow/core:protos_all_cc",
    ],
)

tf_kernel_library(
    name = "sparse_tensors_map_ops",
    prefix = "sparse_tensors_map_ops",
    deps = SPARSE_DEPS,
)

tf_cuda_cc_tests(
    name = "sparse2_tests",
    size = "small",
    srcs = [
        "sparse_tensor_dense_matmul_op_test.cc",
        "sparse_to_dense_op_test.cc",
        "sparse_xent_op_test.cc",
    ],
    deps = [
        ":host_constant_op",
        ":ops_testutil",
        ":ops_util",
        ":sparse",
        ":xent_op",
        "//tensorflow/core:core_cpu",
        "//tensorflow/core:core_cpu_internal",
        "//tensorflow/core:framework",
        "//tensorflow/core:protos_all_cc",
        "//tensorflow/core:test",
        "//tensorflow/core:test_main",
        "//tensorflow/core:testlib",
    ],
)

cc_library(
    name = "loss_updaters",
    hdrs = [
        "hinge-loss.h",
        "logistic-loss.h",
        "loss.h",
        "poisson-loss.h",
        "smooth-hinge-loss.h",
        "squared-loss.h",
    ],
    deps = [
        "//tensorflow/core:framework_headers_lib",
        "//tensorflow/core:lib",
    ],
)

tf_cc_test(
    name = "loss_test",
    size = "small",
    srcs = ["loss_test.cc"],
    deps = [
        ":loss_updaters",
        "//tensorflow/core:lib",
        "//tensorflow/core:test",
        "//tensorflow/core:test_main",
    ],
)

tf_cc_test(
    name = "sdca_ops_test",
    size = "small",
    srcs = ["sdca_ops_test.cc"],
    linkstatic = tf_kernel_tests_linkstatic(),  # Required for benchmarking
    deps = [
        ":ops_util",
        "//tensorflow/core:all_kernels",
        "//tensorflow/core:core_cpu",
        "//tensorflow/core:framework",
        "//tensorflow/core:lib_internal",
        "//tensorflow/core:test",
        "//tensorflow/core:test_main",
        "//tensorflow/core:testlib",
    ],
)

tf_kernel_library(
    name = "sdca_ops",
    prefix = "sdca_ops",
    deps = [
        ":loss_updaters",
        ":sdca_internal",
        "//tensorflow/core:framework",
        "//tensorflow/core:lib",
        "//tensorflow/core:lib_internal",
        "//third_party/eigen3",
        "@farmhash_archive//:farmhash",
    ],
    alwayslink = 1,
)

cc_library(
    name = "sdca_internal",
    srcs = ["sdca_internal.cc"],
    hdrs = ["sdca_internal.h"],
    deps = [
        ":eigen_contraction_kernel",
        ":loss_updaters",
        "//tensorflow/core:framework",
        "//tensorflow/core:lib",
        "//tensorflow/core:lib_internal",
        "//third_party/eigen3",
    ],
)

cc_library(
    name = "state",
    deps = [
        ":count_up_to_op",
        ":dense_update_ops",
        ":scatter_nd_op",
        ":scatter_op",
        ":variable_ops",
    ],
)

STATE_DEPS = [
    ":assign_op",
    ":bounds_check",
    ":fill_functor",
    ":scatter_functor",
    "//third_party/eigen3",
    "//tensorflow/core:framework",
    "//tensorflow/core:lib",
    "//tensorflow/core:lib_internal",
] + if_sycl(["//tensorflow/core:sycl_runtime"])

tf_kernel_library(
    name = "count_up_to_op",
    prefix = "count_up_to_op",
    deps = STATE_DEPS + [":variable_ops"],
)

tf_kernel_library(
    name = "dense_update_ops",
    prefix = "dense_update_ops",
    deps = STATE_DEPS + [":dense_update_functor"]
        + if_ve(["//tensorflow/core:ve_ops_common"]),
)

tf_kernel_library(
    name = "scatter_op",
    prefix = "scatter_op",
    deps = STATE_DEPS,
)

tf_kernel_library(
    name = "scatter_nd_op",
    srcs = [
        "scatter_nd_op.cc",
        "scatter_nd_op_cpu_impl_0.cc",
        "scatter_nd_op_cpu_impl_1.cc",
        "scatter_nd_op_cpu_impl_2.cc",
        "scatter_nd_op_cpu_impl_3.cc",
        "scatter_nd_op_cpu_impl_4.cc",
        "scatter_nd_op_cpu_impl_5.cc",
        "scatter_nd_op_cpu_impl_6.cc",
        "scatter_nd_op_cpu_impl_7.cc",
    ],
    hdrs = [
        "scatter_nd_op.h",
        "scatter_nd_op_cpu_impl.h",
    ],
    gpu_copts = if_not_windows([
        "-Wno-pass-failed",  # clang misses #pragma loop optimizations
    ]),
    gpu_srcs = [
        "scatter_nd_op.h",
        "scatter_nd_op_gpu.cu.cc",
    ],
    deps = STATE_DEPS + [
        ":dense_update_functor",
        ":training_op_helpers",
        ":variable_ops",
        ":inplace_ops",
    ],
)

tf_kernel_library(
    name = "variable_ops",
    prefix = "variable_ops",
    deps = STATE_DEPS,
)

tf_kernel_library(
    name = "mutex_ops",
    prefix = "mutex_ops",
    deps = STATE_DEPS + [":ops_util"],
)

tf_cc_test(
    name = "scatter_op_test",
    size = "small",
    srcs = ["scatter_op_test.cc"],
    deps = [
        ":fill_functor",
        ":ops_testutil",
        ":ops_util",
        ":scatter_op",
        "//tensorflow/core:framework",
        "//tensorflow/core:lib",
        "//tensorflow/core:protos_all_cc",
        "//tensorflow/core:test",
        "//tensorflow/core:test_main",
        "//tensorflow/core:testlib",
    ],
)

tf_cuda_cc_test(
    name = "scatter_nd_op_test",
    size = "small",
    srcs = ["scatter_nd_op_test.cc"],
    tags = ["noasan"],  # http://b/32635055
    deps = [
        ":ops_testutil",
        ":ops_util",
        ":scatter_nd_op",
        "//tensorflow/core:core_cpu",
        "//tensorflow/core:framework",
        "//tensorflow/core:lib",
        "//tensorflow/core:protos_all_cc",
        "//tensorflow/core:test",
        "//tensorflow/core:test_main",
        "//tensorflow/core:testlib",
    ],
)

cc_library(
    name = "string",
    deps = [
        ":as_string_op",
        ":base64_ops",
        ":reduce_join_op",
        ":regex_full_match_op",
        ":regex_replace_op",
        ":string_format_op",
        ":string_join_op",
        ":string_length_op",
        ":string_lower_op",
        ":string_ngrams_op",
        ":string_split_op",
        ":string_strip_op",
        ":string_to_hash_bucket_op",
        ":string_upper_op",
        ":substr_op",
        ":unicode_ops",
        ":unicode_script_op",
        ":unsorted_segment_join_op",
    ],
)

cc_library(
    name = "string_util",
    srcs = ["string_util.cc"],
    hdrs = ["string_util.h"],
    deps = [
        "//tensorflow/core:framework",
        "//tensorflow/core:lib",
        "//tensorflow/core:protos_all_cc",
        "@icu//:common",
    ],
)

STRING_DEPS = [
    ":bounds_check",
    ":string_util",
    "//third_party/eigen3",
    "//tensorflow/core:framework",
    "//tensorflow/core:lib",
    "//tensorflow/core:lib_internal",
]

tf_kernel_library(
    name = "string_to_hash_bucket_op",
    prefix = "string_to_hash_bucket_op",
    deps = STRING_DEPS,
)

tf_kernel_library(
    name = "reduce_join_op",
    prefix = "reduce_join_op",
    deps = STRING_DEPS,
)

tf_kernel_library(
    name = "unsorted_segment_join_op",
    prefix = "unsorted_segment_join_op",
    deps = STRING_DEPS,
)

tf_kernel_library(
    name = "string_format_op",
    prefix = "string_format_op",
    deps = STRING_DEPS + ["@com_google_absl//absl/strings"],
)

tf_cc_test(
    name = "string_format_op_test",
    size = "small",
    srcs = ["string_format_op_test.cc"],
    deps = [
        ":ops_testutil",
        ":ops_util",
        ":string_format_op",
        "//tensorflow/core:core_cpu",
        "//tensorflow/core:framework",
        "//tensorflow/core:lib",
        "//tensorflow/core:protos_all_cc",
        "//tensorflow/core:test",
        "//tensorflow/core:test_main",
        "//tensorflow/core:testlib",
    ],
)

tf_kernel_library(
    name = "string_join_op",
    prefix = "string_join_op",
    deps = STRING_DEPS,
)

tf_kernel_library(
    name = "string_length_op",
    prefix = "string_length_op",
    deps = STRING_DEPS,
)

tf_kernel_library(
    name = "regex_full_match_op",
    prefix = "regex_full_match_op",
    deps = STRING_DEPS + ["@com_googlesource_code_re2//:re2"],
)

tf_kernel_library(
    name = "regex_replace_op",
    prefix = "regex_replace_op",
    deps = STRING_DEPS + ["@com_googlesource_code_re2//:re2"],
)

tf_cc_test(
    name = "regex_replace_op_test",
    size = "small",
    srcs = ["regex_replace_op_test.cc"],
    deps = [
        ":ops_testutil",
        ":ops_util",
        ":regex_replace_op",
        "//tensorflow/core:core_cpu",
        "//tensorflow/core:framework",
        "//tensorflow/core:lib",
        "//tensorflow/core:protos_all_cc",
        "//tensorflow/core:test",
        "//tensorflow/core:test_main",
        "//tensorflow/core:testlib",
    ],
)

tf_kernel_library(
    name = "string_split_op",
    prefix = "string_split_op",
    deps = STRING_DEPS,
)

tf_cc_test(
    name = "string_split_op_test",
    size = "small",
    srcs = ["string_split_op_test.cc"],
    deps = [
        ":ops_testutil",
        ":ops_util",
        ":string_split_op",
        "//tensorflow/core:core_cpu",
        "//tensorflow/core:framework",
        "//tensorflow/core:lib",
        "//tensorflow/core:protos_all_cc",
        "//tensorflow/core:test",
        "//tensorflow/core:test_main",
        "//tensorflow/core:testlib",
    ],
)

tf_kernel_library(
    name = "string_ngrams_op",
    srcs = ["string_ngrams_op.cc"],
    deps = STRING_DEPS + [
        "@com_google_absl//absl/strings",
    ],
)

tf_cc_test(
    name = "string_ngrams_op_test",
    srcs = ["string_ngrams_op_test.cc"],
    deps = [
        ":ops_testutil",
        ":ops_util",
        ":string_ngrams_op",
        "//tensorflow/core:framework",
        "//tensorflow/core:lib",
        "//tensorflow/core:protos_all_cc",
        "//tensorflow/core:test",
        "//tensorflow/core:test_main",
        "//tensorflow/core:testlib",
    ],
)

tf_kernel_library(
    name = "string_strip_op",
    prefix = "string_strip_op",
    deps = STRING_DEPS,
)

tf_kernel_library(
    name = "string_lower_op",
    prefix = "string_lower_op",
    deps = STRING_DEPS + [
        "@com_google_absl//absl/strings",
        "@icu//:common",
    ],
)

tf_kernel_library(
    name = "string_upper_op",
    prefix = "string_upper_op",
    deps = STRING_DEPS + [
        "@com_google_absl//absl/strings",
        "@icu//:common",
    ],
)

tf_kernel_library(
    name = "substr_op",
    prefix = "substr_op",
    deps = STRING_DEPS,
)

tf_cc_test(
    name = "substr_op_test",
    size = "small",
    srcs = ["substr_op_test.cc"],
    deps = [
        ":ops_testutil",
        ":ops_util",
        ":substr_op",
        "//tensorflow/core:core_cpu",
        "//tensorflow/core:framework",
        "//tensorflow/core:lib",
        "//tensorflow/core:lib_internal",
        "//tensorflow/core:protos_all_cc",
        "//tensorflow/core:test",
        "//tensorflow/core:test_main",
        "//tensorflow/core:testlib",
    ],
)

tf_kernel_library(
    name = "as_string_op",
    prefix = "as_string_op",
    deps = STRING_DEPS,
)

tf_kernel_library(
    name = "unicode_ops",
    prefix = "unicode_ops",
    deps = [
        ":bounds_check",
        ":string_util",
        "//tensorflow/core:framework",
        "//tensorflow/core:lib",
        "//tensorflow/core:lib_internal",
        "//third_party/eigen3",
        "//third_party/icu/data:conversion_data",
        "@icu//:common",
    ],
)

tf_kernel_library(
    name = "base64_ops",
    prefix = "base64_ops",
    deps = STRING_DEPS,
)

tf_kernel_library(
    name = "training_ops",
    prefix = "training_ops",
    deps = [
        ":bounds_check",
        ":training_op_helpers",
        ":variable_ops",
        "//tensorflow/core:framework",
        "//tensorflow/core:lib",
        "//third_party/eigen3",
    ] 
    + if_ve(["//tensorflow/core:ve_runtime",
             "//tensorflow/core:core_cpu"]),
)

tf_cc_test(
    name = "training_ops_test",
    size = "small",
    srcs = ["training_ops_test.cc"],
    deps = [
        ":dense_update_ops",
        ":ops_util",
        ":training_ops",
        "//tensorflow/core:core_cpu",
        "//tensorflow/core:framework",
        "//tensorflow/core:test",
        "//tensorflow/core:test_main",
        "//tensorflow/core:testlib",
    ],
)

tf_kernel_library(
    name = "multinomial_op",
    prefix = "multinomial_op",
    deps = [
        ":random_op",
        ":random_ops",
        ":stateless_random_ops",
        "//third_party/eigen3",
        "//tensorflow/core:framework",
        "//tensorflow/core:lib",
        "//tensorflow/core:lib_internal",
    ] + if_cuda_or_rocm([
        ":reduction_ops",
    ]) + if_cuda([
        "@cub_archive//:cub",
    ]) + if_rocm([
        "@rocprim_archive//:rocprim",
    ]),
)

tf_cuda_cc_test(
    name = "multinomial_op_test",
    size = "small",
    srcs = ["multinomial_op_test.cc"],
    deps = [
        ":host_constant_op",
        ":multinomial_op",
        ":ops_util",
        "//tensorflow/core:core_cpu",
        "//tensorflow/core:framework",
        "//tensorflow/core:test",
        "//tensorflow/core:test_main",
        "//tensorflow/core:testlib",
    ],
)

tf_kernel_library(
    name = "parameterized_truncated_normal_op",
    gpu_copts = if_not_windows([
        "-Wno-pass-failed",  # clang misses #pragma loop optimizations
    ]),
    prefix = "parameterized_truncated_normal_op",
    deps = [
        "//tensorflow/core:core_cpu",
        "//tensorflow/core:framework",
        "//tensorflow/core:lib",
        "//tensorflow/core:lib_internal",
    ],
)

tf_cuda_cc_test(
    name = "parameterized_truncated_normal_op_test",
    size = "small",
    srcs = ["parameterized_truncated_normal_op_test.cc"],
    deps = [
        ":host_constant_op",
        ":ops_util",
        ":parameterized_truncated_normal_op",
        "//tensorflow/core:core_cpu",
        "//tensorflow/core:framework",
        "//tensorflow/core:test",
        "//tensorflow/core:test_main",
        "//tensorflow/core:testlib",
    ],
)

tf_kernel_library(
    name = "random_binomial_op",
    prefix = "random_binomial_op",
    deps = [
        ":cwise_op",
        ":random_ops",
        ":resource_variable_ops",
        ":stateful_random_ops",
        ":training_op_helpers",
        "//tensorflow/core:framework",
        "//tensorflow/core:framework_internal",
        "//tensorflow/core:lib",
        "//tensorflow/core:lib_internal",
        "//tensorflow/core:random_ops_op_lib",
    ],
)

tf_cuda_cc_test(
    name = "random_binomial_op_test",
    size = "small",
    srcs = ["random_binomial_op_test.cc"],
    deps = [
        ":ops_util",
        ":random_binomial_op",
        "//tensorflow/core:core_cpu",
        "//tensorflow/core:framework",
        "//tensorflow/core:test",
        "//tensorflow/core:test_main",
        "//tensorflow/core:testlib",
    ],
)

tf_kernel_library(
    name = "random_poisson_op",
    prefix = "random_poisson_op",
    deps = [
        ":random_ops",
        "//tensorflow/core:framework",
        "//tensorflow/core:lib",
        "//tensorflow/core:lib_internal",
    ],
)

tf_cuda_cc_test(
    name = "random_poisson_op_test",
    size = "small",
    srcs = ["random_poisson_op_test.cc"],
    deps = [
        ":ops_util",
        ":random_poisson_op",
        "//tensorflow/core:core_cpu",
        "//tensorflow/core:framework",
        "//tensorflow/core:test",
        "//tensorflow/core:test_main",
        "//tensorflow/core:testlib",
    ],
)

tf_kernel_library(
    name = "word2vec_kernels",
    prefix = "word2vec_kernels",
    deps = [
        "//tensorflow/core:framework",
        "//tensorflow/core:lib",
        "//tensorflow/core:lib_internal",
        "//tensorflow/core:word2vec_ops",
    ],
)

filegroup(
    name = "spectrogram_test_data",
    srcs = [
        "spectrogram_test_data/short_test_segment.wav",
        "spectrogram_test_data/short_test_segment_spectrogram.csv.bin",
        "spectrogram_test_data/short_test_segment_spectrogram_400_200.csv.bin",
    ],
    visibility = ["//visibility:public"],
)

cc_library(
    name = "spectrogram",
    srcs = ["spectrogram.cc"],
    hdrs = ["spectrogram.h"],
    copts = tf_copts(),
    deps = [
        "//tensorflow/core:framework",
        "//tensorflow/core:lib",
        "//third_party/fft2d:fft2d_headers",
        "@fft2d",
    ],
)

cc_library(
    name = "spectrogram_test_utils",
    testonly = 1,
    srcs = ["spectrogram_test_utils.cc"],
    hdrs = ["spectrogram_test_utils.h"],
    copts = tf_copts(),
    deps = [
        "//tensorflow/core:framework",
        "//tensorflow/core:lib",
        "//tensorflow/core:lib_internal",
        "//tensorflow/core:protos_all_cc",
        "//tensorflow/core:test",
    ],
)

tf_cc_binary(
    name = "spectrogram_convert_test_data",
    testonly = 1,
    srcs = ["spectrogram_convert_test_data.cc"],
    deps = [
        ":spectrogram_test_utils",
        "//tensorflow/core:lib",
        "//tensorflow/core:lib_internal",
    ],
)

tf_cc_test(
    name = "spectrogram_test",
    size = "medium",
    srcs = ["spectrogram_test.cc"],
    data = [":spectrogram_test_data"],
    deps = [
        ":spectrogram",
        ":spectrogram_test_utils",
        "//tensorflow/core:lib",
        "//tensorflow/core:lib_internal",
        "//tensorflow/core:lib_test_internal",
        "//tensorflow/core:protos_all_cc",
        "//tensorflow/core:test",
        "//tensorflow/core:test_main",
        "//third_party/eigen3",
    ],
)

tf_kernel_library(
    name = "spectrogram_op",
    prefix = "spectrogram_op",
    deps = [
        ":spectrogram",
        "//tensorflow/core:core_cpu",
        "//tensorflow/core:framework",
        "//tensorflow/core:lib",
        "//tensorflow/core:lib_internal",
    ],
    alwayslink = 1,
)

tf_cuda_cc_test(
    name = "spectrogram_op_test",
    size = "small",
    srcs = ["spectrogram_op_test.cc"],
    deps = [
        ":ops_util",
        ":spectrogram_op",
        "//tensorflow/cc:cc_ops",
        "//tensorflow/cc:client_session",
        "//tensorflow/core:core_cpu",
        "//tensorflow/core:framework",
        "//tensorflow/core:framework_internal",
        "//tensorflow/core:lib",
        "//tensorflow/core:protos_all_cc",
        "//tensorflow/core:tensorflow",
        "//tensorflow/core:test",
        "//tensorflow/core:test_main",
        "//tensorflow/core:testlib",
    ],
)

cc_library(
    name = "mfcc_dct",
    srcs = ["mfcc_dct.cc"],
    hdrs = ["mfcc_dct.h"],
    copts = tf_copts(),
    deps = [
        "//tensorflow/core:framework",
        "//tensorflow/core:lib",
    ],
)

tf_cc_test(
    name = "mfcc_dct_test",
    size = "small",
    srcs = ["mfcc_dct_test.cc"],
    deps = [
        ":mfcc_dct",
        "//tensorflow/core:lib",
        "//tensorflow/core:lib_internal",
        "//tensorflow/core:lib_test_internal",
        "//tensorflow/core:protos_all_cc",
        "//tensorflow/core:test",
        "//tensorflow/core:test_main",
        "//third_party/eigen3",
    ],
)

cc_library(
    name = "mfcc_mel_filterbank",
    srcs = ["mfcc_mel_filterbank.cc"],
    hdrs = ["mfcc_mel_filterbank.h"],
    copts = tf_copts(),
    deps = [
        "//tensorflow/core:framework",
        "//tensorflow/core:lib",
    ],
)

tf_cc_test(
    name = "mfcc_mel_filterbank_test",
    size = "small",
    srcs = ["mfcc_mel_filterbank_test.cc"],
    deps = [
        ":mfcc_mel_filterbank",
        "//tensorflow/core:lib",
        "//tensorflow/core:lib_internal",
        "//tensorflow/core:lib_test_internal",
        "//tensorflow/core:protos_all_cc",
        "//tensorflow/core:test",
        "//tensorflow/core:test_main",
        "//third_party/eigen3",
    ],
)

cc_library(
    name = "mfcc",
    srcs = ["mfcc.cc"],
    hdrs = ["mfcc.h"],
    copts = tf_copts(),
    deps = [
        ":mfcc_dct",
        ":mfcc_mel_filterbank",
        "//tensorflow/core:framework",
        "//tensorflow/core:lib",
    ],
)

tf_cc_test(
    name = "mfcc_test",
    size = "small",
    srcs = ["mfcc_test.cc"],
    deps = [
        ":mfcc",
        "//tensorflow/core:lib",
        "//tensorflow/core:lib_internal",
        "//tensorflow/core:lib_test_internal",
        "//tensorflow/core:protos_all_cc",
        "//tensorflow/core:test",
        "//tensorflow/core:test_main",
        "//third_party/eigen3",
    ],
)

tf_kernel_library(
    name = "mfcc_op",
    prefix = "mfcc_op",
    deps = [
        ":mfcc",
        "//tensorflow/core:core_cpu",
        "//tensorflow/core:framework",
        "//tensorflow/core:lib",
        "//tensorflow/core:lib_internal",
    ],
    alwayslink = 1,
)

tf_cuda_cc_test(
    name = "mfcc_op_test",
    size = "small",
    srcs = ["mfcc_op_test.cc"],
    deps = [
        ":mfcc_op",
        ":ops_util",
        "//tensorflow/cc:cc_ops",
        "//tensorflow/cc:client_session",
        "//tensorflow/core:core_cpu",
        "//tensorflow/core:framework",
        "//tensorflow/core:framework_internal",
        "//tensorflow/core:lib",
        "//tensorflow/core:protos_all_cc",
        "//tensorflow/core:tensorflow",
        "//tensorflow/core:test",
        "//tensorflow/core:test_main",
        "//tensorflow/core:testlib",
    ],
)

cc_library(
    name = "audio",
    deps = [
        ":decode_wav_op",
        ":encode_wav_op",
        ":mfcc_op",
        ":spectrogram_op",
    ],
)

# Android libraries -----------------------------------------------------------

# Changes to the Android srcs here should be replicated in
# tensorflow/contrib/makefile/tf_op_files.txt
# LINT.IfChange
filegroup(
    name = "mobile_srcs",
    srcs = [
        "avgpooling_op.h",
        "batch_util.h",
        "cwise_ops.h",
        "cwise_ops_common.h",
        "cwise_ops_gradients.h",
        "eigen_activations.h",
        "eigen_attention.h",
        "eigen_backward_cuboid_convolutions.h",
        "eigen_backward_spatial_convolutions.h",
        "eigen_convolution_helpers.h",
        "eigen_cuboid_convolution.h",
        "eigen_pooling.h",
        "eigen_spatial_convolutions.h",
        "eigen_spatial_convolutions-inl.h",
        "eigen_volume_patch.h",
        "fifo_queue.h",
        "maxpooling_op.h",
        "ops_util.h",
        "padding_fifo_queue.h",
        "pooling_ops_common.cc",
        "pooling_ops_common.h",
        "queue_base.h",
        "queue_op.h",
        "typed_queue.h",
    ],
)

alias(
    name = "android_srcs",
    actual = ":mobile_srcs",
)

# Core kernels we want on Android. Only a subset of kernels to keep
# base library small.
filegroup(
    name = "android_core_ops",
    srcs = [
        "aggregate_ops.cc",
        "aggregate_ops.h",
        "aggregate_ops_cpu.h",
        "assign_op.h",
        "bias_op.cc",
        "bias_op.h",
        "cast_op.cc",
        "cast_op.h",
        "cast_op_impl.h",
        "cast_op_impl_bfloat.cc",
        "cast_op_impl_bool.cc",
        "cast_op_impl_complex128.cc",
        "cast_op_impl_complex64.cc",
        "cast_op_impl_double.cc",
        "cast_op_impl_float.cc",
        "cast_op_impl_half.cc",
        "cast_op_impl_int16.cc",
        "cast_op_impl_int32.cc",
        "cast_op_impl_int64.cc",
        "cast_op_impl_int8.cc",
        "cast_op_impl_uint16.cc",
        "cast_op_impl_uint32.cc",
        "cast_op_impl_uint64.cc",
        "cast_op_impl_uint8.cc",
        "concat_lib.h",
        "concat_lib_cpu.cc",
        "concat_lib_cpu.h",
        "concat_op.cc",
        "constant_op.cc",
        "constant_op.h",
        "cwise_ops.h",
        "cwise_ops_common.cc",
        "cwise_ops_common.h",
        "cwise_ops_gradients.h",
        "dense_update_functor.cc",
        "dense_update_functor.h",
        "dense_update_ops.cc",
        "example_parsing_ops.cc",
        "fill_functor.cc",
        "fill_functor.h",
        "function_ops.cc",
        "function_ops.h",
        "gather_functor.h",
        "gather_functor_batched.h",
        "gather_nd_op.cc",
        "gather_nd_op.h",
        "gather_nd_op_cpu_impl.h",
        "gather_nd_op_cpu_impl_0.cc",
        "gather_nd_op_cpu_impl_1.cc",
        "gather_nd_op_cpu_impl_2.cc",
        "gather_nd_op_cpu_impl_3.cc",
        "gather_nd_op_cpu_impl_4.cc",
        "gather_nd_op_cpu_impl_5.cc",
        "gather_nd_op_cpu_impl_6.cc",
        "gather_nd_op_cpu_impl_7.cc",
        "gather_op.cc",
        "identity_n_op.cc",
        "identity_n_op.h",
        "identity_op.cc",
        "identity_op.h",
        "immutable_constant_op.cc",
        "immutable_constant_op.h",
        "matmul_op.cc",
        "matmul_op.h",
        "no_op.cc",
        "no_op.h",
        "non_max_suppression_op.cc",
        "non_max_suppression_op.h",
        "one_hot_op.cc",
        "one_hot_op.h",
        "ops_util.h",
        "pack_op.cc",
        "pooling_ops_common.h",
        "redux_functor.h",
        "reshape_op.cc",
        "reshape_op.h",
        "reverse_sequence_op.cc",
        "reverse_sequence_op.h",
        "sendrecv_ops.cc",
        "sendrecv_ops.h",
        "sequence_ops.cc",
        "shape_ops.cc",
        "shape_ops.h",
        "slice_op.cc",
        "slice_op.h",
        "slice_op_cpu_impl.h",
        "slice_op_cpu_impl_1.cc",
        "slice_op_cpu_impl_2.cc",
        "slice_op_cpu_impl_3.cc",
        "slice_op_cpu_impl_4.cc",
        "slice_op_cpu_impl_5.cc",
        "slice_op_cpu_impl_6.cc",
        "slice_op_cpu_impl_7.cc",
        "slice_op_cpu_impl_8.cc",
        "softmax_op.cc",
        "softmax_op_functor.h",
        "split_lib.h",
        "split_lib_cpu.cc",
        "split_op.cc",
        "split_v_op.cc",
        "strided_slice_op.cc",
        "strided_slice_op.h",
        "strided_slice_op_impl.h",
        "strided_slice_op_inst_0.cc",
        "strided_slice_op_inst_1.cc",
        "strided_slice_op_inst_2.cc",
        "strided_slice_op_inst_3.cc",
        "strided_slice_op_inst_4.cc",
        "strided_slice_op_inst_5.cc",
        "strided_slice_op_inst_6.cc",
        "strided_slice_op_inst_7.cc",
        "strided_slice_op_inst_8.cc",
        "unpack_op.cc",
        "variable_ops.cc",
        "variable_ops.h",
        "//tensorflow/c/kernels:android_all_op_kernels",
    ],
)

# Other kernels we may want on Android.
#
# The kernels can be consumed as a whole or in two groups for
# supporting separate compilation. Note that the split into groups
# is entirely for improving compilation time, and not for
# organizational reasons; you should not depend on any
# of those groups independently.
filegroup(
    name = "android_extended_ops",
    srcs = [
        ":android_extended_ops_group1",
        ":android_extended_ops_group2",
        ":android_quantized_ops",
    ],
    visibility = ["//visibility:public"],
)

filegroup(
    name = "android_extended_ops_headers",
    srcs = [
        "argmax_op.h",
        "avgpooling_op.h",
        "batch_matmul_op_impl.h",
        "batch_norm_op.h",
        "control_flow_ops.h",
        "conv_2d.h",
        "conv_3d.h",
        "conv_ops.h",
        "conv_ops_gpu.h",
        "data_format_ops.h",
        "depthtospace_op.h",
        "depthwise_conv_op.h",
        "fake_quant_ops_functor.h",
        "fused_batch_norm_op.h",
        "gemm_functors.h",
        "image_resizer_state.h",
        "initializable_lookup_table.h",
        "inplace_ops.cc",
        "inplace_ops_functor.h",
        "lookup_table_init_op.h",
        "lookup_table_op.h",
        "lookup_util.h",
        "matrix_diag_op.h",
        "matrix_set_diag_op.h",
        "maxpooling_op.h",
        "mfcc.h",
        "mfcc_dct.h",
        "mfcc_mel_filterbank.h",
        "mirror_pad_op.h",
        "mirror_pad_op_cpu_impl.h",
        "multinomial_op.h",
        "pad_op.h",
        "pooling_ops_3d.h",
        "random_op.h",
        "reduction_ops.h",
        "reduction_ops_common.h",
        "relu_op.h",
        "relu_op_functor.h",
        "reshape_util.h",
        "resize_bilinear_op.h",
        "resize_nearest_neighbor_op.h",
        "reverse_op.h",
        "save_restore_tensor.h",
        "scatter_nd_op.h",
        "scatter_nd_op_cpu_impl.h",
        "segment_reduction_ops.h",
        "segment_reduction_ops_impl.h",
        "softplus_op.h",
        "softsign_op.h",
        "spacetobatch_functor.h",
        "spacetodepth_op.h",
        "spectrogram.h",
        "stateless_random_ops.h",
        "string_util.h",
        "tensor_array.h",
        "tile_functor.h",
        "tile_ops_cpu_impl.h",
        "tile_ops_impl.h",
        "topk_op.h",
        "training_op_helpers.h",
        "training_ops.h",
        "transpose_functor.h",
        "transpose_op.h",
        "where_op.h",
        "xent_op.h",
    ],
)

filegroup(
    name = "android_extended_ops_group1",
    srcs = [
        "argmax_op.cc",
        "avgpooling_op.cc",
        "batch_matmul_op_real.cc",
        "batch_norm_op.cc",
        "bcast_ops.cc",
        "check_numerics_op.cc",
        "control_flow_ops.cc",
        "conv_2d.h",
        "conv_grad_filter_ops.cc",
        "conv_grad_input_ops.cc",
        "conv_grad_ops.cc",
        "conv_grad_ops.h",
        "conv_ops.cc",
        "conv_ops_3d.cc",
        "conv_ops_fused_double.cc",
        "conv_ops_fused_float.cc",
        "conv_ops_fused_half.cc",
        "conv_ops_fused_impl.h",
        "conv_ops_using_gemm.cc",
        "crop_and_resize_op.cc",
        "crop_and_resize_op.h",
        "cwise_op_abs.cc",
        "cwise_op_add_1.cc",
        "cwise_op_add_2.cc",
        "cwise_op_bitwise_and.cc",
        "cwise_op_bitwise_or.cc",
        "cwise_op_bitwise_xor.cc",
        "cwise_op_cos.cc",
        "cwise_op_cosh.cc",
        "cwise_op_div.cc",
        "cwise_op_equal_to_1.cc",
        "cwise_op_equal_to_2.cc",
        "cwise_op_not_equal_to_1.cc",
        "cwise_op_not_equal_to_2.cc",
        "cwise_op_erf.cc",
        "cwise_op_exp.cc",
        "cwise_op_floor.cc",
        "cwise_op_floor_div.cc",
        "cwise_op_floor_mod.cc",
        "cwise_op_greater.cc",
        "cwise_op_greater_equal.cc",
        "cwise_op_invert.cc",
        "cwise_op_isfinite.cc",
        "cwise_op_isnan.cc",
        "cwise_op_left_shift.cc",
        "cwise_op_less.cc",
        "cwise_op_less_equal.cc",
        "cwise_op_log.cc",
        "cwise_op_logical_and.cc",
        "cwise_op_logical_not.cc",
        "cwise_op_logical_or.cc",
        "cwise_op_maximum.cc",
        "cwise_op_minimum.cc",
        "cwise_op_mul_1.cc",
        "cwise_op_mul_2.cc",
        "cwise_op_neg.cc",
        "cwise_op_pow.cc",
        "cwise_op_reciprocal.cc",
        "cwise_op_right_shift.cc",
        "cwise_op_round.cc",
        "cwise_op_rsqrt.cc",
        "cwise_op_select.cc",
        "cwise_op_sigmoid.cc",
        "cwise_op_sign.cc",
        "cwise_op_sin.cc",
        "cwise_op_sinh.cc",
        "cwise_op_sqrt.cc",
        "cwise_op_square.cc",
        "cwise_op_squared_difference.cc",
        "cwise_op_sub.cc",
        "cwise_op_tan.cc",
        "cwise_op_tanh.cc",
        "cwise_op_xlogy.cc",
        "cwise_op_xdivy.cc",
        "data_format_ops.cc",
        "decode_wav_op.cc",
        "deep_conv2d.cc",
        "deep_conv2d.h",
        "depthwise_conv_op.cc",
        "dynamic_partition_op.cc",
        "encode_wav_op.cc",
        "eigen_contraction_kernel.cc",
        "eigen_contraction_kernel.h",
        "einsum_op_impl_half.cc",
        "einsum_op_impl_bfloat16.cc",
        "einsum_op_impl_int32.cc",
        "einsum_op_impl_int64.cc",
        "einsum_op_impl_float.cc",
        "einsum_op_impl_double.cc",
        "einsum_op_impl_complex64.cc",
        "einsum_op_impl_complex128.cc",
        "einsum_op_impl.h",
        "einsum_op.h",
        "fake_quant_ops.cc",
        "fifo_queue.cc",
        "fifo_queue_op.cc",
        "fused_batch_norm_op.cc",
        "fused_eigen_output_kernels.cc",
        "fused_eigen_output_kernels.h",
        "listdiff_op.cc",
        "population_count_op.cc",
        "population_count_op.h",
        "winograd_transform.h",
        ":android_extended_ops_headers",
    ] + select({
        ":xsmm_convolutions": [
            "xsmm_conv2d.h",
            "xsmm_conv2d.cc",
        ],
        "//conditions:default": [],
    }),
)

filegroup(
    name = "android_extended_ops_group2",
    srcs = [
        "batchtospace_op.cc",
        "ctc_decoder_ops.cc",
        "decode_bmp_op.cc",
        "depthtospace_op.cc",
        "dynamic_stitch_op.cc",
        "fft_ops.cc",
        "in_topk_op.cc",
        "in_topk_op.h",
        "initializable_lookup_table.cc",
        "logging_ops.cc",
        "logging_ops.h",
        "lookup_table_init_op.cc",
        "lookup_table_op.cc",
        "lookup_util.cc",
        "lrn_op.cc",
        "matrix_diag_op.cc",
        "matrix_set_diag_op.cc",
        "maxpooling_op.cc",
        "mfcc.cc",
        "mfcc_dct.cc",
        "mfcc_mel_filterbank.cc",
        "mfcc_op.cc",
        "mirror_pad_op.cc",
        "mirror_pad_op_cpu_impl_1.cc",
        "mirror_pad_op_cpu_impl_2.cc",
        "mirror_pad_op_cpu_impl_3.cc",
        "mirror_pad_op_cpu_impl_4.cc",
        "mirror_pad_op_cpu_impl_5.cc",
        "multinomial_op.cc",
        "pad_op.cc",
        "padding_fifo_queue.cc",
        "padding_fifo_queue_op.cc",
        "pooling_ops_3d.cc",
        "queue_base.cc",
        "queue_op.cc",
        "queue_ops.cc",
        "random_op.cc",
        "random_op_cpu.h",
        "reduction_ops_all.cc",
        "reduction_ops_any.cc",
        "reduction_ops_common.cc",
        "reduction_ops_max.cc",
        "reduction_ops_mean.cc",
        "reduction_ops_min.cc",
        "reduction_ops_prod.cc",
        "reduction_ops_sum.cc",
        "relu_op.cc",
        "reshape_util.cc",
        "resize_bilinear_op.cc",
        "resize_nearest_neighbor_op.cc",
        "restore_op.cc",
        "reverse_op.cc",
        "save_op.cc",
        "save_restore_tensor.cc",
        "save_restore_v2_ops.cc",
        "scatter_nd_op.cc",
        "scatter_nd_op_cpu_impl_0.cc",
        "scatter_nd_op_cpu_impl_1.cc",
        "scatter_nd_op_cpu_impl_2.cc",
        "scatter_nd_op_cpu_impl_3.cc",
        "scatter_nd_op_cpu_impl_4.cc",
        "scatter_nd_op_cpu_impl_5.cc",
        "scatter_nd_op_cpu_impl_6.cc",
        "scatter_nd_op_cpu_impl_7.cc",
        "segment_reduction_ops_impl_1.cc",
        "segment_reduction_ops_impl_2.cc",
        "segment_reduction_ops_impl_3.cc",
        "segment_reduction_ops_impl_4.cc",
        "segment_reduction_ops_impl_5.cc",
        "session_ops.cc",
        "softplus_op.cc",
        "softsign_op.cc",
        "spacetobatch_functor.cc",
        "spacetobatch_op.cc",
        "spacetodepth_op.cc",
        "sparse_fill_empty_rows_op.cc",
        "sparse_reshape_op.cc",
        "sparse_to_dense_op.cc",
        "spectrogram.cc",
        "spectrogram_op.cc",
        "stack.cc",
        "stack.h",
        "stack_ops.cc",
        "stateless_random_ops.cc",
        "string_join_op.cc",
        "string_util.cc",
        "summary_op.cc",
        "tensor_array.cc",
        "tensor_array_ops.cc",
        "tile_functor_cpu.cc",
        "tile_ops.cc",
        "tile_ops_cpu_impl_1.cc",
        "tile_ops_cpu_impl_2.cc",
        "tile_ops_cpu_impl_3.cc",
        "tile_ops_cpu_impl_4.cc",
        "tile_ops_cpu_impl_5.cc",
        "tile_ops_cpu_impl_6.cc",
        "tile_ops_cpu_impl_7.cc",
        "topk_op.cc",
        "training_op_helpers.cc",
        "training_ops.cc",
        "transpose_functor_cpu.cc",
        "transpose_op.cc",
        "unique_op.cc",
        "where_op.cc",
        "xent_op.cc",
        ":android_extended_ops_headers",
    ],
)

filegroup(
    name = "android_quantized_ops",
    srcs = [
        "dequantize_op.cc",
        "meta_support.cc",
        "meta_support.h",
        "quantization_utils.cc",
        "quantization_utils.h",
        "quantize_down_and_shrink_range.cc",
        "quantize_op.cc",
        "quantized_activation_ops.cc",
        "quantized_add_op.cc",
        "quantized_batch_norm_op.cc",
        "quantized_bias_add_op.cc",
        "quantized_concat_op.cc",
        "quantized_conv_ops.cc",
        "quantized_instance_norm.cc",
        "quantized_matmul_op.cc",
        "quantized_mul_op.cc",
        "quantized_pooling_ops.cc",
        "quantized_reshape_op.cc",
        "quantized_resize_bilinear_op.cc",
        "reference_gemm.h",
        "requantization_range_op.cc",
        "requantize.cc",
        "reshape_op.h",
    ],
    visibility = ["//visibility:public"],
)

ANDROID_TEXTUAL_HDRS = [
    "eigen_convolution_helpers.h",
    "eigen_spatial_convolutions-inl.h",
    "gather_nd_op_cpu_impl.h",
    "gemm_functors.h",
    "mirror_pad_op_cpu_impl.h",
    "scatter_nd_op_cpu_impl.h",
    "slice_op_cpu_impl.h",
    "strided_slice_op_impl.h",
    "tile_ops_cpu_impl.h",
]

# A file group which contains nearly all available operators which
# may work on Android. This is intended to be used with selective
# registration.
filegroup(
    name = "android_all_ops",
    srcs = [
        "//tensorflow/c/kernels:android_all_op_kernels",
        "//tensorflow/core/kernels/data:dataset_ops_srcs",
    ] + glob(
        [
            "*.cc",
            "*.h",
        ],
        exclude = [
            "*test.cc",
            "*test_util*",
            "*testutil*",
            "*testlib*",
            "*main.cc",
            "*_gpu*",
            "*_3d*",
            "*.cu.*",
            # Ops already in android_srcs
            "pooling_ops_common.cc",
            # Ops which we are currently excluding because they are likely
            # not used on Android. Those ops also do not compile if included,
            # unless we add the additional deps they need.
            "tf_record_reader_op.*",
            "cudnn_rnn_ops.*",
            "lmdb_reader_op.*",
            "string_to_hash_bucket_op.*",
            "sdca_ops.*",
            "sdca_internal.*",
            "sparse_cross_op.*",
            "text_line_reader_op.*",
            "summary_image_op.*",
            "decode_image_op.*",
            "encode_png_op.*",
            "encode_jpeg_op.*",
            "extract_jpeg_shape_op.*",
            "decode_jpeg_op.*",
            "decode_and_crop_jpeg_op.*",
            "decode_gif_op.*",
            "identity_reader_op.*",
            "remote_fused_graph_execute_op.*",
            "remote_fused_graph_rewriter_transform.*",
            "fixed_length_record_reader_op.*",
            "whole_file_read_ops.*",
            "sample_distorted_bounding_box_op.*",
            "ctc_loss_op.*",
            "summary_interface.*",
            "summary_kernels.*",
            "spectrogram_convert_test_data.cc",
            "decode_proto_op.cc",
            "encode_proto_op.cc",
            "rpc_op.cc",
            # Excluded due to experimental status:
            "debug_ops.*",
            "mutex_ops.*",
            "batch_kernels.*",
            "regex_replace_op.cc",
            "string_lower_op.cc",  # Requires ICU for unicode.
            "string_upper_op.cc",  # Requires ICU for unicode.
            "unicode_ops.cc",
            "unicode_script_op.cc",
            # Ops that are inherently incompatible with Android (e.g. tied to x86 platform).
            "mkl_*",
            "xsmm_*",
            "cwise_ops_sycl_common.h",
            "nextafter_op.cc",
        ] + ANDROID_TEXTUAL_HDRS,
    ) + [
        # Referenced by stateful_random_ops.cc but excluded with the *gpu*
        # rule above. Seems to have only have worked before because of
        # hdrs_check loose.
        "stateful_random_ops_cpu_gpu.h",
    ],
    visibility = ["//visibility:public"],
)

filegroup(
    name = "android_all_ops_textual_hdrs",
    srcs = ANDROID_TEXTUAL_HDRS,
    visibility = ["//visibility:public"],
)
# LINT.ThenChange(//tensorflow/contrib/makefile/tf_op_files.txt)

cc_library(
    name = "android_tensorflow_kernels",
    srcs = select({
        "//tensorflow:android": [
            "//tensorflow/core/kernels:android_core_ops",
            "//tensorflow/core/kernels:android_extended_ops",
        ],
        "//conditions:default": [],
    }),
    copts = tf_copts(),
    linkopts = select({
        "//tensorflow:android": [
            "-ldl",
        ],
        "//conditions:default": [],
    }),
    tags = [
        "manual",
        "notap",
    ],
    visibility = ["//visibility:public"],
    deps = [
        "//tensorflow/core:android_tensorflow_lib_lite",
        "//tensorflow/core:protos_all_cc_impl",
        "//third_party/eigen3",
        "//third_party/fft2d:fft2d_headers",
        "@com_google_protobuf//:protobuf",
        "@fft2d",
        "@gemmlowp",
    ],
    alwayslink = 1,
)

cc_library(
    name = "android_tensorflow_image_op",
    srcs = if_android(["decode_image_op.cc"]),
    copts = tf_copts(),
    linkopts = ["-ldl"],
    visibility = ["//visibility:public"],
    deps = [
        "//tensorflow/core:android_gif_internal",
        "//tensorflow/core:android_jpeg_internal",
        "//tensorflow/core:android_png_internal",
        "//tensorflow/core:android_tensorflow_lib_lite",
    ],
    alwayslink = 1,
)

cc_library(
    name = "android_whole_file_read_ops",
    srcs = if_android(["whole_file_read_ops.cc"]),
    copts = tf_copts(),
    linkopts = ["-ldl"],
    visibility = ["//visibility:public"],
    deps = [
        "//tensorflow/core:android_tensorflow_lib_lite",
    ],
    alwayslink = 1,
)

#   Quantization-specific OpKernels

tf_kernel_library(
    name = "quantized_ops",
    srcs = [
        "dequantize_op.cc",
        "meta_support.cc",
        "quantize_down_and_shrink_range.cc",
        "quantize_op.cc",
        "quantized_activation_ops.cc",
        "quantized_add_op.cc",
        "quantized_batch_norm_op.cc",
        "quantized_bias_add_op.cc",
        "quantized_concat_op.cc",
        "quantized_conv_ops.cc",
        "quantized_instance_norm.cc",
        "quantized_matmul_op.cc",
        "quantized_mul_op.cc",
        "quantized_pooling_ops.cc",
        "quantized_reshape_op.cc",
        "quantized_resize_bilinear_op.cc",
        "requantization_range_op.cc",
        "requantize.cc",
        "reshape_op.h",
    ],
    hdrs = [
        "meta_support.h",
        "reference_gemm.h",
    ],
    deps = [
        ":concat_lib_hdrs",
        ":conv_ops",
        ":cwise_op",
        ":eigen_helpers",
        ":image_resizer_state",
        ":ops_util",
        ":pooling_ops",
        ":quantization_utils",
        "//tensorflow/core:core_cpu",
        "//tensorflow/core:framework",
        "//tensorflow/core:lib",
        "//third_party/eigen3",
        "@gemmlowp",
    ],
)

tf_cc_test(
    name = "requantization_range_op_test",
    size = "small",
    srcs = ["requantization_range_op_test.cc"],
    deps = [
        ":ops_testutil",
        ":ops_util",
        ":quantized_ops",
        "//tensorflow/core:framework",
        "//tensorflow/core:protos_all_cc",
        "//tensorflow/core:test",
        "//tensorflow/core:test_main",
        "//tensorflow/core:testlib",
    ],
)

tf_cc_test(
    name = "quantize_down_and_shrink_range_op_test",
    size = "small",
    srcs = ["quantize_down_and_shrink_range_op_test.cc"],
    deps = [
        ":ops_testutil",
        ":ops_util",
        ":quantized_ops",
        "//tensorflow/core:framework",
        "//tensorflow/core:protos_all_cc",
        "//tensorflow/core:test",
        "//tensorflow/core:test_main",
        "//tensorflow/core:testlib",
    ],
)

tf_cc_test(
    name = "requantize_op_test",
    size = "small",
    srcs = ["requantize_op_test.cc"],
    deps = [
        ":ops_testutil",
        ":ops_util",
        ":quantized_ops",
        "//tensorflow/core:framework",
        "//tensorflow/core:protos_all_cc",
        "//tensorflow/core:test",
        "//tensorflow/core:test_main",
        "//tensorflow/core:testlib",
    ],
)

tf_cc_test(
    name = "quantization_utils_test",
    srcs = ["quantization_utils_test.cc"],
    deps = [
        ":quantization_utils",
        ":quantized_ops",
        "//tensorflow/core:array_ops_op_lib",
        "//tensorflow/core:core_cpu",
        "//tensorflow/core:core_cpu_internal",
        "//tensorflow/core:framework",
        "//tensorflow/core:lib",
        "//tensorflow/core:math_ops_op_lib",
        "//tensorflow/core:nn_ops_op_lib",
        "//tensorflow/core:protos_all_cc",
        "//tensorflow/core:test",
        "//tensorflow/core:testlib",
        "//third_party/eigen3",
    ],
)

# Android-only test for quantization utilities.
tf_cc_binary(
    name = "quantization_utils_test_android_only",
    testonly = 1,
    srcs = ["quantization_utils_test.cc"],
    copts = tf_copts(),
    linkopts = select({
        "//tensorflow:android": [
            "-lm",
            "-llog",
            "-pie",
        ],
        "//conditions:default": [],
    }),
    linkstatic = 1,
    tags = [
        "manual",
        "notap",
    ],
    deps = [
    ] + select({
        "//tensorflow:android": [
            ":android_tensorflow_kernels",
            "//tensorflow/core:android_tensorflow_lib",
            "//tensorflow/core:android_tensorflow_test_lib",
        ],
        "//conditions:default": [
            ":quantized_ops",
            "//third_party/eigen3",
            "//tensorflow/core:core_cpu_internal",
            "//tensorflow/core:lib",
            "//tensorflow/core:test",
            "//tensorflow/cc:cc_ops",
            "//tensorflow/cc:client_session",
            "//tensorflow/core:framework",
            "//tensorflow/core:tensor_testutil",
        ],
    }),
)

tf_cc_test(
    name = "quantized_activation_ops_test",
    srcs = ["quantized_activation_ops_test.cc"],
    deps = [
        ":ops_testutil",
        ":ops_util",
        ":quantization_utils",
        ":quantized_ops",
        "//tensorflow/core:array_ops_op_lib",
        "//tensorflow/core:framework",
        "//tensorflow/core:math_ops_op_lib",
        "//tensorflow/core:nn_ops_op_lib",
        "//tensorflow/core:protos_all_cc",
        "//tensorflow/core:test",
        "//tensorflow/core:test_main",
        "//tensorflow/core:testlib",
    ],
)

# Android-only test for quantized addition.
cc_binary(
    name = "quantized_add_op_test_android_only",
    testonly = 1,
    srcs = ["quantized_add_op_test.cc"],
    copts = tf_copts(),
    linkopts = select({
        "//tensorflow:android": [
            "-lm",
            "-llog",
            "-pie",
        ],
        "//conditions:default": [],
    }),
    linkstatic = 1,
    tags = [
        "manual",
        "notap",
    ],
    deps = [
        "//tensorflow/cc:cc_ops",
        "//tensorflow/cc:client_session",
    ] + select({
        "//tensorflow:android": [
            ":android_tensorflow_kernels",
            "//tensorflow/core:android_tensorflow_lib",
            "//tensorflow/core:android_tensorflow_test_lib",
        ],
        "//conditions:default": [
            ":ops_util",
            ":quantized_ops",
            "//tensorflow/core:framework",
            "//tensorflow/core:protos_all_cc",
            "//tensorflow/core:tensor_testutil",
            "//tensorflow/core:tensorflow",
            "//tensorflow/core:test",
        ],
    }),
)

tf_cc_test(
    name = "quantized_add_op_test",
    size = "small",
    srcs = ["quantized_add_op_test.cc"],
    deps = [
        ":math",
        ":ops_testutil",
        ":ops_util",
        ":quantization_utils",
        ":quantized_ops",
        "//tensorflow/cc:cc_ops",
        "//tensorflow/cc:client_session",
        "//tensorflow/core:array_ops_op_lib",
        "//tensorflow/core:core_cpu",
        "//tensorflow/core:direct_session",
        "//tensorflow/core:framework",
        "//tensorflow/core:math_ops_op_lib",
        "//tensorflow/core:nn_ops_op_lib",
        "//tensorflow/core:protos_all_cc",
        "//tensorflow/core:test",
        "//tensorflow/core:testlib",
    ],
)

tf_cc_test(
    name = "quantized_resize_bilinear_op_test",
    size = "small",
    srcs = ["quantized_resize_bilinear_op_test.cc"],
    deps = [
        ":ops_testutil",
        ":ops_util",
        ":quantization_utils",
        ":quantized_ops",
        "//tensorflow/cc:cc_ops",
        "//tensorflow/cc:client_session",
        "//tensorflow/core:core_cpu",
        "//tensorflow/core:direct_session",
        "//tensorflow/core:framework",
        "//tensorflow/core:image_ops_op_lib",
        "//tensorflow/core:protos_all_cc",
        "//tensorflow/core:test",
        "//tensorflow/core:testlib",
    ],
)

# Android-only test for quantized resize bilinear.
cc_binary(
    name = "quantized_resize_bilinear_op_test_android_only",
    testonly = 1,
    srcs = ["quantized_resize_bilinear_op_test.cc"],
    copts = tf_copts(),
    linkopts = select({
        "//tensorflow:android": [
            "-lm",
            "-llog",
            "-pie",
        ],
        "//conditions:default": [],
    }),
    linkstatic = 1,
    tags = [
        "manual",
        "notap",
    ],
    deps = [
        "//tensorflow/cc:cc_ops",
        "//tensorflow/cc:client_session",
    ] + select({
        "//tensorflow:android": [
            ":android_tensorflow_kernels",
            "//tensorflow/core:android_tensorflow_lib",
            "//tensorflow/core:android_tensorflow_test_lib",
        ],
        "//conditions:default": [
            ":ops_testutil",
            ":ops_util",
            ":quantized_ops",
            "//tensorflow/core:core_cpu",
            "//tensorflow/core:direct_session",
            "//tensorflow/core:framework",
            "//tensorflow/core:image_ops_op_lib",
            "//tensorflow/core:protos_all_cc",
            "//tensorflow/core:test",
            "//tensorflow/core:testlib",
        ],
    }),
)

tf_cc_test(
    name = "quantized_bias_add_op_test",
    size = "small",
    srcs = ["quantized_bias_add_op_test.cc"],
    deps = [
        ":ops_testutil",
        ":ops_util",
        ":quantization_utils",
        ":quantized_ops",
        "//tensorflow/core:array_ops_op_lib",
        "//tensorflow/core:framework",
        "//tensorflow/core:math_ops_op_lib",
        "//tensorflow/core:nn_ops_op_lib",
        "//tensorflow/core:protos_all_cc",
        "//tensorflow/core:test",
        "//tensorflow/core:test_main",
        "//tensorflow/core:testlib",
    ],
)

tf_cc_test(
    name = "quantized_conv_ops_test",
    size = "small",
    srcs = ["quantized_conv_ops_test.cc"],
    tags = ["nomsan"],  # http://b/32242946
    deps = [
        ":ops_testutil",
        ":ops_util",
        ":quantization_utils",
        ":quantized_ops",
        "//tensorflow/core:array_ops_op_lib",
        "//tensorflow/core:framework",
        "//tensorflow/core:math_ops_op_lib",
        "//tensorflow/core:nn_ops_op_lib",
        "//tensorflow/core:protos_all_cc",
        "//tensorflow/core:test",
        "//tensorflow/core:test_main",
        "//tensorflow/core:testlib",
    ],
)

tf_cc_test_mkl(
    name = "mkl_quantized_conv_ops_perchannel_test",
    size = "small",
    srcs = ["mkl_quantized_conv_ops_perchannel_test.cc"],
    deps = [
        ":mkl_conv_op",
        ":mkl_input_conversion_op",
        ":ops_testutil",
        ":ops_util",
        ":quantization_utils",
        ":quantized_ops",
        "//tensorflow/core:array_ops_op_lib",
        "//tensorflow/core:framework",
        "//tensorflow/core:math_ops_op_lib",
        "//tensorflow/core:nn_ops_op_lib",
        "//tensorflow/core:protos_all_cc",
        "//tensorflow/core:test",
        "//tensorflow/core:test_main",
        "//tensorflow/core:testlib",
    ],
)

tf_cc_test_mkl(
    name = "mkl_quantized_conv_ops_test",
    size = "small",
    srcs = ["mkl_quantized_conv_ops_test.cc"],
    deps = [
        ":mkl_conv_op",
        ":mkl_input_conversion_op",
        ":ops_testutil",
        ":ops_util",
        ":quantization_utils",
        ":quantized_ops",
        "//tensorflow/core:array_ops_op_lib",
        "//tensorflow/core:framework",
        "//tensorflow/core:math_ops_op_lib",
        "//tensorflow/core:nn_ops_op_lib",
        "//tensorflow/core:protos_all_cc",
        "//tensorflow/core:test",
        "//tensorflow/core:test_main",
        "//tensorflow/core:testlib",
    ],
)

tf_cc_test(
    name = "quantize_op_test",
    size = "small",
    srcs = ["quantize_op_test.cc"],
    deps = [
        ":ops_testutil",
        ":ops_util",
        ":quantized_ops",
        "//tensorflow/core:array_ops_op_lib",
        "//tensorflow/core:framework",
        "//tensorflow/core:math_ops_op_lib",
        "//tensorflow/core:nn_ops_op_lib",
        "//tensorflow/core:protos_all_cc",
        "//tensorflow/core:test",
        "//tensorflow/core:test_main",
        "//tensorflow/core:testlib",
    ],
)

tf_cc_test(
    name = "quantized_matmul_op_test",
    size = "small",
    srcs = ["quantized_matmul_op_test.cc"],
    tags = ["nomsan"],  # http://b/32242946
    deps = [
        ":ops_testutil",
        ":ops_util",
        ":quantization_utils",
        ":quantized_ops",
        "//tensorflow/core:array_ops_op_lib",
        "//tensorflow/core:framework",
        "//tensorflow/core:math_ops_op_lib",
        "//tensorflow/core:nn_ops_op_lib",
        "//tensorflow/core:protos_all_cc",
        "//tensorflow/core:test",
        "//tensorflow/core:test_main",
        "//tensorflow/core:testlib",
    ],
)

tf_cc_test_mkl(
    name = "mkl_qmatmul_op_test",
    size = "small",
    srcs = ["mkl_qmatmul_op_test.cc"],
    deps = [
        ":mkl_input_conversion_op",
        ":mkl_qmatmul_op",
        ":ops_testutil",
        ":ops_util",
        ":quantization_utils",
        ":quantized_ops",
        "//tensorflow/core:array_ops_op_lib",
        "//tensorflow/core:framework",
        "//tensorflow/core:math_ops_op_lib",
        "//tensorflow/core:nn_ops_op_lib",
        "//tensorflow/core:protos_all_cc",
        "//tensorflow/core:test",
        "//tensorflow/core:test_main",
        "//tensorflow/core:testlib",
    ],
)

# Android-only test for quantized multiply.
cc_binary(
    name = "quantized_mul_op_test_android_only",
    testonly = 1,
    srcs = ["quantized_mul_op_test.cc"],
    linkopts = select({
        "//tensorflow:android": [
            "-pie",
        ],
        "//conditions:default": [],
    }),
    linkstatic = 1,
    tags = [
        "manual",
        "notap",
    ],
    deps = [
        "//tensorflow/cc:cc_ops",
        "//tensorflow/cc:client_session",
    ] + select({
        "//tensorflow:android": [
            ":android_tensorflow_kernels",
            "//tensorflow/core:android_tensorflow_lib",
            "//tensorflow/core:android_tensorflow_test_lib",
        ],
        "//conditions:default": [
            ":ops_util",
            ":quantized_ops",
            "//tensorflow/core:framework",
            "//tensorflow/core:tensor_testutil",
            "//tensorflow/core:protos_all_cc",
            "//tensorflow/core:test",
        ],
    }),
)

tf_cc_test(
    name = "quantized_mul_op_test",
    size = "small",
    srcs = ["quantized_mul_op_test.cc"],
    deps = [
        ":math",
        ":ops_testutil",
        ":ops_util",
        ":quantization_utils",
        ":quantized_ops",
        "//tensorflow/cc:cc_ops",
        "//tensorflow/cc:client_session",
        "//tensorflow/core:array_ops_op_lib",
        "//tensorflow/core:core_cpu",
        "//tensorflow/core:direct_session",
        "//tensorflow/core:framework",
        "//tensorflow/core:math_ops_op_lib",
        "//tensorflow/core:nn_ops_op_lib",
        "//tensorflow/core:protos_all_cc",
        "//tensorflow/core:test",
        "//tensorflow/core:testlib",
    ],
)

tf_cc_test(
    name = "quantized_pooling_ops_test",
    size = "small",
    srcs = ["quantized_pooling_ops_test.cc"],
    deps = [
        ":ops_testutil",
        ":ops_util",
        ":quantization_utils",
        ":quantized_ops",
        "//tensorflow/core:array_ops_op_lib",
        "//tensorflow/core:framework",
        "//tensorflow/core:math_ops_op_lib",
        "//tensorflow/core:nn_ops_op_lib",
        "//tensorflow/core:protos_all_cc",
        "//tensorflow/core:test",
        "//tensorflow/core:test_main",
        "//tensorflow/core:testlib",
    ],
)

tf_mkl_kernel_library(
    name = "mkl_quantize_op",
    srcs = ["mkl_quantize_op.cc"],
    hdrs = [
        "meta_support.h",
        "reference_gemm.h",
    ],
    deps = [
        ":bounds_check",
        ":ops_util",
        "//tensorflow/core:core_cpu",
        "//tensorflow/core:framework",
        "//tensorflow/core:lib",
        "//tensorflow/core:lib_internal",
        "//tensorflow/core:mkl_graph_util",
        "@gemmlowp",
    ] + mkl_deps(),
)

tf_cc_test_mkl(
    name = "mkl_quantize_op_test",
    size = "small",
    srcs = ["mkl_quantize_op_test.cc"],
    deps = [
        ":mkl_quantize_op",
        ":ops_testutil",
        ":ops_util",
        "//tensorflow/core:array_ops_op_lib",
        "//tensorflow/core:framework",
        "//tensorflow/core:math_ops_op_lib",
        "//tensorflow/core:nn_ops_op_lib",
        "//tensorflow/core:protos_all_cc",
        "//tensorflow/core:test",
        "//tensorflow/core:test_main",
        "//tensorflow/core:testlib",
    ],
)

tf_cc_test_mkl(
    name = "mkl_quantized_pooling_ops_test",
    size = "small",
    srcs = ["mkl_quantized_pooling_ops_test.cc"],
    deps = [
        ":mkl_input_conversion_op",
        ":mkl_pooling_ops",
        ":ops_testutil",
        ":ops_util",
        ":quantization_utils",
        ":quantized_ops",
        "//tensorflow/core:array_ops_op_lib",
        "//tensorflow/core:framework",
        "//tensorflow/core:math_ops_op_lib",
        "//tensorflow/core:nn_ops_op_lib",
        "//tensorflow/core:protos_all_cc",
        "//tensorflow/core:test",
        "//tensorflow/core:test_main",
        "//tensorflow/core:testlib",
    ],
)

tf_cc_test(
    name = "quantized_reshape_op_test",
    size = "small",
    srcs = ["quantized_reshape_op_test.cc"],
    deps = [
        ":ops_testutil",
        ":ops_util",
        ":quantized_ops",
        "//tensorflow/core:framework",
        "//tensorflow/core:lib",
        "//tensorflow/core:protos_all_cc",
        "//tensorflow/core:test",
        "//tensorflow/core:test_main",
        "//tensorflow/core:testlib",
    ],
)

tf_cc_test(
    name = "quantized_concat_op_test",
    size = "small",
    srcs = ["quantized_concat_op_test.cc"],
    deps = [
        ":ops_testutil",
        ":ops_util",
        ":quantization_utils",
        ":quantized_ops",
        "//tensorflow/core:array_ops_op_lib",
        "//tensorflow/core:core_cpu",
        "//tensorflow/core:framework",
        "//tensorflow/core:lib",
        "//tensorflow/core:math_ops_op_lib",
        "//tensorflow/core:nn_ops_op_lib",
        "//tensorflow/core:protos_all_cc",
        "//tensorflow/core:test",
        "//tensorflow/core:test_main",
        "//tensorflow/core:testlib",
    ],
)

tf_cc_test_mkl(
    name = "mkl_quantized_concat_op_test",
    size = "small",
    srcs = ["mkl_quantized_concat_op_test.cc"],
    deps = [
        ":mkl_concat_op",
        ":ops_testutil",
        ":ops_util",
        ":quantization_utils",
        ":quantized_ops",
        "//tensorflow/core:array_ops_op_lib",
        "//tensorflow/core:core_cpu",
        "//tensorflow/core:framework",
        "//tensorflow/core:lib",
        "//tensorflow/core:math_ops_op_lib",
        "//tensorflow/core:mkl_array_ops_op_lib",
        "//tensorflow/core:nn_ops_op_lib",
        "//tensorflow/core:protos_all_cc",
        "//tensorflow/core:test",
        "//tensorflow/core:test_main",
        "//tensorflow/core:testlib",
    ],
)

tf_cc_test(
    name = "quantized_batch_norm_op_test",
    size = "small",
    srcs = ["quantized_batch_norm_op_test.cc"],
    deps = [
        ":batch_norm_op",
        ":ops_testutil",
        ":quantization_utils",
        ":quantized_ops",
        "//tensorflow/core:array_ops_op_lib",
        "//tensorflow/core:core_cpu_internal",
        "//tensorflow/core:framework",
        "//tensorflow/core:lib",
        "//tensorflow/core:math_ops_op_lib",
        "//tensorflow/core:nn_ops_op_lib",
        "//tensorflow/core:protos_all_cc",
        "//tensorflow/core:test",
        "//tensorflow/core:test_main",
        "//tensorflow/core:testlib",
        "//third_party/eigen3",
    ],
)

# Android-only test for quantized instance norm.
cc_binary(
    name = "quantized_instance_norm_test_android_only",
    testonly = 1,
    srcs = ["quantized_instance_norm_test.cc"],
    linkopts = select({
        "//tensorflow:android": [
            "-pie",
        ],
        "//conditions:default": [],
    }),
    linkstatic = 1,
    tags = [
        "manual",
        "notap",
    ],
    deps = [
        "//tensorflow/cc:cc_ops",
        "//tensorflow/cc:client_session",
    ] + select({
        "//tensorflow:android": [
            ":android_tensorflow_kernels",
            "//tensorflow/core:android_tensorflow_lib",
            "//tensorflow/core:android_tensorflow_test_lib",
        ],
        "//conditions:default": [
            "//tensorflow/core:framework",
            "//tensorflow/core:tensor_testutil",
        ],
    }),
)

tf_cc_test(
    name = "quantized_instance_norm_test",
    size = "small",
    srcs = ["quantized_instance_norm_test.cc"],
    deps = [
        ":ops_testutil",
        ":ops_util",
        ":quantized_ops",
        "//tensorflow/cc:cc_ops",
        "//tensorflow/cc:client_session",
        "//tensorflow/core:core_cpu",
        "//tensorflow/core:direct_session",
        "//tensorflow/core:framework",
        "//tensorflow/core:lib",
        "//tensorflow/core:protos_all_cc",
        "//tensorflow/core:test",
        "//tensorflow/core:testlib",
    ],
)

tf_kernel_library(
    name = "remote_fused_graph_ops",
    prefix = "remote_fused_graph_execute_op",
    deps = [
        ":remote_fused_graph_execute_utils",
        "//tensorflow/core:framework",
        "//tensorflow/core:lib",
        "//tensorflow/core:lib_internal",
        "//tensorflow/core:protos_all_cc",
    ],
)

cc_library(
    name = "quantization_utils",
    srcs = ["quantization_utils.cc"],
    hdrs = ["quantization_utils.h"],
    deps = [
        "//tensorflow/core:framework",
        "@gemmlowp",
    ],
)

cc_library(
    name = "remote_fused_graph_execute_utils",
    srcs = [
        "i_remote_fused_graph_ops_definitions.cc",
        "remote_fused_graph_execute_utils.cc",
    ],
    hdrs = [
        "i_remote_fused_graph_executor.h",
        "i_remote_fused_graph_ops_definitions.h",
        "remote_fused_graph_execute_utils.h",
    ],
    deps = [
        "//tensorflow/core:core_cpu",
        "//tensorflow/core:framework",
        "//tensorflow/core:lib",
        "//tensorflow/core:lib_internal",
        "//tensorflow/core:protos_all_cc",
    ],
)

cc_library(
    name = "remote_fused_graph_execute_op_test_utils",
    testonly = 1,
    srcs = ["remote_fused_graph_execute_op_test_utils.cc"],
    hdrs = ["remote_fused_graph_execute_op_test_utils.h"],
    deps = [
        ":cwise_op",
        ":remote_fused_graph_execute_utils",
        "//tensorflow/cc:cc_ops",
        "//tensorflow/cc:ops",
        "//tensorflow/cc:scope",
        "//tensorflow/core:framework",
        "//tensorflow/core:lib",
        "//tensorflow/core:testlib",
    ],
)

tf_cc_test(
    name = "remote_fused_graph_execute_utils_test",
    size = "small",
    srcs = [
        "remote_fused_graph_execute_utils_test.cc",
    ],
    deps = [
        ":cwise_op",
        ":remote_fused_graph_execute_op_test_utils",
        ":remote_fused_graph_execute_utils",
        "//tensorflow/cc:cc_ops",
        "//tensorflow/cc:scope",
        "//tensorflow/core:core_cpu",
        "//tensorflow/core:direct_session",
        "//tensorflow/core:framework",
        "//tensorflow/core:lib",
        "//tensorflow/core:lib_internal",
        "//tensorflow/core:ops",
        "//tensorflow/core:protos_all_cc",
        "//tensorflow/core:remote_fused_graph_ops_op_lib",
        "//tensorflow/core:test",
        "//tensorflow/core:test_main",
        "//tensorflow/core:testlib",
    ],
)

tf_cc_test(
    name = "remote_fused_graph_ops_test",
    size = "small",
    srcs = [
        "remote_fused_graph_execute_op_test.cc",
    ],
    deps = [
        ":ops_testutil",
        ":ops_util",
        ":remote_fused_graph_execute_op_test_utils",
        ":remote_fused_graph_execute_utils",
        ":remote_fused_graph_ops",
        "//tensorflow/cc:cc_ops",
        "//tensorflow/cc:ops",
        "//tensorflow/cc:scope",
        "//tensorflow/core:core_cpu",
        "//tensorflow/core:direct_session",
        "//tensorflow/core:framework",
        "//tensorflow/core:lib",
        "//tensorflow/core:protos_all_cc",
        "//tensorflow/core:remote_fused_graph_ops_op_lib",
        "//tensorflow/core:test",
        "//tensorflow/core:test_main",
        "//tensorflow/core:testlib",
    ],
)

cc_library(
    name = "remote_fused_graph_rewriter_transform",
    srcs = [
        "remote_fused_graph_rewriter_transform.cc",
    ],
    deps = [
        ":remote_fused_graph_execute_utils",
        "//tensorflow/cc:cc_ops",
        "//tensorflow/cc:remote_fused_graph_ops",
        "//tensorflow/tools/graph_transforms:transform_utils",
    ],
    alwayslink = 1,
)

tf_cc_test(
    name = "remote_fused_graph_rewriter_transform_test",
    size = "small",
    srcs = ["remote_fused_graph_rewriter_transform_test.cc"],
    deps = [
        ":remote_fused_graph_execute_op_test_utils",
        ":remote_fused_graph_execute_utils",
        ":remote_fused_graph_rewriter_transform",
        "//tensorflow/cc:cc_ops",
        "//tensorflow/core:core_cpu",
        "//tensorflow/core:core_cpu_internal",
        "//tensorflow/core:framework",
        "//tensorflow/core:lib",
        "//tensorflow/core:protos_all_cc",
        "//tensorflow/core:tensorflow",
        "//tensorflow/core:test",
        "//tensorflow/core:test_main",
        "//tensorflow/core:testlib",
        "//tensorflow/tools/graph_transforms:transform_utils",
    ],
)

tf_mkl_kernel_library(
    name = "mkl_qmatmul_op",
    srcs = ["mkl_qmatmul_op.cc"],
    hdrs = [
        "mkl_quantized_conv_ops.h",
        "no_op.h",
    ],
    deps = [
        ":bounds_check",
        ":fill_functor",
        ":matmul_op",
        ":ops_util",
        "//third_party/eigen3",
        "//tensorflow/core:core_cpu",
        "//tensorflow/core:framework",
        "//tensorflow/core:lib",
        "//tensorflow/core:lib_internal",
        "//tensorflow/core:math_ops_op_lib",
        "//tensorflow/core:mkl_nn_ops_op_lib",
        "//tensorflow/core:nn_ops_op_lib",
    ] + mkl_deps(),
)

tf_mkl_kernel_library(
    name = "mkl_conv_op",
    hdrs = [
        "mkl_quantized_conv_ops.h",
        "no_op.h",
    ],
    prefix = "mkl_conv",
    deps = [
        ":bounds_check",
        ":conv_ops",
        ":ops_util",
        "@com_google_absl//absl/strings",
        "//third_party/eigen3",
        "//tensorflow/core:core_cpu",
        "//tensorflow/core:framework",
        "//tensorflow/core:lib",
        "//tensorflow/core:lib_internal",
    ] + mkl_deps(),
)

tf_cc_test(
    name = "bias_op_test",
    size = "small",
    srcs = ["bias_op_test.cc"],
    deps = [
        ":bias_op",
        "//tensorflow/core:framework",
        "//tensorflow/core:lib",
        "//tensorflow/core:test",
        "//tensorflow/core:test_main",
        "//tensorflow/core:testlib",
    ],
)

tf_cc_test_mkl(
    name = "mkl_conv_ops_test",
    size = "small",
    srcs = ["mkl_conv_ops_test.cc"],
    linkstatic = 1,  # Fixes dyld error on MacOS.
    deps = [
        ":ops_testutil",
        ":ops_util",
        "//tensorflow/cc:cc_ops",
        "//tensorflow/core:core_cpu",
        "//tensorflow/core:framework",
        "//tensorflow/core:framework_internal",
        "//tensorflow/core:lib",
        "//tensorflow/core:protos_all_cc",
        "//tensorflow/core:tensorflow",
        "//tensorflow/core:test",
        "//tensorflow/core:test_main",
        "//tensorflow/core:testlib",
    ],
)

tf_mkl_kernel_library(
    name = "mkl_tfconv_op",
    prefix = "mkl_tfconv",
    deps = [
        ":bounds_check",
        ":ops_util",
        "//tensorflow/core:core_cpu",
        "//tensorflow/core:framework",
        "//tensorflow/core:lib",
        "//tensorflow/core:lib_internal",
    ] + mkl_deps(),
)

tf_mkl_kernel_library(
    name = "mkl_input_conversion_op",
    hdrs = ["mkl_tfconv_op.h"],
    prefix = "mkl_input_conversion",
    deps = [
        ":bounds_check",
        ":ops_util",
        "//tensorflow/core:core_cpu",
        "//tensorflow/core:framework",
        "//tensorflow/core:lib",
        "//tensorflow/core:lib_internal",
    ] + mkl_deps(),
)

tf_mkl_kernel_library(
    name = "mkl_pooling_ops",
    srcs = [
        "mkl_avgpooling_op.cc",
        "mkl_maxpooling_op.cc",
        "mkl_pooling_ops_common.cc",
    ],
    hdrs = ["mkl_pooling_ops_common.h"],
    deps = [
        ":bounds_check",
        ":ops_util",
        "//tensorflow/core:core_cpu",
        "//tensorflow/core:framework",
        "//tensorflow/core:lib",
        "//tensorflow/core:lib_internal",
    ] + mkl_deps(),
)

tf_mkl_kernel_library(
    name = "mkl_dequantize_op",
    srcs = ["mkl_dequantize_op.cc"],
    hdrs = [
        "meta_support.h",
        "reference_gemm.h",
    ],
    deps = [
        ":concat_lib_hdrs",
        ":conv_ops",
        ":cwise_op",
        ":eigen_helpers",
        ":image_resizer_state",
        ":ops_util",
        ":pooling_ops",
        ":quantization_utils",
        ":quantized_ops",
        ":transpose_functor",
        "//tensorflow/core:array_ops_op_lib",
        "//tensorflow/core:core_cpu",
        "//tensorflow/core:framework",
        "//tensorflow/core:lib",
        "//tensorflow/core:math_ops_op_lib",
        "//tensorflow/core:mkl_graph_util",
        "//tensorflow/core:nn_ops_op_lib",
        "//third_party/eigen3",
        "@gemmlowp",
    ] + mkl_deps(),
)

tf_cc_test_mkl(
    name = "mkl_dequantize_op_test",
    size = "small",
    srcs = ["mkl_dequantize_op_test.cc"],
    deps = [
        ":mkl_dequantize_op",
        ":ops_testutil",
        ":ops_util",
        "//tensorflow/core:array_ops_op_lib",
        "//tensorflow/core:framework",
        "//tensorflow/core:math_ops_op_lib",
        "//tensorflow/core:mkl_array_ops_op_lib",
        "//tensorflow/core:nn_ops_op_lib",
        "//tensorflow/core:protos_all_cc",
        "//tensorflow/core:test",
        "//tensorflow/core:test_main",
        "//tensorflow/core:testlib",
    ],
)

tf_mkl_kernel_library(
    name = "mkl_relu_op",
    prefix = "mkl_relu",
    deps = [
        ":bounds_check",
        ":ops_util",
        "//tensorflow/core:core_cpu",
        "//tensorflow/core:framework",
        "//tensorflow/core:lib",
        "//tensorflow/core:lib_internal",
        "//third_party/eigen3",
    ] + mkl_deps(),
)

tf_mkl_kernel_library(
    name = "mkl_softmax_op",
    prefix = "mkl_softmax",
    deps = [
        ":bounds_check",
        ":ops_util",
        "//tensorflow/core:core_cpu",
        "//tensorflow/core:framework",
        "//tensorflow/core:lib",
        "//tensorflow/core:lib_internal",
        "//third_party/eigen3",
    ] + mkl_deps(),
)

tf_mkl_kernel_library(
    name = "mkl_fused_batch_norm_op",
    srcs = ["mkl_fused_batch_norm_op.cc"],
    deps = NN_DEPS + mkl_deps(),
)

tf_mkl_kernel_library(
    name = "mkl_aggregate_ops",
    prefix = "mkl_aggregate_ops",
    deps = MATH_DEPS + mkl_deps(),
)

tf_mkl_kernel_library(
    name = "mkl_concat_op",
    prefix = "mkl_concat_op",
    deps = [":quantization_utils"] + ARRAY_DEPS + mkl_deps(),
)

tf_mkl_kernel_library(
    name = "mkl_reshape_op",
    prefix = "mkl_reshape_op",
    deps = ARRAY_DEPS + mkl_deps(),
)

tf_mkl_kernel_library(
    name = "mkl_slice_op",
    prefix = "mkl_slice_op",
    deps = ARRAY_DEPS + mkl_deps(),
)

tf_mkl_kernel_library(
    name = "mkl_identity_op",
    prefix = "mkl_identity_op",
    deps = ARRAY_DEPS + mkl_deps(),
)

tf_mkl_kernel_library(
    name = "mkl_lrn_op",
    prefix = "mkl_lrn_op",
    deps = NN_DEPS + mkl_deps(),
)

tf_mkl_kernel_library(
    name = "mkl_cwise_ops_common",
    hdrs = [
        "cwise_ops.h",
        "cwise_ops_common.h",
        "cwise_ops_gradients.h",
    ],
    prefix = "mkl_cwise_ops_common",
    deps = NN_DEPS + mkl_deps() + [":cwise_op"],
)

tf_mkl_kernel_library(
    name = "mkl_requantize_ops",
    srcs = [
        "mkl_requantization_range_per_channel_op.cc",
        "mkl_requantize_per_channel_op.cc",
    ],
    hdrs = [
        "meta_support.h",
        "no_op.h",
        "reference_gemm.h",
    ],
    deps = [
        ":concat_lib_hdrs",
        ":conv_ops",
        ":cwise_op",
        ":eigen_helpers",
        ":image_resizer_state",
        ":ops_util",
        ":pooling_ops",
        ":quantization_utils",
        ":transpose_functor",
        "//third_party/eigen3",
        "@gemmlowp",
        "//tensorflow/core:core_cpu",
        "//tensorflow/core:framework",
        "//tensorflow/core:lib",
    ] + mkl_deps(),
)

tf_cc_test_mkl(
    name = "mkl_requantize_ops_test",
    size = "small",
    srcs = ["mkl_requantize_ops_test.cc"],
    linkstatic = 1,  # Fixes dyld error on MacOS.
    deps = [
        ":mkl_requantize_ops",
        ":ops_testutil",
        ":ops_util",
        ":quantization_utils",
        ":quantized_ops",
        "//tensorflow/cc:cc_ops",
        "//tensorflow/core:array_ops_op_lib",
        "//tensorflow/core:core_cpu",
        "//tensorflow/core:framework",
        "//tensorflow/core:framework_internal",
        "//tensorflow/core:lib",
        "//tensorflow/core:math_ops_op_lib",
        "//tensorflow/core:protos_all_cc",
        "//tensorflow/core:tensorflow",
        "//tensorflow/core:test",
        "//tensorflow/core:test_main",
        "//tensorflow/core:testlib",
    ],
)

tf_cc_test_mkl(
    name = "mkl_fused_ops_test",
    size = "small",
    srcs = ["mkl_fused_ops_test.cc"],
    linkstatic = 1,
    deps = [
        ":conv_ops",
        ":image",
        ":mkl_conv_op",
        ":mkl_tfconv_op",
        ":ops_testutil",
        ":ops_util",
        "//tensorflow/cc:cc_ops",
        "//tensorflow/core:core_cpu",
        "//tensorflow/core:framework",
        "//tensorflow/core:framework_internal",
        "//tensorflow/core:lib",
        "//tensorflow/core:protos_all_cc",
        "//tensorflow/core:tensorflow",
        "//tensorflow/core:test",
        "//tensorflow/core:test_main",
        "//tensorflow/core:testlib",
    ],
)

tf_mkl_kernel_library(
    name = "mkl_transpose_op",
    srcs = [
        "mkl_transpose_op.cc",
    ],
    hdrs = ["transpose_op.h"],
    deps = ARRAY_DEPS + mkl_deps() + [":transpose_op"],
)

# NOTE(lespeholt): This rule is deprecated, please use:
# tensorflow/core/util/batch_util.h
cc_library(
    name = "batch_util",
    hdrs = ["batch_util.h"],
    deps = [
        "//tensorflow/core:framework",
        "//tensorflow/core:lib",
    ],
)

tf_kernel_library(
    name = "boosted_trees_ops",
    deps = [
        "//tensorflow/core/kernels/boosted_trees:boosted_trees_ops",
    ],
)

tf_kernel_library(
    name = "tensor_forest_ops",
    deps = [
        "//tensorflow/core/kernels/tensor_forest:tensor_forest_ops",
    ],
)

tf_kernel_library(
    name = "dataset_ops",
    deps = [
        "//tensorflow/core/kernels/data",
    ],
)

cc_library(
    name = "summary_interface",
    hdrs = ["summary_interface.h"],
    deps = [
        "//tensorflow/core:framework",
        "//tensorflow/core:lib",
        "//tensorflow/core:protos_all_cc",
    ],
)

tf_kernel_library(
    name = "summary_kernels",
    srcs = ["summary_kernels.cc"],
    deps = [
        "//tensorflow/core:framework",
        "//tensorflow/core:lib",
        "//tensorflow/core:lib_internal",
        "//tensorflow/core:protos_all_cc",
        "//tensorflow/core/lib/db:sqlite",
        "//tensorflow/core/summary:schema",
        "//tensorflow/core/summary:summary_db_writer",
        "//tensorflow/core/summary:summary_file_writer",
    ],
)

tf_kernel_library(
    name = "decode_proto_op",
    srcs = [
        "decode_proto_op.cc",
    ],
    deps = [
        "//tensorflow/core:framework",
        "//tensorflow/core:lib",
        "//tensorflow/core/util/proto:decode",
        "//tensorflow/core/util/proto:descriptors",
        "//tensorflow/core/util/proto:proto_utils",
        "//third_party/eigen3",
        "@com_google_absl//absl/container:flat_hash_map",
    ],
)

tf_kernel_library(
    name = "encode_proto_op",
    srcs = ["encode_proto_op.cc"],
    deps = [
        "//tensorflow/core:framework",
        "//tensorflow/core:lib",
        "//tensorflow/core/util/proto:descriptors",
        "//tensorflow/core/util/proto:proto_utils",
        "//third_party/eigen3",
    ],
)

tf_kernel_library(
    name = "rpc_op",
    srcs = [
        "rpc_op.cc",
    ],
    deps = [
        "//tensorflow/core:framework",
        "//tensorflow/core:lib",
        "//tensorflow/core:lib_internal",
        "//tensorflow/core/util/rpc:call_container",
        "//tensorflow/core/util/rpc:rpc_factory",
        "//tensorflow/core/util/rpc:rpc_factory_registry",
        "//third_party/eigen3",
    ],
)

tf_kernel_library(
    name = "unicode_script_op",
    srcs = ["unicode_script_op.cc"],
    deps = [
        "//tensorflow/core:framework",
        "@icu//:common",
    ],
)

# Library to link with when compiling the cwise_op kernels directly,
# e.g. for selective registration.
# should not be linked by projects that also link the cwise_op library.
cc_library(
    name = "cwise_lib",
    srcs = [
        "cwise_ops_common.cc",
        "meta_support.cc",
    ],
    hdrs = [
        "cwise_ops.h",
        "cwise_ops_common.h",
        "cwise_ops_gpu_common.cu.h",
        "cwise_ops_gpu_gradients.cu.h",
        "cwise_ops_gradients.h",
        "fill_functor.h",
        "meta_support.h",
    ],
    deps = [
        ":bounds_check",
        ":quantization_utils",
        "//tensorflow/core:framework",
        "//tensorflow/core:lib",
        "//third_party/eigen3",
        "@gemmlowp",
    ] + if_ve([
        "//tensorflow/core:ve_runtime",
        "//tensorflow/core:core_cpu_lib",
    ]),
)

# Header-only version of cwise_lib for clients that want to use the cwise_ops
# functionality in their own custom ops.
cc_header_only_library(
    name = "cwise_lib_hdrs",
    deps = [
        ":cwise_lib",
    ],
)

# Library to link with when compiling the quantize and dequantize kernels directly,
# e.g. for selective registration.
cc_header_only_library(
    name = "quantize_and_dequantize_op_hdrs",
    deps = [
        ":quantize_and_dequantize_op",
    ],
)

cc_library(
    name = "kernel_platform_strings",
    srcs = ["kernel_platform_strings.h"],
    deps = [
        "//tensorflow/core/platform:platform_strings",
    ],
    alwayslink = 1,
)

# Shared object that links all the kernels TF needs.
tf_cc_shared_object(
    name = "libtfkernel_all_kernels.so",
    visibility = ["//visibility:public"],
    deps = [
        ":kernel_platform_strings",
        "//tensorflow/core:all_kernels_impl",
    ],
)<|MERGE_RESOLUTION|>--- conflicted
+++ resolved
@@ -4266,12 +4266,9 @@
         "//tensorflow/core:lib",
         "//tensorflow/core:lib_internal",
         "//tensorflow/core/util/proto:proto_utils",
-<<<<<<< HEAD
-        "//tensorflow/core:ve_runtime",
-=======
         "//tensorflow/stream_executor/gpu:asm_compiler",
         "//tensorflow/stream_executor/gpu:redzone_allocator",
->>>>>>> 2c765cea
+        "//tensorflow/core:ve_runtime",
     ] + select({
         ":xsmm_convolutions": [
             "@libxsmm_archive//:xsmm_avx",
