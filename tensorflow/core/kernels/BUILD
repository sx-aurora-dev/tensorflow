--- conflicted
+++ resolved
@@ -60,11 +60,8 @@
     "mkl_deps",
 )
 load("@local_config_cuda//cuda:build_defs.bzl", "if_cuda")
-<<<<<<< HEAD
+load("//tensorflow:tensorflow.bzl", "if_nccl")
 load("//third_party/veoffload:build_defs.bzl", "if_ve")
-=======
-load("//tensorflow:tensorflow.bzl", "if_nccl")
->>>>>>> e6dbfa17
 
 config_setting(
     # Add "--define tensorflow_xsmm=1" to your build command to use libxsmm for
@@ -3918,7 +3915,7 @@
     "//tensorflow/core:nn_grad",
     "//tensorflow/core:nn_ops_op_lib",
     "//third_party/eigen3",
-] + if_mkl(["//tensorflow/core:mkl_nn_ops_op_lib"])
+] + if_mkl(["//tensorflow/core:mkl_nn_ops_op_lib"]) + if_ve(["//tensorflow/core:ve_runtime", "//tensorflow/core:core_cpu"])
 
 tf_kernel_library(
     name = "batch_norm_op",
@@ -3975,8 +3972,7 @@
     deps = NN_DEPS + if_cuda([
         ":reduction_ops",
         "@cub_archive//:cub",
-    ])
-    + if_ve(["//tensorflow/core:ve_runtime",]) ,
+    ]),
 )
 
 tf_kernel_library(
@@ -4634,16 +4630,12 @@
     deps = SPARSE_DEPS + [
         ":bounds_check",
         "//third_party/eigen3",
-<<<<<<< HEAD
-    ]
-    + if_ve(["//tensorflow/core:ve_runtime",
-             "//tensorflow/core:core_cpu"]),
-=======
     ] + if_cuda([
         ":reduction_ops",
         "@cub_archive//:cub",
+    ]) + if_ve(["//tensorflow/core:ve_runtime",
+             "//tensorflow/core:core_cpu",
     ]),
->>>>>>> e6dbfa17
 )
 
 tf_kernel_library(
