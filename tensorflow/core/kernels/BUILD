# Description:
# Op kernel implementations for TensorFlow.
#
# Note: Any test that uses GPU support and which we would like to
# benchmark should be linked statically so that it can be executed
# from a py_binary or cuda_py_test test logger.  For such a test,
# append "_gpu" to the test name to invoke the GPU benchmarks.  Example:
#
#   # for CPU tests
#   $ bazel test --config opt //third_party/tensorflow/core/kernels:my_op_test
#   # for GPU benchmarks
#   $ bazel run --config opt --config=cuda //third_party/tensorflow/core/kernels:my_op_test_gpu -- --benchmarks=..
#
package(default_visibility = ["//visibility:public"])

licenses(["notice"])  # Apache 2.0

package_group(
    name = "friends",
    packages = [
        "//learning/brain/contrib/...",
        "//learning/brain/research/sparse_matrix/...",
        "//learning/faster_training/...",
        "//tensorflow/...",
        "//tensorflow_text/...",
        "//third_party/car/...",
    ],
)

load(
    "//tensorflow:tensorflow.bzl",
    "cc_header_only_library",
    "if_android",
    "if_not_windows",
    "tf_cc_binary",
    "tf_cc_shared_object",
    "tf_cc_test",
    "tf_cc_test_mkl",
    "tf_cc_tests",
    "tf_copts",
    "tf_cuda_library",
    "tf_kernel_library",
    "tf_mkl_kernel_library",
    "tf_opts_nortti_if_android",
)
load("@local_config_sycl//sycl:build_defs.bzl", "if_sycl")
load("//tensorflow:tensorflow.bzl", "tf_cuda_cc_test")
load("//tensorflow:tensorflow.bzl", "tf_cuda_cc_tests")
load("@local_config_cuda//cuda:build_defs.bzl", "if_cuda_is_configured")
load(
    "//tensorflow/core:platform/default/build_config.bzl",
    "tf_kernel_tests_linkstatic",
)
load(
    "//tensorflow/core:platform/default/build_config_root.bzl",
    "tf_cuda_tests_tags",
)
load(
    "//third_party/mkl:build_defs.bzl",
    "if_mkl",
    "if_mkl_ml",
    "mkl_deps",
)
load("@local_config_cuda//cuda:build_defs.bzl", "if_cuda")
load("//tensorflow:tensorflow.bzl", "if_nccl")
load("//third_party/veoffload:build_defs.bzl", "if_ve")

config_setting(
    # Add "--define tensorflow_xsmm=1" to your build command to use libxsmm for
    # sparse matrix multiplications. You will also need appropriate -mavx*
    # options, as required by specific op you use.
    name = "xsmm",
    values = {
        "define": "tensorflow_xsmm=1",
    },
)

config_setting(
    # Add "--define tensorflow_xsmm_convolutions=1" to your build command to
    # use libxsmm for forward convolutions. You will also need appropriate
    # -mavx* # options, as required by specific op you use.
    name = "xsmm_convolutions",
    values = {
        "define": "tensorflow_xsmm_convolutions=1",
    },
)

config_setting(
    # Add "--define tensorflow_xsmm_convolutions=1 --define
    # tensorflow_xsmm_backward_convolutions=1" to your build command to use libxsmm for
    # backward convolutions (and possibly more in the future). You will also
    # need appropriate -mavx* options, as required by specific op you use.
    name = "xsmm_backward_convolutions",
    values = {
        "define": "tensorflow_xsmm_backward_convolutions=1",
    },
)

config_setting(
    # Add "--define tensorflow_mkldnn_contraction_kernel=0" to your build command to disable mkldnn
    # sgemm in Eigen tensor contractions (matrix multiplications and convolutions). The mkldnn
    # kernels are generated at runtime and use avx/avx2/fma/avx512 based on cpu status registers
    # (https://en.wikipedia.org/wiki/CPUID). Default Eigen contraction kernel is
    # Eigen::internal::gebp_kernel (general block-panel kernel).
    name = "no_mkldnn_contraction_kernel",
    values = {
        "define": "tensorflow_mkldnn_contraction_kernel=0",
    },
)

# Public support libraries ----------------------------------------------------

cc_library(
    name = "assign_op",
    hdrs = ["assign_op.h"],
    deps = [
        "//tensorflow/core:framework",
        "//third_party/eigen3",
    ],
)

tf_kernel_library(
    name = "strided_slice_op",
    srcs = [
        "strided_slice_op.cc",
        "strided_slice_op_inst_0.cc",
        "strided_slice_op_inst_1.cc",
        "strided_slice_op_inst_2.cc",
        "strided_slice_op_inst_3.cc",
        "strided_slice_op_inst_4.cc",
        "strided_slice_op_inst_5.cc",
        "strided_slice_op_inst_6.cc",
        "strided_slice_op_inst_7.cc",
    ],
    hdrs = [
        "slice_op.h",
        "strided_slice_op.h",
        "strided_slice_op_impl.h",
    ],
    gpu_srcs = [
        "slice_op.h",
        "strided_slice_op.h",
        "strided_slice_op_impl.h",
        "strided_slice_op_gpu_impl.h",
        "strided_slice_op_gpu_int.cu.cc",
        "strided_slice_op_gpu_complex.cu.cc",
        "strided_slice_op_gpu_bool.cu.cc",
        "strided_slice_op_gpu_number_types.cu.cc",
    ],
    deps = [
        ":bounds_check",
        ":dense_update_functor",
        ":ops_util",
        ":training_op_helpers",
        ":variable_ops",
        "//tensorflow/core:framework",
        "//tensorflow/core:lib",
        "//third_party/eigen3",
    ],
)

tf_kernel_library(
    name = "clustering_ops",
    prefix = "clustering_ops",
    deps = [
        "//tensorflow/core:framework",
        "//tensorflow/core:framework_headers_lib",
        "//tensorflow/core:lib",
    ],
)

tf_cc_test(
    name = "clustering_ops_test",
    srcs = ["clustering_ops_test.cc"],
    deps = [
        ":clustering_ops",
        "//tensorflow/core:clustering_ops_op_lib",
        "//tensorflow/core:core_cpu",
        "//tensorflow/core:framework",
        "//tensorflow/core:lib",
        "//tensorflow/core:protos_all_cc",
        "//tensorflow/core:test",
        "//tensorflow/core:test_main",
        "//tensorflow/core:testlib",
    ],
)

tf_kernel_library(
    name = "collective_ops",
    srcs = if_nccl([
        "collective_nccl_reducer.h",
        "collective_nccl_reducer.cc",
    ]),
    prefix = "collective_ops",
    deps = [
        "//tensorflow/core:framework",
        "//tensorflow/core:lib",
        "//tensorflow/core:protos_all_cc",
    ] + if_nccl([
        "@local_config_nccl//:nccl",
        "//tensorflow/core/nccl:nccl_lib",
    ]),
)

tf_cuda_cc_test(
    name = "collective_nccl_reducer_test",
    size = "small",
    srcs = ["collective_nccl_reducer_test.cc"],
    tags = tf_cuda_tests_tags() + ["no_cuda_on_cpu_tap"],
    deps = [
        "//tensorflow/core:all_kernels",
        "//tensorflow/core:core_cpu",
        "//tensorflow/core:framework",
        "//tensorflow/core:lib",
        "//tensorflow/core:protos_all_cc",
        "//tensorflow/core:test",
        "//tensorflow/core:test_main",
        "//tensorflow/core:testlib",
    ],
)

tf_kernel_library(
    name = "concat_lib",
    srcs = [
        "concat_lib_cpu.cc",
        "concat_lib_gpu.cc",
    ],
    hdrs = [
        "concat_lib.h",
        "concat_lib_cpu.h",
    ],
    gpu_srcs = [
        "concat_lib_gpu_impl.cu.cc",
        "concat_lib.h",
        "concat_lib_gpu.h",
        "gpu_device_array.h",
        "gpu_device_array_gpu.h",
    ],
    deps = [
        ":bounds_check",
        "//tensorflow/core:framework",
        "//third_party/eigen3",
    ],
    alwayslink = 0,
)

cc_library(
    name = "concat_lib_hdrs",
    hdrs = [
        "concat_lib.h",
        "concat_lib_cpu.h",
    ],
    deps = ["//third_party/eigen3"],
)

tf_kernel_library(
    name = "conv_2d",
    hdrs = ["conv_2d.h"],
    gpu_srcs = [
        "conv_2d.h",
        "conv_2d_gpu.h",
        "conv_2d_gpu_double.cu.cc",
        "conv_2d_gpu_float.cu.cc",
        "conv_2d_gpu_half.cu.cc",
        "conv_2d_gpu_int.cu.cc",
        "conv_2d_gpu_uint16.cu.cc",
        "conv_2d_gpu_uint32.cu.cc",
        "conv_2d_gpu_uint64.cu.cc",
        "conv_2d_gpu_uint8.cu.cc",
    ],
    deps = [
        ":eigen_helpers",
        ":fill_functor",
        ":gpu_utils",
        ":image_resizer_state",
        ":ops_util",
        "//tensorflow/core:core_cpu",
        "//tensorflow/core:framework",
        "//tensorflow/core:lib",
        "//tensorflow/core:lib_internal",
        "//third_party/eigen3",
    ],
    alwayslink = 1,
)

cc_library(
    name = "conv_2d_hdrs",
    hdrs = ["conv_2d.h"],
    deps = [
        ":eigen_helpers",
        "//third_party/eigen3",
    ],
)

tf_kernel_library(
    name = "extract_image_patches_op",
    prefix = "extract_image_patches_op",
    deps = [
        ":bounds_check",
        ":eigen_helpers",
        ":ops_util",
        "//tensorflow/core:framework",
        "//tensorflow/core:lib",
        "//third_party/eigen3",
    ],
)

tf_kernel_library(
    name = "extract_volume_patches_op",
    prefix = "extract_volume_patches_op",
    deps = [
        ":bounds_check",
        ":eigen_helpers",
        ":ops_util",
        "//tensorflow/core:framework",
        "//tensorflow/core:lib",
        "//third_party/eigen3",
    ],
)

cc_library(
    name = "conv_3d",
    hdrs = ["conv_3d.h"],
    deps = [
        ":eigen_helpers",
        "//tensorflow/core:framework",
    ],
)

tf_kernel_library(
    name = "fill_functor",
    prefix = "fill_functor",
    deps = [
        "//tensorflow/core:framework",
        "//third_party/eigen3",
    ],
)

cc_library(
    name = "initializable_lookup_table",
    srcs = ["initializable_lookup_table.cc"],
    hdrs = ["initializable_lookup_table.h"],
    deps = [
        "//tensorflow/core:framework",
        "//tensorflow/core:lib",
    ],
)

cc_library(
    name = "lookup_util",
    srcs = ["lookup_util.cc"],
    hdrs = ["lookup_util.h"],
    deps = [
        ":initializable_lookup_table",
        "//tensorflow/core:framework",
        "//tensorflow/core:lib",
        "//tensorflow/core:lib_internal",
    ],
)

tf_kernel_library(
    name = "nccl_kernels",
    srcs = if_cuda([
        "nccl_ops.cc",
    ]),
    deps = if_cuda([
        "@local_config_nccl//:nccl",
        "//tensorflow/core/nccl:nccl_lib",
        "//tensorflow/core:framework",
        "//tensorflow/core:gpu_headers_lib",
    ]),
)

cc_library(
    name = "sparse_utils",
    srcs = [
        "sparse_utils.cc",
    ],
    hdrs = ["sparse_utils.h"],
    deps = [
        "//tensorflow/core:framework",
        "//tensorflow/core:framework_lite",
        "//tensorflow/core:lib_internal",
    ],
)

tf_cc_test(
    name = "sparse_utils_test",
    srcs = ["sparse_utils_test.cc"],
    deps = [
        ":sparse_utils",
        "//tensorflow/core:framework",
        "//tensorflow/core:framework_lite",
        "//tensorflow/core:protos_all_cc",
        "//tensorflow/core:test",
        "//tensorflow/core:test_main",
        "@com_google_absl//absl/base:core_headers",
    ],
)

cc_library(
    name = "tensor_flag_utils",
    srcs = [
        "tensor_flag_utils.cc",
    ],
    hdrs = ["tensor_flag_utils.h"],
    deps = [
        "//tensorflow/core:framework",
        "//tensorflow/core:framework_lite",
        "@com_google_absl//absl/strings",
    ],
)

tf_cc_test(
    name = "tensor_flag_utils_test",
    srcs = ["tensor_flag_utils_test.cc"],
    deps = [
        ":tensor_flag_utils",
        "//tensorflow/core:framework",
        "//tensorflow/core:framework_lite",
        "//tensorflow/core:test",
        "//tensorflow/core:test_main",
        "@com_google_absl//absl/base:core_headers",
    ],
)

tf_cuda_library(
    name = "ops_testutil",
    testonly = 1,
    srcs = ["ops_testutil.cc"],
    hdrs = ["ops_testutil.h"],
    cuda_deps = [
        "//tensorflow/core:gpu_lib",
        "//tensorflow/core:gpu_runtime",
    ],
    deps = [
        "//tensorflow/core:core_cpu",
        "//tensorflow/core:core_cpu_internal",
        "//tensorflow/core:framework",
        "//tensorflow/core:lib",
        "//tensorflow/core:lib_internal",
        "//tensorflow/core:protos_all_cc",
        "//tensorflow/core:tensor_testutil",
        "//tensorflow/core:test",
    ],
)

cc_library(
    name = "ops_util",
    hdrs = ["ops_util.h"],
    copts = if_not_windows(["-Wno-sign-compare"]),
    deps = [
        "//tensorflow/core:framework",
    ],
)

cc_library(
    name = "ops_util_hdrs",
    hdrs = ["ops_util.h"],
    deps = ["//third_party/eigen3"],
)

cc_library(
    name = "conv_ops_gpu_hdrs",
    hdrs = ["conv_ops_gpu.h"],
)

# We keep this target only because some contrib/ targets depend on it. The
# reason why the contrib/ targets can't depend on gpu_utils is that, some
# of the targets are tf_custom_op_library. tf_custom_op_library forbids the
# dependency to tensorflow/core:lib, which gpu_utils certainly depends on.
cc_library(
    name = "gpu_util_hdrs",
    hdrs = ["gpu_utils.h"],
)

tf_cuda_library(
    name = "gpu_utils",
    srcs = if_cuda_is_configured(["gpu_utils.cc"]),
    hdrs = ["gpu_utils.h"],
    deps = [
        ":gpu_util_hdrs",
        "//tensorflow/core:autotuning_proto_cc",
        "//tensorflow/core:conv_autotuning_proto_cc",
        "//tensorflow/core:lib",
        "//tensorflow/core:logger",
        "//tensorflow/core:stream_executor",
        "//tensorflow/core/util/proto:proto_utils",
        "@com_google_absl//absl/types:span",
    ],
)

tf_cc_test(
    name = "ops_util_test",
    size = "small",
    srcs = ["ops_util_test.cc"],
    deps = [
        ":ops_util",
        "//tensorflow/core:framework",
        "//tensorflow/core:test",
        "//tensorflow/core:test_main",
        "//third_party/eigen3",
    ],
)

cc_library(
    name = "reshape_util",
    srcs = ["reshape_util.cc"],
    hdrs = ["reshape_util.h"],
    deps = [
        "//tensorflow/core:framework",
        "//tensorflow/core:lib",
        "//tensorflow/core:protos_all_cc",
    ],
)

tf_cc_test(
    name = "variable_ops_test",
    size = "small",
    srcs = ["variable_ops_test.cc"],
    deps = [
        "//tensorflow/core:all_kernels",
        "//tensorflow/core:core_cpu",
        "//tensorflow/core:direct_session_internal",
        "//tensorflow/core:framework",
        "//tensorflow/core:lib",
        "//tensorflow/core:test",
        "//tensorflow/core:test_main",
    ],
)

tf_kernel_library(
    name = "stage_op",
    srcs = ["stage_op.cc"],
    deps = [
        "//tensorflow/core:framework",
        "//tensorflow/core:lib",
    ],
)

tf_kernel_library(
    name = "map_stage_op",
    srcs = ["map_stage_op.cc"],
    deps = [
        "//tensorflow/core:framework",
        "//tensorflow/core:lib",
    ],
)

cc_library(
    name = "queue_base",
    srcs = ["queue_base.cc"],
    hdrs = ["queue_base.h"],
    deps = [
        "//tensorflow/core:framework",
        "//tensorflow/core:lib",
        "//tensorflow/core:protos_all_cc",
    ],
)

cc_library(
    name = "queue_op",
    srcs = ["queue_op.cc"],
    hdrs = ["queue_op.h"],
    deps = [
        ":queue_base",
        "//tensorflow/core:framework",
        "//tensorflow/core:lib",
    ],
)

cc_library(
    name = "priority_queue",
    srcs = ["priority_queue.cc"],
    hdrs = ["priority_queue.h"],
    deps = [
        ":queue_base",
        ":typed_queue",
        "//tensorflow/core:framework",
        "//tensorflow/core:lib",
        "//tensorflow/core:protos_all_cc",
    ],
)

cc_library(
    name = "batch_kernels",
    srcs = ["batch_kernels.cc"],
    deps = [
        ":concat_lib_hdrs",
        ":ops_util_hdrs",
        ":split_lib_hdrs",
        "//tensorflow/core:framework_headers_lib",
        "//tensorflow/core:protos_all_cc",
        "//tensorflow/core/kernels/batching_util:periodic_function_dynamic",
        "//tensorflow/core/kernels/batching_util:shared_batch_scheduler_hdrs",
    ],
    alwayslink = 1,
)

tf_kernel_library(
    name = "record_input_op",
    srcs = [
        "record_input_op.cc",
        "record_yielder.cc",
        "record_yielder.h",
    ],
    deps = [
        "//tensorflow/core:framework",
        "//tensorflow/core:lib",
    ],
)

cc_library(
    name = "save_restore_tensor",
    srcs = ["save_restore_tensor.cc"],
    hdrs = ["save_restore_tensor.h"],
    copts = if_not_windows(["-Wno-sign-compare"]),
    deps = [
        ":bounds_check",
        "//tensorflow/core:framework",
        "//tensorflow/core:lib",
        "//tensorflow/core/util/tensor_bundle",
    ],
)

tf_kernel_library(
    name = "split_lib",
    srcs = ["split_lib_cpu.cc"],
    hdrs = ["split_lib.h"],
    gpu_srcs = [
        "split_lib_gpu.cu.cc",
        "split_lib.h",
        "split_lib_gpu.h",
    ],
    deps = [
        ":gpu_device_array",
        "//tensorflow/core:framework",
        "//third_party/eigen3",
    ],
    alwayslink = 0,
)

cc_library(
    name = "split_lib_hdrs",
    hdrs = ["split_lib.h"],
    deps = [
        "//tensorflow/core:framework_lite",
        "//third_party/eigen3",
    ],
)

cc_library(
    name = "typed_queue",
    hdrs = ["typed_queue.h"],
    deps = [
        ":queue_base",
        "//tensorflow/core:framework",
    ],
)

cc_library(
    name = "training_op_helpers",
    srcs = ["training_op_helpers.cc"],
    hdrs = ["training_op_helpers.h"],
    visibility = [":friends"],
    deps = [
        ":dense_update_functor",
        ":variable_ops",
        "//tensorflow/core:framework",
        "//tensorflow/core:lib",
    ],
)

alias(
    name = "bounds_check",
    actual = "//tensorflow/core:framework_bounds_check",
    visibility = [":friends"],
)

# Private support libraries ---------------------------------------------------

cc_header_only_library(
    name = "bounds_check_lib",
    deps = [":bounds_check"],
)

cc_library(
    name = "gpu_device_array",
    hdrs = [
        "gpu_device_array.h",
        "gpu_device_array_gpu.h",
    ],
    visibility = ["//tensorflow:__subpackages__"],
    deps = [
        "//tensorflow/core:framework",
        "//tensorflow/core:gpu_headers_lib",
        "//tensorflow/core:lib",
    ],
)

# Depending on a build configuration this target provides custom kernel for Eigen
# tensor contractions (small matrix multiplication kernel used to multiple together
# blocks of the original tensors).
#
# 1) Default:
#    Use Mkldnn single threaded sgemm. The mkldnn kernels are generated at runtime and
#    use avx/avx2/fma/avx512 based on cpu status registers (https://en.wikipedia.org/wiki/CPUID).
#
# 2) Eigen: --define tensorflow_mkldnn_contraction_kernel=0 (disable mkldnn)
#    Use Eigen contraction kernel: Eigen::internal::gebp_kernel.
#
# If you use `tensor.contract(other_tensor)` in your code, you must include additional header
# to get the benefit of custom contraction kernel:
#
#   #if defined(TENSORFLOW_USE_CUSTOM_CONTRACTION_KERNEL)
#   #include "third_party/tensorflow/core/kernels/eigen_contraction_kernel.h"
#   #endif
#
# We define a two-level target because if we just add
#   ":no_mkldnn_contraction_kernel": []
# in the same select list with //third_party/tensorflow:{android,arm,ios,ppc},
# there can be more than one match, e.g., when building for android and MKL-DNN
# contraction kernel is disabled. Bazel doesn't allow multiple matches.
# See more details in
#   https://github.com/tensorflow/tensorflow/issues/24414
cc_library(
    name = "eigen_contraction_kernel",
    hdrs = ["eigen_contraction_kernel.h"],
    deps = select({
        ":no_mkldnn_contraction_kernel": [":eigen_contraction_kernel_no_mkl"],
        "//conditions:default": [":eigen_contraction_kernel_with_mkl"],
    }),
)

cc_library(
    name = "eigen_contraction_kernel_with_mkl",
    srcs = ["eigen_contraction_kernel.cc"],
    hdrs = ["eigen_contraction_kernel.h"],
    defines = select({
        "//tensorflow:android": [],
        "//tensorflow:arm": [],
        "//tensorflow:ios": [],
        "//tensorflow:linux_ppc64le": [],
        "//conditions:default": [
            "TENSORFLOW_USE_CUSTOM_CONTRACTION_KERNEL",
            "TENSORFLOW_USE_MKLDNN_CONTRACTION_KERNEL",
        ],
    }),
    deps = [
        "//third_party/eigen3",
    ] + select({
        "//tensorflow:android": [],
        "//tensorflow:arm": [],
        "//tensorflow:ios": [],
        "//tensorflow:linux_ppc64le": [],
        "//conditions:default": ["@mkl_dnn//:mkldnn_single_threaded"],
    }),
)

cc_library(
    name = "eigen_contraction_kernel_no_mkl",
    srcs = ["eigen_contraction_kernel.cc"],
    hdrs = ["eigen_contraction_kernel.h"],
    deps = ["//third_party/eigen3"],
)

cc_library(
    name = "redux_functor",
    hdrs = ["redux_functor.h"],
    deps = [
        "//tensorflow/core:framework",
        "//third_party/eigen3",
    ],
)

cc_library(
    name = "eigen_helpers",
    hdrs = [
        "eigen_activations.h",
        "eigen_attention.h",
        "eigen_backward_cuboid_convolutions.h",
        "eigen_backward_spatial_convolutions.h",
        "eigen_cuboid_convolution.h",
        "eigen_pooling.h",
        "eigen_softmax.h",
        "eigen_spatial_convolutions.h",
        "eigen_volume_patch.h",
    ],
    deps = [
        ":eigen_contraction_kernel",
        ":eigen_spatial_convolutions-inl",
        "//third_party/eigen3",
    ],
)

cc_library(
    name = "eigen_spatial_convolutions-inl",
    hdrs = [
        "eigen_spatial_convolutions-inl.h",
    ],
)

cc_library(
    name = "image_resizer_state",
    hdrs = ["image_resizer_state.h"],
    visibility = ["//visibility:private"],
    deps = [
        ":bounds_check",
        "//tensorflow/core:framework",
        "//tensorflow/core:lib",
        "//third_party/eigen3",
    ],
)

cc_header_only_library(
    name = "image_resizer_state_lib",
    deps = [":image_resizer_state"],
)

cc_library(
    name = "sampling_kernels",
    srcs = ["sampling_kernels.cc"],
    hdrs = ["sampling_kernels.h"],
    visibility = ["//visibility:private"],
    deps = ["//tensorflow/core:lib"],
)

tf_cc_test(
    name = "sampling_kernels_test",
    srcs = ["sampling_kernels_test.cc"],
    deps = [
        ":sampling_kernels",
        "//tensorflow/core:test",
        "//tensorflow/core:test_main",
        "//tensorflow/core:testlib",
        "@com_google_absl//absl/strings",
    ],
)

# OpKernel libraries ----------------------------------------------------------

ARRAY_DEPS = [
    ":bounds_check",
    ":concat_lib",
    ":fill_functor",
    ":gather_functor",
    ":ops_util",
    ":transpose_functor",
    "//tensorflow/core:array_grad",
    "//tensorflow/core:core_cpu",
    "//tensorflow/core:framework",
    "//tensorflow/core:lib",
    "//tensorflow/core:lib_internal",
    "//tensorflow/core:proto_text",
    "//tensorflow/core:protos_all_cc",
    "//third_party/eigen3",
] + if_sycl(["//tensorflow/core:sycl_runtime"]) + if_ve(["//tensorflow/core:ve_runtime"])

cc_library(
    name = "array_not_windows",
    deps = [
        ":immutable_constant_op",
    ],
)

tf_kernel_library(
    name = "immutable_constant_op",
    prefix = "immutable_constant_op",
    deps = ARRAY_DEPS,
)

tf_kernel_library(
    name = "set_kernels",
    prefix = "set_kernels",
    deps = [
        "//tensorflow/core:framework_headers_lib",
        "//tensorflow/core:lib",
        "//third_party/eigen3",
    ],
)

tf_kernel_library(
    name = "debug_ops",
    prefix = "debug_ops",
    deps = ARRAY_DEPS + [
        "//tensorflow/core:gpu_runtime",
        "//tensorflow/core/debug:debug_io_utils",
    ],
)

cc_library(
    name = "array",
    deps = [
        ":batch_space_ops",
        ":bcast_ops",
        ":broadcast_to_op",
        ":concat_op",
        ":constant_op",
        ":depth_space_ops",
        ":diag_op",
        ":edit_distance_op",
        ":extract_image_patches_op",
        ":extract_volume_patches_op",
        ":gather_nd_op",
        ":gather_op",
        ":guarantee_const_op",
        ":host_constant_op",
        ":identity_n_op",
        ":identity_op",
        ":inplace_ops",
        ":listdiff_op",
        ":matrix_band_part_op",
        ":matrix_diag_op",
        ":matrix_set_diag_op",
        ":mirror_pad_op",
        ":one_hot_op",
        ":pack_op",
        ":pad_op",
        ":quantize_and_dequantize_op",
        ":reshape_op",
        ":reverse_op",
        ":reverse_sequence_op",
        ":searchsorted_op",
        ":shape_ops",
        ":slice_op",
        ":snapshot_op",
        ":split_op",
        ":split_v_op",
        ":strided_slice_op",
        ":tile_ops",
        ":transpose_op",
        ":unique_op",
        ":unpack_op",
        ":unravel_index_op",
        ":where_op",
    ],
)

tf_kernel_library(
    name = "bcast_ops",
    prefix = "bcast_ops",
    deps = ARRAY_DEPS,
)

tf_kernel_library(
    name = "bitcast_op",
    deprecation = "use //third_party/tensorflow/c/kernels:bitcast_op instead",
    deps = ["//tensorflow/c/kernels:bitcast_op"],
)

tf_kernel_library(
    name = "broadcast_to_op",
    prefix = "broadcast_to_op",
    deps = ARRAY_DEPS,
)

tf_kernel_library(
    name = "concat_op",
    prefix = "concat_op",
    deps = ARRAY_DEPS,
)

tf_kernel_library(
    name = "guarantee_const_op",
    prefix = "guarantee_const_op",
    deps = ARRAY_DEPS,
)

tf_kernel_library(
    name = "constant_op",
    prefix = "constant_op",
    deps = ARRAY_DEPS,
)

tf_kernel_library(
    name = "host_constant_op",
    prefix = "host_constant_op",
    deps = ARRAY_DEPS,
)

tf_kernel_library(
    name = "diag_op",
    prefix = "diag_op",
    deps = ARRAY_DEPS,
)

tf_kernel_library(
    name = "edit_distance_op",
    prefix = "edit_distance_op",
    deps = ARRAY_DEPS,
)

tf_kernel_library(
    name = "gather_nd_op",
    prefix = "gather_nd_op",
    deps = ARRAY_DEPS,
)

tf_kernel_library(
    name = "gather_op",
    prefix = "gather_op",
    deps = ARRAY_DEPS,
)

tf_kernel_library(
    name = "identity_op",
    prefix = "identity_op",
    deps = ARRAY_DEPS,
)

tf_kernel_library(
    name = "identity_n_op",
    prefix = "identity_n_op",
    deps = ARRAY_DEPS,
)

tf_kernel_library(
    name = "listdiff_op",
    prefix = "listdiff_op",
    deps = ARRAY_DEPS,
)

tf_kernel_library(
    name = "matrix_band_part_op",
    prefix = "matrix_band_part_op",
    deps = if_cuda([
        ":cuda_solvers",
    ]) + ARRAY_DEPS,
)

tf_kernel_library(
    name = "matrix_diag_op",
    prefix = "matrix_diag_op",
    deps = ARRAY_DEPS,
)

tf_kernel_library(
    name = "matrix_set_diag_op",
    prefix = "matrix_set_diag_op",
    deps = ARRAY_DEPS,
)

tf_kernel_library(
    name = "mirror_pad_op",
    prefix = "mirror_pad_op",
    deps = ARRAY_DEPS,
)

tf_kernel_library(
    name = "one_hot_op",
    prefix = "one_hot_op",
    deps = ARRAY_DEPS + ["//tensorflow/core:overflow"],
)

tf_kernel_library(
    name = "pack_op",
    prefix = "pack_op",
    deps = ARRAY_DEPS,
)

tf_kernel_library(
    name = "pad_op",
    prefix = "pad_op",
    deps = ARRAY_DEPS,
)

tf_kernel_library(
    name = "quantize_and_dequantize_op",
    prefix = "quantize_and_dequantize_op",
    deps = ARRAY_DEPS + [":cwise_op"],
)

tf_kernel_library(
    name = "compare_and_bitpack_op",
    srcs = ["compare_and_bitpack_op.cc"],
    hdrs = ["compare_and_bitpack_op.h"],
    gpu_srcs = [
        "compare_and_bitpack_op.h",
        "compare_and_bitpack_op_gpu.cu.cc",
    ],
    deps = ARRAY_DEPS,
)

# TODO(ebrevdo): Add benchmarks once the op is in the autogen array namespace.
# tf_cuda_cc_test(
#     name = "compare_and_bitpack_op_test",
#     srcs = ["compare_and_bitpack_op_test.cc"],
#     deps = [
#         ":array",
#         ":ops_testutil",
#         ":ops_util",
#         "//third_party/eigen3",
#         "//tensorflow/cc:cc_ops",
#         "//tensorflow/cc:cc_ops_internal",
#         "//tensorflow/core:core_cpu",
#         "//tensorflow/core:core_cpu_internal",
#         "//tensorflow/core:framework",
#         "//tensorflow/core:lib",
#         "//tensorflow/core:protos_all_cc",
#         "//tensorflow/core:test",
#         "//tensorflow/core:test_main",
#         "//tensorflow/core:testlib",
#     ],
# )

tf_kernel_library(
    name = "reshape_op",
    prefix = "reshape_op",
    deps = ARRAY_DEPS,
)

tf_kernel_library(
    name = "reverse_op",
    prefix = "reverse_op",
    deps = ARRAY_DEPS,
)

tf_kernel_library(
    name = "reverse_sequence_op",
    prefix = "reverse_sequence_op",
    deps = ARRAY_DEPS,
)

tf_kernel_library(
    name = "shape_ops",
    prefix = "shape_ops",
    deps = ARRAY_DEPS,
)

tf_kernel_library(
    name = "slice_op",
    prefix = "slice_op",
    deps = ARRAY_DEPS + [":strided_slice_op"],
)

tf_kernel_library(
    name = "snapshot_op",
    prefix = "snapshot_op",
    deps = ARRAY_DEPS,
)

tf_kernel_library(
    name = "split_op",
    gpu_srcs = ["gpu_device_array.h"],
    prefix = "split_op",
    deps = ARRAY_DEPS + [":split_lib"],
)

tf_kernel_library(
    name = "split_v_op",
    gpu_srcs = ["gpu_device_array.h"],
    prefix = "split_v_op",
    deps = ARRAY_DEPS + [":split_lib"],
)

tf_kernel_library(
    name = "searchsorted_op",
    prefix = "searchsorted_op",
    deps = ARRAY_DEPS,
)

tf_kernel_library(
    name = "inplace_ops",
    prefix = "inplace_ops",
    deps = ARRAY_DEPS,
)

tf_kernel_library(
    name = "tile_ops",
    srcs = ["tile_functor_cpu.cc"],
    hdrs = ["tile_functor.h"],
    gpu_srcs = [
        "tile_functor.h",
        "tile_functor_gpu.h",
        "tile_functor_gpu_bool.cu.cc",
        "tile_functor_gpu_complex64.cu.cc",
        "tile_functor_gpu_complex128.cu.cc",
        "tile_functor_gpu_double.cu.cc",
        "tile_functor_gpu_float.cu.cc",
        "tile_functor_gpu_half.cu.cc",
        "tile_functor_gpu_int16.cu.cc",
        "tile_functor_gpu_int32.cu.cc",
        "tile_functor_gpu_int64.cu.cc",
    ],
    prefix = "tile_ops",
    deps = ARRAY_DEPS,
)

tf_kernel_library(
    name = "transpose_op",
    srcs = [
        "transpose_op.cc",
    ],
    hdrs = ["transpose_op.h"],
    deps = ARRAY_DEPS + if_mkl([":mkl_transpose_op"]),
)

tf_kernel_library(
    name = "unique_op",
    prefix = "unique_op",
    deps = ARRAY_DEPS,
)

tf_kernel_library(
    name = "unpack_op",
    prefix = "unpack_op",
    deps = ARRAY_DEPS + [":split_lib"],
)

tf_kernel_library(
    name = "unravel_index_op",
    prefix = "unravel_index_op",
    deps = ARRAY_DEPS,
)

tf_kernel_library(
    name = "where_op",
    srcs = ["where_op.cc"],
    hdrs = ["where_op.h"],
    gpu_srcs = [
        "where_op.h",
        "where_op_gpu.cu.h",
        "where_op_gpu_impl_1.cu.cc",
        "where_op_gpu_impl_2.cu.cc",
        "where_op_gpu_impl_3.cu.cc",
        "where_op_gpu_impl_4.cu.cc",
        "where_op_gpu_impl_5.cu.cc",
    ],
    deps = if_cuda([
        ":cuda_solvers",
        "@cub_archive//:cub",
    ]) + ARRAY_DEPS,
)

cc_library(
    name = "ragged_ops",
    deps = [
        ":ragged_gather_op",
        ":ragged_range_op",
        ":ragged_tensor_to_sparse_kernel",
    ],
)

tf_kernel_library(
    name = "ragged_gather_op",
    srcs = ["ragged_gather_op.cc"],
    deps = [
        "//tensorflow/core:framework",
    ],
)

tf_cc_test(
    name = "ragged_gather_op_test",
    size = "small",
    srcs = ["ragged_gather_op_test.cc"],
    deps = [
        ":ops_testutil",
        ":ragged_gather_op",
        "//tensorflow/core:framework",
        "//tensorflow/core:test",
        "//tensorflow/core:test_main",
        "//tensorflow/core:testlib",
    ],
)

tf_kernel_library(
    name = "ragged_range_op",
    srcs = ["ragged_range_op.cc"],
    deps = [
        "//tensorflow/core:framework",
    ],
)

tf_cc_test(
    name = "ragged_range_op_test",
    srcs = ["ragged_range_op_test.cc"],
    deps = [
        ":ops_testutil",
        ":ragged_range_op",
        "//tensorflow/core:framework",
        "//tensorflow/core:test",
        "//tensorflow/core:test_main",
        "//tensorflow/core:testlib",
    ],
)

tf_kernel_library(
    name = "ragged_tensor_to_sparse_kernel",
    srcs = ["ragged_tensor_to_sparse_kernel.cc"],
    deps = [
        "//tensorflow/core:framework",
    ],
)

tf_cc_test(
    name = "ragged_tensor_to_sparse_kernel_test",
    size = "small",
    srcs = ["ragged_tensor_to_sparse_kernel_test.cc"],
    deps = [
        ":ops_testutil",
        ":ragged_tensor_to_sparse_kernel",
        "//tensorflow/core:framework",
        "//tensorflow/core:lib",
        "//tensorflow/core:test",
        "//tensorflow/core:test_main",
        "//tensorflow/core:testlib",
    ],
)

tf_kernel_library(
    name = "cudnn_rnn_kernels",
    srcs = ["cudnn_rnn_ops.cc"],
    visibility = ["//visibility:public"],
    deps = [
        ":bounds_check_lib",
        ":gpu_utils",
        "//tensorflow/core:framework",
        "//tensorflow/core:lib",
        "//tensorflow/core:lib_internal",
        "//tensorflow/core:stream_executor",
        "//third_party/eigen3",
        "@farmhash_archive//:farmhash",
    ],
)

tf_cc_test(
    name = "batch_norm_op_test",
    size = "small",
    srcs = ["batch_norm_op_test.cc"],
    deps = [
        ":batch_norm_op",
        ":ops_testutil",
        ":ops_util",
        "//tensorflow/core:core_cpu",
        "//tensorflow/core:framework",
        "//tensorflow/core:lib",
        "//tensorflow/core:protos_all_cc",
        "//tensorflow/core:test",
        "//tensorflow/core:test_main",
        "//tensorflow/core:testlib",
    ],
)

tf_cc_test(
    name = "ops_testutil_test",
    size = "small",
    srcs = ["ops_testutil_test.cc"],
    deps = [
        ":identity_op",
        ":ops_testutil",
        ":ops_util",
        ":variable_ops",
        "//tensorflow/core:core_cpu",
        "//tensorflow/core:framework",
        "//tensorflow/core:lib",
        "//tensorflow/core:protos_all_cc",
        "//tensorflow/core:test",
        "//tensorflow/core:test_main",
        "//tensorflow/core:testlib",
    ],
)

tf_cc_test(
    name = "concat_op_test",
    size = "small",
    srcs = ["concat_op_test.cc"],
    deps = [
        ":concat_op",
        ":ops_testutil",
        ":ops_util",
        "//tensorflow/core:core_cpu",
        "//tensorflow/core:framework",
        "//tensorflow/core:lib",
        "//tensorflow/core:protos_all_cc",
        "//tensorflow/core:test",
        "//tensorflow/core:test_main",
        "//tensorflow/core:testlib",
    ],
)

tf_cuda_cc_test(
    name = "bincount_op_test",
    size = "small",
    srcs = ["bincount_op_test.cc"],
    deps = [
        ":bincount_op",
        ":ops_testutil",
        ":ops_util",
        "//tensorflow/core:core_cpu",
        "//tensorflow/core:framework",
        "//tensorflow/core:lib",
        "//tensorflow/core:protos_all_cc",
        "//tensorflow/core:test",
        "//tensorflow/core:test_main",
        "//tensorflow/core:testlib",
    ],
)

tf_cuda_cc_test(
    name = "constant_op_test",
    size = "small",
    srcs = ["constant_op_test.cc"],
    tags = ["no_cuda_on_cpu_tap"],
    deps = [
        ":constant_op",
        ":ops_testutil",
        ":ops_util",
        "//tensorflow/core:core_cpu",
        "//tensorflow/core:framework",
        "//tensorflow/core:lib",
        "//tensorflow/core:protos_all_cc",
        "//tensorflow/core:test",
        "//tensorflow/core:test_main",
        "//tensorflow/core:testlib",
    ],
)

tf_cc_test(
    name = "deep_conv2d_test",
    size = "small",
    srcs = ["deep_conv2d_test.cc"],
    deps = [
        ":conv_ops",
        "//tensorflow/core:test",
        "//tensorflow/core:test_main",
    ],
)

tf_cc_test(
    name = "xsmm_conv2d_test",
    size = "small",
    srcs = select({
        ":xsmm_convolutions": ["xsmm_conv2d_test.cc"],
        "//conditions:default": [],
    }),
    deps = [
        ":conv_ops",
        ":ops_testutil",
        ":ops_util",
        "//tensorflow/core:core_cpu",
        "//tensorflow/core:framework",
        "//tensorflow/core:lib",
        "//tensorflow/core:protos_all_cc",
        "//tensorflow/core:test",
        "//tensorflow/core:test_main",
        "//tensorflow/core:testlib",
    ] + select({
        ":xsmm_convolutions": [
            "@libxsmm_archive//:xsmm_avx",
        ],
        "//conditions:default": [],
    }),
)

tf_cuda_cc_test(
    name = "conv_ops_test",
    size = "medium",
    srcs = ["conv_ops_test.cc"],
    deps = [
        ":conv_ops",
        ":image",
        ":ops_testutil",
        ":ops_util",
        "//tensorflow/cc:cc_ops",
        "//tensorflow/core:core_cpu",
        "//tensorflow/core:framework",
        "//tensorflow/core:framework_internal",
        "//tensorflow/core:lib",
        "//tensorflow/core:protos_all_cc",
        "//tensorflow/core:tensorflow",
        "//tensorflow/core:test",
        "//tensorflow/core:test_main",
        "//tensorflow/core:testlib",
        "@com_google_absl//absl/algorithm:container",
    ],
)

tf_cuda_cc_test(
    name = "depthwise_conv_ops_test",
    size = "small",
    srcs = ["depthwise_conv_ops_test.cc"],
    tags = tf_cuda_tests_tags(),
    deps = [
        ":conv_ops",
        ":image",
        ":ops_testutil",
        ":ops_util",
        "//tensorflow/cc:cc_ops",
        "//tensorflow/core:core_cpu",
        "//tensorflow/core:framework",
        "//tensorflow/core:framework_internal",
        "//tensorflow/core:lib",
        "//tensorflow/core:protos_all_cc",
        "//tensorflow/core:tensorflow",
        "//tensorflow/core:test",
        "//tensorflow/core:test_main",
        "//tensorflow/core:testlib",
    ],
)

tf_cc_test(
    name = "decode_wav_op_test",
    size = "small",
    srcs = ["decode_wav_op_test.cc"],
    deps = [
        ":decode_wav_op",
        ":ops_testutil",
        ":ops_util",
        "//tensorflow/cc:cc_ops",
        "//tensorflow/cc:client_session",
        "//tensorflow/core:core_cpu",
        "//tensorflow/core:framework",
        "//tensorflow/core:framework_internal",
        "//tensorflow/core:lib",
        "//tensorflow/core:protos_all_cc",
        "//tensorflow/core:tensorflow",
        "//tensorflow/core:test",
        "//tensorflow/core:test_main",
        "//tensorflow/core:testlib",
    ],
)

tf_cc_test(
    name = "encode_wav_op_test",
    size = "small",
    srcs = ["encode_wav_op_test.cc"],
    deps = [
        ":decode_wav_op",
        ":encode_wav_op",
        ":ops_testutil",
        ":ops_util",
        "//tensorflow/cc:cc_ops",
        "//tensorflow/cc:client_session",
        "//tensorflow/core:core_cpu",
        "//tensorflow/core:framework",
        "//tensorflow/core:framework_internal",
        "//tensorflow/core:lib",
        "//tensorflow/core:protos_all_cc",
        "//tensorflow/core:tensorflow",
        "//tensorflow/core:test",
        "//tensorflow/core:test_main",
        "//tensorflow/core:testlib",
    ],
)

tf_cc_test(
    name = "example_parsing_ops_test",
    size = "medium",
    srcs = ["example_parsing_ops_test.cc"],
    shard_count = 4,
    tags = ["optonly"],
    deps = [
        ":example_parsing_ops",
        ":ops_testutil",
        ":ops_util",
        "//tensorflow/core:core_cpu",
        "//tensorflow/core:framework",
        "//tensorflow/core:lib",
        "//tensorflow/core:protos_all_cc",
        "//tensorflow/core:test",
        "//tensorflow/core:test_main",
        "//tensorflow/core:testlib",
    ],
)

tf_cc_test(
    name = "fake_quant_ops_test",
    size = "small",
    srcs = ["fake_quant_ops_test.cc"],
    deps = [
        ":fake_quant_ops",
        ":ops_testutil",
        ":ops_util",
        "//tensorflow/core:core_cpu",
        "//tensorflow/core:framework",
        "//tensorflow/core:lib",
        "//tensorflow/core:protos_all_cc",
        "//tensorflow/core:test",
        "//tensorflow/core:test_main",
        "//tensorflow/core:testlib",
    ],
)

tf_cc_test(
    name = "fused_batch_norm_op_test",
    size = "small",
    srcs = ["fused_batch_norm_op_test.cc"],
    deps = [
        ":fused_batch_norm_op",
        ":ops_testutil",
        ":ops_util",
        "//tensorflow/core:core_cpu",
        "//tensorflow/core:framework",
        "//tensorflow/core:lib",
        "//tensorflow/core:protos_all_cc",
        "//tensorflow/core:test",
        "//tensorflow/core:test_main",
        "//tensorflow/core:testlib",
    ],
)

tf_kernel_library(
    name = "gather_functor",
    prefix = "gather_functor",
    visibility = [":friends"],
    deps = [
        ":bounds_check",
        "//tensorflow/core:framework",
        "//third_party/eigen3",
    ] + if_ve(["//tensorflow/core:ve_runtime",
               "//tensorflow/core:core_cpu"]),
)

# Unlike gather_functor library, this does not include the CUDA code and deps.
cc_library(
    name = "gather_functor_hdr",
    hdrs = ["gather_functor.h"],
)

tf_kernel_library(
    name = "dense_update_functor",
    srcs = ["dense_update_functor.cc"],
    hdrs = ["dense_update_functor.h"],
    gpu_srcs = [
        "dense_update_functor.h",
        "dense_update_functor_gpu.cu.cc",
    ],
    deps = [
        "//tensorflow/core:framework",
        "//tensorflow/core:lib",
        "//third_party/eigen3",
    ] + if_ve(["//tensorflow/core:ve_runtime",
               "//tensorflow/core:core_cpu"]),
    alwayslink = 0,
)

tf_cuda_cc_test(
    name = "gather_op_test",
    size = "small",
    srcs = ["gather_op_test.cc"],
    deps = [
        ":gather_op",
        ":host_constant_op",
        ":ops_testutil",
        ":ops_util",
        "//tensorflow/core:core_cpu",
        "//tensorflow/core:framework",
        "//tensorflow/core:lib",
        "//tensorflow/core:protos_all_cc",
        "//tensorflow/core:test",
        "//tensorflow/core:test_main",
        "//tensorflow/core:testlib",
    ],
)

tf_cuda_cc_test(
    name = "gather_nd_op_test",
    size = "small",
    srcs = ["gather_nd_op_test.cc"],
    deps = [
        ":gather_nd_op",
        ":host_constant_op",
        ":ops_testutil",
        ":ops_util",
        "//tensorflow/core:core_cpu",
        "//tensorflow/core:framework",
        "//tensorflow/core:lib",
        "//tensorflow/core:protos_all_cc",
        "//tensorflow/core:test",
        "//tensorflow/core:test_main",
        "//tensorflow/core:testlib",
    ],
)

tf_cc_test(
    name = "guarantee_const_op_test",
    size = "small",
    srcs = ["guarantee_const_op_test.cc"],
    deps = [
        ":guarantee_const_op",
        ":ops_testutil",
        ":ops_util",
        ":variable_ops",
        "//tensorflow/core:core_cpu",
        "//tensorflow/core:framework",
        "//tensorflow/core:lib",
        "//tensorflow/core:protos_all_cc",
        "//tensorflow/core:test",
        "//tensorflow/core:test_main",
        "//tensorflow/core:testlib",
    ],
)

tf_cc_test(
    name = "identity_op_test",
    size = "small",
    srcs = ["identity_op_test.cc"],
    deps = [
        ":identity_op",
        ":ops_testutil",
        ":ops_util",
        "//tensorflow/core:core_cpu",
        "//tensorflow/core:framework",
        "//tensorflow/core:lib",
        "//tensorflow/core:protos_all_cc",
        "//tensorflow/core:test",
        "//tensorflow/core:test_main",
        "//tensorflow/core:testlib",
    ],
)

tf_cc_test(
    name = "identity_n_op_test",
    size = "small",
    srcs = ["identity_n_op_test.cc"],
    deps = [
        ":identity_n_op",
        ":ops_testutil",
        ":ops_util",
        "//tensorflow/core:core_cpu",
        "//tensorflow/core:framework",
        "//tensorflow/core:lib",
        "//tensorflow/core:protos_all_cc",
        "//tensorflow/core:test",
        "//tensorflow/core:test_main",
        "//tensorflow/core:testlib",
    ],
)

tf_cc_test(
    name = "debug_ops_test",
    size = "small",
    srcs = ["debug_ops_test.cc"],
    deps = [
        ":debug_ops",
        ":ops_testutil",
        ":ops_util",
        "//tensorflow/core:core_cpu",
        "//tensorflow/core:debug_ops_op_lib",
        "//tensorflow/core:framework",
        "//tensorflow/core:lib",
        "//tensorflow/core:protos_all_cc",
        "//tensorflow/core:test",
        "//tensorflow/core:test_main",
        "//tensorflow/core:testlib",
        "//tensorflow/core/debug:debug_io_utils",
        "//tensorflow/core/debug:debug_node_key",
    ],
)

tf_cuda_cc_test(
    name = "quantize_and_dequantize_op_test",
    size = "small",
    srcs = ["quantize_and_dequantize_op_test.cc"],
    deps = [
        ":ops_testutil",
        ":ops_util",
        ":quantize_and_dequantize_op",
        "//tensorflow/cc:cc_ops",
        "//tensorflow/core:core_cpu",
        "//tensorflow/core:framework",
        "//tensorflow/core:lib",
        "//tensorflow/core:protos_all_cc",
        "//tensorflow/core:test",
        "//tensorflow/core:test_main",
        "//tensorflow/core:testlib",
    ],
)

tf_cc_test(
    name = "dequantize_op_test",
    size = "small",
    srcs = ["dequantize_op_test.cc"],
    deps = [
        ":ops_testutil",
        ":ops_util",
        ":quantized_ops",
        "//tensorflow/cc:cc_ops",
        "//tensorflow/core:core_cpu",
        "//tensorflow/core:framework",
        "//tensorflow/core:lib",
        "//tensorflow/core:protos_all_cc",
        "//tensorflow/core:test",
        "//tensorflow/core:test_main",
        "//tensorflow/core:testlib",
    ],
)

tf_cc_test(
    name = "reverse_op_test",
    size = "small",
    srcs = ["reverse_op_test.cc"],
    deps = [
        ":ops_testutil",
        ":ops_util",
        ":reverse_op",
        "//tensorflow/core:core_cpu",
        "//tensorflow/core:core_cpu_internal",
        "//tensorflow/core:framework",
        "//tensorflow/core:lib",
        "//tensorflow/core:protos_all_cc",
        "//tensorflow/core:test",
        "//tensorflow/core:test_main",
        "//tensorflow/core:testlib",
    ],
)

tf_kernel_library(
    name = "scatter_functor",
    prefix = "scatter_functor",
    visibility = [":friends"],
    deps = [
        ":bounds_check",
        ":dense_update_functor",
        "//tensorflow/core:framework",
        "//tensorflow/core:lib",
        "//third_party/eigen3",
    ],
)

tf_cc_test(
    name = "slice_op_test",
    size = "small",
    srcs = ["slice_op_test.cc"],
    linkopts = select({
        "//tensorflow:macos": ["-headerpad_max_install_names"],
        "//conditions:default": [],
    }),
    deps = [
        ":ops_testutil",
        ":ops_util",
        ":slice_op",
        "//tensorflow/core:core_cpu",
        "//tensorflow/core:framework",
        "//tensorflow/core:lib",
        "//tensorflow/core:protos_all_cc",
        "//tensorflow/core:test",
        "//tensorflow/core:test_main",
        "//tensorflow/core:testlib",
    ],
)

tf_cc_test(
    name = "strided_slice_op_test",
    size = "small",
    srcs = ["strided_slice_op_test.cc"],
    deps = [
        ":ops_testutil",
        ":ops_util",
        ":slice_op",
        ":strided_slice_op",
        "//tensorflow/core:core_cpu",
        "//tensorflow/core:framework",
        "//tensorflow/core:lib",
        "//tensorflow/core:protos_all_cc",
        "//tensorflow/core:test",
        "//tensorflow/core:test_main",
        "//tensorflow/core:testlib",
    ],
)

tf_cc_test(
    name = "unique_op_test",
    size = "small",
    srcs = ["unique_op_test.cc"],
    deps = [
        ":ops_testutil",
        ":ops_util",
        ":unique_op",
        "//tensorflow/core:core_cpu",
        "//tensorflow/core:framework",
        "//tensorflow/core:lib",
        "//tensorflow/core:protos_all_cc",
        "//tensorflow/core:test",
        "//tensorflow/core:test_main",
        "//tensorflow/core:testlib",
    ],
)

tf_kernel_library(
    name = "transpose_functor",
    srcs = ["transpose_functor_cpu.cc"],
    hdrs = ["transpose_functor.h"],
    gpu_srcs = [
        "transpose_functor_gpu.cu.cc",
        "transpose_functor.h",
    ],
    visibility = [":friends"],
    deps = [
        ":conv_2d",
        ":ops_util",
        "//tensorflow/core:framework",
        "//tensorflow/core:lib",
        "//tensorflow/core:protos_all_cc",
        "//third_party/eigen3",
    ],
    alwayslink = 1,
)

tf_cc_test(
    name = "transpose_util_test",
    size = "small",
    srcs = ["transpose_util_test.cc"],
    deps = [
        ":transpose_functor",
        "//tensorflow/core:framework",
        "//tensorflow/core:tensor_testutil",
        "//tensorflow/core:test",
        "//tensorflow/core:test_main",
    ],
)

tf_kernel_library(
    name = "candidate_sampler_ops",
    prefix = "candidate_sampler_ops",
    deps = [
        ":range_sampler",
        "//tensorflow/core:framework",
        "//tensorflow/core:lib",
    ],
)

cc_library(
    name = "range_sampler",
    srcs = ["range_sampler.cc"],
    hdrs = ["range_sampler.h"],
    visibility = ["//visibility:private"],
    deps = [
        "//tensorflow/core:lib",
        "//tensorflow/core:lib_internal",
    ],
)

tf_cc_test(
    name = "range_sampler_test",
    size = "small",
    srcs = ["range_sampler_test.cc"],
    deps = [
        ":range_sampler",
        "//tensorflow/core:framework",
        "//tensorflow/core:lib",
        "//tensorflow/core:test",
        "//tensorflow/core:test_main",
    ],
)

tf_kernel_library(
    name = "control_flow_ops",
    prefix = "control_flow_ops",
    deps = [
        "//tensorflow/core:framework",
        "//tensorflow/core:lib",
    ],
)

tf_kernel_library(
    name = "ctc_ops",
    prefix = "ctc",
    deps = [
        ":bounds_check",
        ":ops_util",
        "//tensorflow/core:framework",
        "//tensorflow/core:lib",
        "//tensorflow/core/util/ctc:ctc_beam_search_lib",
        "//tensorflow/core/util/ctc:ctc_loss_calculator_lib",
    ],
)

tf_cc_test(
    name = "control_flow_ops_test",
    size = "small",
    srcs = ["control_flow_ops_test.cc"],
    deps = [
        ":control_flow_ops",
        ":ops_testutil",
        ":ops_util",
        "//tensorflow/core:framework",
        "//tensorflow/core:protos_all_cc",
        "//tensorflow/core:test",
        "//tensorflow/core:test_main",
        "//tensorflow/core:testlib",
    ],
)

cc_library(
    name = "data_flow",
    deps = [
        ":barrier_ops",
        ":conditional_accumulator_base_op",
        ":conditional_accumulator_op",
        ":dynamic_partition_op",
        ":dynamic_stitch_op",
        ":fifo_queue_op",
        ":lookup_table_init_op",
        ":lookup_table_op",
        ":map_stage_op",
        ":padding_fifo_queue_op",
        ":priority_queue_op",
        ":queue_ops",
        ":random_shuffle_queue_op",
        ":record_input_op",
        ":session_ops",
        ":sparse_conditional_accumulator_op",
        ":stack_ops",
        ":stage_op",
        ":tensor_array_ops",
    ],
)

cc_library(
    name = "lookup",
    deps = [
        ":lookup_table_init_op",
        ":lookup_table_op",
    ],
)

cc_header_only_library(
    name = "lookup_headers_lib",
    deps = [":lookup"],
)

DATA_FLOW_DEPS = [
    ":bounds_check",
    ":concat_lib",
    ":conditional_accumulator",
    ":conditional_accumulator_base",
    ":fifo_queue",
    ":initializable_lookup_table",
    ":lookup_util",
    ":padding_fifo_queue",
    ":priority_queue",
    ":queue_base",
    ":queue_op",
    ":sparse_conditional_accumulator",
    ":split_lib",
    ":tensor_array",
    ":typed_conditional_accumulator_base",
    ":typed_queue",
    "//third_party/eigen3",
    "//tensorflow/core:core_cpu",
    "//tensorflow/core:framework",
    "//tensorflow/core:lib",
    "//tensorflow/core:lib_internal",
]

tf_kernel_library(
    name = "conditional_accumulator_base_op",
    prefix = "conditional_accumulator_base_op",
    deps = DATA_FLOW_DEPS,
)

tf_kernel_library(
    name = "conditional_accumulator_op",
    prefix = "conditional_accumulator_op",
    deps = DATA_FLOW_DEPS,
)

tf_kernel_library(
    name = "barrier_ops",
    prefix = "barrier_ops",
    deps = DATA_FLOW_DEPS,
)

tf_kernel_library(
    name = "fifo_queue_op",
    prefix = "fifo_queue_op",
    deps = DATA_FLOW_DEPS,
)

tf_kernel_library(
    name = "padding_fifo_queue_op",
    prefix = "padding_fifo_queue_op",
    deps = DATA_FLOW_DEPS,
)

tf_kernel_library(
    name = "priority_queue_op",
    prefix = "priority_queue_op",
    deps = DATA_FLOW_DEPS,
)

tf_kernel_library(
    name = "queue_ops",
    prefix = "queue_ops",
    deps = DATA_FLOW_DEPS,
)

tf_kernel_library(
    name = "random_shuffle_queue_op",
    prefix = "random_shuffle_queue_op",
    deps = DATA_FLOW_DEPS + [
        "//tensorflow/core:protos_all_cc",
    ],
)

tf_kernel_library(
    name = "scoped_allocator_ops",
    prefix = "scoped_allocator_ops",
    deps = [
        "//tensorflow/core:core_cpu",
        "//tensorflow/core:core_cpu_internal",
        "//tensorflow/core:framework",
        "//tensorflow/core:lib",
        "//tensorflow/core:lib_internal",
    ],
)

tf_cuda_cc_test(
    name = "scoped_allocator_ops_test",
    srcs = ["scoped_allocator_ops_test.cc"],
    linkstatic = tf_kernel_tests_linkstatic(),  #Required for benchmarking
    deps = [
        ":cwise_op",
        ":dense_update_ops",
        ":ops_testutil",
        ":ops_util",
        ":scoped_allocator_ops",
        ":variable_ops",
        "//tensorflow/core:core_cpu",
        "//tensorflow/core:core_cpu_internal",
        "//tensorflow/core:framework",
        "//tensorflow/core:lib",
        "//tensorflow/core:proto_text",
        "//tensorflow/core:protos_all_cc",
        "//tensorflow/core:test",
        "//tensorflow/core:test_main",
        "//tensorflow/core:testlib",
    ],
)

tf_kernel_library(
    name = "session_ops",
    prefix = "session_ops",
    deps = DATA_FLOW_DEPS,
)

tf_kernel_library(
    name = "sparse_conditional_accumulator_op",
    prefix = "sparse_conditional_accumulator_op",
    deps = DATA_FLOW_DEPS,
)

cc_library(
    name = "stack",
    srcs = ["stack.cc"],
    hdrs = ["stack.h"],
    deps = [
        "//tensorflow/core:core_cpu",
        "//tensorflow/core:framework",
        "//tensorflow/core:lib",
        "//tensorflow/core:lib_internal",
    ],
)

tf_kernel_library(
    name = "stack_ops",
    prefix = "stack_ops",
    deps = DATA_FLOW_DEPS + [":stack"],
)

tf_kernel_library(
    name = "tensor_array_ops",
    prefix = "tensor_array_ops",
    deps = DATA_FLOW_DEPS,
)

DYNAMIC_DEPS = [
    ":bounds_check",
    "//tensorflow/core:core_cpu",
    "//tensorflow/core:framework",
    "//tensorflow/core:lib",
    "//tensorflow/core:lib_internal",
]

tf_kernel_library(
    name = "dynamic_partition_op",
    prefix = "dynamic_partition_op",
    deps = DYNAMIC_DEPS + [
        ":fill_functor",
        ":gather_functor",
    ] + if_cuda(["@cub_archive//:cub"]),
)

tf_kernel_library(
    name = "dynamic_stitch_op",
    gpu_srcs = [
        "gpu_device_array.h",
        "gpu_device_array_gpu.h",
    ],
    prefix = "dynamic_stitch_op",
    deps = DYNAMIC_DEPS,
)

LOOKUP_DEPS = [
    ":bounds_check",
    ":initializable_lookup_table",
    ":lookup_util",
    "//tensorflow/core:core_cpu",
    "//tensorflow/core:framework",
    "//tensorflow/core:lib",
    "//tensorflow/core:lib_internal",
]

tf_kernel_library(
    name = "lookup_table_init_op",
    prefix = "lookup_table_init_op",
    deps = LOOKUP_DEPS,
)

tf_kernel_library(
    name = "lookup_table_op",
    prefix = "lookup_table_op",
    deps = LOOKUP_DEPS,
)

cc_library(
    name = "checkpoint_ops",
    deps = [
        ":generate_vocab_remapping_op",
        ":load_and_remap_matrix_op",
    ],
)

tf_kernel_library(
    name = "generate_vocab_remapping_op",
    srcs = ["generate_vocab_remapping_op.cc"],
    deps = [
        ":lookup_table_init_op",
        ":lookup_table_op",
        "//tensorflow/core:framework",
        "//tensorflow/core:lib",
        "//third_party/eigen3",
    ],
)

tf_kernel_library(
    name = "load_and_remap_matrix_op",
    srcs = ["load_and_remap_matrix_op.cc"],
    deps = [
        "//tensorflow/core:framework",
        "//tensorflow/core:lib",
        "//tensorflow/core:lib_internal",
        "//tensorflow/core/util/tensor_bundle",
        "//third_party/eigen3",
    ],
)

tf_cuda_cc_tests(
    name = "dynamic_op_test",
    size = "small",
    srcs = [
        "dynamic_partition_op_test.cc",
        "dynamic_stitch_op_test.cc",
    ],
    deps = [
        ":data_flow",
        ":ops_testutil",
        ":ops_util",
        "//tensorflow/core:core_cpu",
        "//tensorflow/core:framework",
        "//tensorflow/core:lib",
        "//tensorflow/core:protos_all_cc",
        "//tensorflow/core:test",
        "//tensorflow/core:test_main",
        "//tensorflow/core:testlib",
    ],
)

tf_kernel_library(
    name = "eye_functor",
    hdrs = ["eye_functor.h"],
    gpu_srcs = [
        "eye_functor_gpu.cu.cc",
        "eye_functor.h",
    ],
    visibility = [":friends"],
    deps = [
        "//tensorflow/core:framework",
        "//third_party/eigen3",
    ],
    alwayslink = 0,
)

cc_library(
    name = "fifo_queue",
    srcs = ["fifo_queue.cc"],
    hdrs = ["fifo_queue.h"],
    visibility = [":friends"],
    deps = [
        ":queue_base",
        ":queue_op",
        ":typed_queue",
        "//tensorflow/core:framework",
        "//tensorflow/core:lib",
        "//tensorflow/core:protos_all_cc",
    ],
)

cc_library(
    name = "padding_fifo_queue",
    srcs = ["padding_fifo_queue.cc"],
    hdrs = ["padding_fifo_queue.h"],
    visibility = ["//visibility:private"],
    deps = [
        ":fifo_queue",
        ":queue_base",
        ":typed_queue",
        "//tensorflow/core:framework",
        "//tensorflow/core:lib",
        "//tensorflow/core:protos_all_cc",
    ],
)

cc_library(
    name = "conditional_accumulator_base",
    srcs = ["conditional_accumulator_base.cc"],
    hdrs = [
        "conditional_accumulator_base.h",
    ],
    deps = [
        "//tensorflow/core:framework",
        "//tensorflow/core:lib",
        "//third_party/eigen3",
    ],
)

cc_library(
    name = "typed_conditional_accumulator_base",
    hdrs = ["typed_conditional_accumulator_base.h"],
    deps = [
        ":conditional_accumulator_base",
    ],
)

cc_library(
    name = "conditional_accumulator",
    hdrs = [
        "conditional_accumulator.h",
        "conditional_accumulator_base_op.h",
    ],
    deps = [
        ":conditional_accumulator_base",
        ":fill_functor",
        ":typed_conditional_accumulator_base",
    ],
)

cc_library(
    name = "sparse_conditional_accumulator",
    hdrs = ["sparse_conditional_accumulator.h"],
    deps = [
        ":typed_conditional_accumulator_base",
    ],
)

tf_kernel_library(
    name = "tensor_array",
    srcs = ["tensor_array.cc"],
    hdrs = ["tensor_array.h"],
    visibility = ["//visibility:private"],
    deps = [
        ":aggregate_ops",
        "//tensorflow/core:framework",
        "//tensorflow/core:lib",
        "//third_party/eigen3",
    ],
)

tf_kernel_library(
    name = "resource_variable_ops",
    srcs = ["resource_variable_ops.cc"],
    hdrs = ["resource_variable_ops.h"],
    deps = [
        ":bounds_check",
        ":dense_update_functor",
        ":gather_functor",
        ":scatter_functor",
        ":training_op_helpers",
        ":variable_ops",
        "//tensorflow/core:core_cpu_lib",
        "//tensorflow/core:framework",
        "//tensorflow/core:lib",
        "//tensorflow/core:lib_internal",
        "@com_google_absl//absl/strings",
    ],
)

tf_kernel_library(
    name = "list_kernels",
    srcs = ["list_kernels.cc"],
    hdrs = ["list_kernels.h"],
    gpu_srcs = [
        "list_kernels.cu.cc",
        "list_kernels.h",
    ],
    deps = [
        ":concat_lib",
        ":fill_functor",
        "//tensorflow/core:framework",
        "//tensorflow/core:lib",
        "//third_party/eigen3",
    ],
)

tf_kernel_library(
    name = "fact_op",
    prefix = "fact_op",
    deps = [
        "//tensorflow/core:framework",
        "//tensorflow/core:lib",
    ],
)

tf_kernel_library(
    name = "function_ops",
    prefix = "function_ops",
    deps = [
        "//tensorflow/core:core_cpu",
        "//tensorflow/core:core_cpu_internal",
        "//tensorflow/core:framework",
        "//tensorflow/core:lib",
        "//tensorflow/core:lib_internal",
    ],
)

tf_kernel_library(
    name = "functional_ops",
    prefix = "functional_ops",
    deps = [
        "//tensorflow/core:core_cpu",
        "//tensorflow/core:core_cpu_internal",
        "//tensorflow/core:framework",
        "//tensorflow/core:lib",
        "//tensorflow/core:lib_internal",
        "//third_party/eigen3",
    ],
)

tf_kernel_library(
    name = "partitioned_function_ops",
    prefix = "partitioned_function_ops",
    deps = [
        "//tensorflow/core:core_cpu_internal",
        "//tensorflow/core:framework",
        "//tensorflow/core:lib",
        "//tensorflow/core:protos_all_cc",
        "//tensorflow/core/grappler:grappler_item",
        "//tensorflow/core/grappler/clusters:virtual_cluster",
        "//tensorflow/core/grappler/optimizers:meta_optimizer",
        "//tensorflow/core/grappler/utils:functions",
        "//tensorflow/stream_executor:stream",
        "@com_google_absl//absl/strings",
    ],
)

cc_library(
    name = "image",
    deps = [
        ":adjust_contrast_op",
        ":adjust_hue_op",
        ":adjust_saturation_op",
        ":attention_ops",
        ":colorspace_op",
        ":crop_and_resize_op",
        ":decode_bmp_op",
        ":decode_image_op",
        ":draw_bounding_box_op",
        ":encode_jpeg_op",
        ":encode_png_op",
        ":extract_jpeg_shape_op",
        ":non_max_suppression_op",
        ":random_crop_op",
        ":resize_area_op",
        ":resize_bicubic_op",
        ":resize_bilinear_op",
        ":resize_nearest_neighbor_op",
        ":sample_distorted_bounding_box_op",
        ":scale_and_translate_op",
    ],
)

IMAGE_DEPS = [
    ":bounds_check",
    ":eigen_helpers",
    ":image_resizer_state",
    "//third_party/eigen3",
    "//tensorflow/core:framework",
    "//tensorflow/core:gif_internal",
    "//tensorflow/core:jpeg_internal",
    "//tensorflow/core:lib",
    "//tensorflow/core:lib_internal",
    "//tensorflow/core:png_internal",
    "//tensorflow/core:protos_all_cc",
]

tf_kernel_library(
    name = "adjust_contrast_op",
    prefix = "adjust_contrast_op",
    deps = IMAGE_DEPS,
)

cc_library(
    name = "adjust_hsv_gpu_lib",
    hdrs = ["adjust_hsv_gpu.cu.h"],
    deps = ["//tensorflow/core:framework"],
)

tf_kernel_library(
    name = "adjust_hue_op",
    prefix = "adjust_hue_op",
    deps = IMAGE_DEPS + [":adjust_hsv_gpu_lib"],
)

tf_kernel_library(
    name = "adjust_saturation_op",
    prefix = "adjust_saturation_op",
    deps = IMAGE_DEPS + [":adjust_hsv_gpu_lib"],
)

tf_kernel_library(
    name = "attention_ops",
    prefix = "attention_ops",
    deps = IMAGE_DEPS,
)

tf_kernel_library(
    name = "colorspace_op",
    prefix = "colorspace_op",
    deps = IMAGE_DEPS,
)

tf_kernel_library(
    name = "crop_and_resize_op",
    prefix = "crop_and_resize_op",
    deps = IMAGE_DEPS,
)

tf_kernel_library(
    name = "decode_bmp_op",
    prefix = "decode_bmp_op",
    deps = IMAGE_DEPS,
)

tf_kernel_library(
    name = "decode_image_op",
    prefix = "decode_image_op",
    deps = IMAGE_DEPS,
)

tf_kernel_library(
    name = "draw_bounding_box_op",
    prefix = "draw_bounding_box_op",
    deps = IMAGE_DEPS,
)

tf_kernel_library(
    name = "encode_jpeg_op",
    prefix = "encode_jpeg_op",
    deps = IMAGE_DEPS,
)

tf_kernel_library(
    name = "encode_png_op",
    prefix = "encode_png_op",
    deps = IMAGE_DEPS,
)

tf_kernel_library(
    name = "extract_jpeg_shape_op",
    prefix = "extract_jpeg_shape_op",
    deps = IMAGE_DEPS,
)

tf_kernel_library(
    name = "non_max_suppression_op",
    prefix = "non_max_suppression_op",
    deps = IMAGE_DEPS,
)

tf_kernel_library(
    name = "scale_and_translate_op",
    prefix = "scale_and_translate_op",
    deps = IMAGE_DEPS + [":sampling_kernels"],
)

tf_kernel_library(
    name = "random_crop_op",
    prefix = "random_crop_op",
    deps = IMAGE_DEPS,
)

tf_kernel_library(
    name = "resize_area_op",
    prefix = "resize_area_op",
    deps = IMAGE_DEPS,
)

tf_kernel_library(
    name = "resize_bicubic_op",
    prefix = "resize_bicubic_op",
    deps = IMAGE_DEPS,
)

tf_kernel_library(
    name = "resize_bilinear_op",
    prefix = "resize_bilinear_op",
    deps = IMAGE_DEPS,
)

tf_kernel_library(
    name = "resize_nearest_neighbor_op",
    prefix = "resize_nearest_neighbor_op",
    deps = IMAGE_DEPS,
)

tf_kernel_library(
    name = "sample_distorted_bounding_box_op",
    prefix = "sample_distorted_bounding_box_op",
    deps = IMAGE_DEPS,
)

tf_kernel_library(
    name = "encode_wav_op",
    prefix = "encode_wav_op",
    deps = [
        ":bounds_check",
        "//tensorflow/core:framework",
        "//tensorflow/core:lib",
        "//tensorflow/core:lib_internal",
        "//tensorflow/core:protos_all_cc",
    ],
)

tf_kernel_library(
    name = "decode_wav_op",
    prefix = "decode_wav_op",
    deps = [
        "//tensorflow/core:framework",
        "//tensorflow/core:lib",
        "//tensorflow/core:lib_internal",
        "//tensorflow/core:protos_all_cc",
    ],
)

tf_cc_tests(
    name = "eigen_test",
    size = "small",
    srcs = [
        "eigen_activations_test.cc",
        "eigen_attention_test.cc",
        "eigen_backward_spatial_convolutions_test.cc",
        "eigen_pooling_test.cc",
        "eigen_softmax_test.cc",
        "eigen_spatial_convolutions_test.cc",
    ],
    deps = [
        ":eigen_helpers",
        "//tensorflow/core:test",
        "//tensorflow/core:test_main",
        "@com_google_absl//absl/strings",
    ],
)

# Conditional test target generation is not supported by the "tf_cc_tests" macro
# (can't add 'select' to the srcs field, type 'select' is not iterable).
tf_cc_test(
    name = "eigen_mkldnn_contraction_kernel_test",
    size = "small",
    srcs = select({
        "//tensorflow:android": [],
        "//tensorflow:arm": [],
        "//tensorflow:ios": [],
        "//tensorflow:linux_ppc64le": [],
        ":no_mkldnn_contraction_kernel": [],
        "//conditions:default": ["eigen_mkldnn_contraction_kernel_test.cc"],
    }),
    tags = ["mkldnn_contraction_kernel"],
    deps = [
        ":eigen_contraction_kernel",
        "//tensorflow/core:test",
        "//tensorflow/core:test_main",
    ],
)

cc_library(
    name = "eigen_benchmark",
    testonly = 1,
    hdrs = [
        "eigen_benchmark.h",
        ":eigen_helpers",
    ],
    deps = [
        "//tensorflow/core:framework",
        "//third_party/eigen3",
    ],
)

tf_cc_test(
    name = "eigen_benchmark_cpu_test",
    srcs = ["eigen_benchmark_cpu_test.cc"],
    deps = [
        ":eigen_benchmark",
        ":eigen_helpers",
        "//tensorflow/core:test",
        "//tensorflow/core:test_main",
        "//third_party/eigen3",
    ],
)

tf_cc_tests(
    name = "basic_ops_benchmark_test",
    size = "small",
    srcs = [
        "basic_ops_benchmark_test.cc",
    ],
    deps = [
        ":math",
        ":ops_util",
        ":state",
        "//tensorflow/core:core_cpu",
        "//tensorflow/core:framework",
        "//tensorflow/core:test",
        "//tensorflow/core:test_main",
        "//tensorflow/core:testlib",
    ],
)

tf_cc_tests(
    name = "bonus_tests",
    srcs = [
        "adjust_contrast_op_test.cc",
        "colorspace_op_test.cc",
        "crop_and_resize_op_test.cc",
        "non_max_suppression_op_test.cc",
        "resize_area_op_test.cc",
        "resize_bicubic_op_test.cc",
        "resize_bilinear_op_test.cc",
        "resize_nearest_neighbor_op_test.cc",
        "scale_and_translate_op_test.cc",
    ],
    linkopts = select({
        "//tensorflow:macos": ["-headerpad_max_install_names"],
        "//conditions:default": [],
    }),
    deps = [
        ":image",
        ":ops_testutil",
        ":ops_util",
        ":sampling_kernels",
        "//tensorflow/core:core_cpu",
        "//tensorflow/core:framework",
        "//tensorflow/core:lib",
        "//tensorflow/core:lib_internal",
        "//tensorflow/core:protos_all_cc",
        "//tensorflow/core:test",
        "//tensorflow/core:test_main",
        "//tensorflow/core:testlib",
    ],
)

tf_cuda_cc_test(
    name = "adjust_contrast_op_benchmark_test",
    srcs = ["adjust_contrast_op_benchmark_test.cc"],
    deps = [
        ":image",
        ":ops_testutil",
        ":ops_util",
        "//tensorflow/core:core_cpu",
        "//tensorflow/core:framework",
        "//tensorflow/core:protos_all_cc",
        "//tensorflow/core:test",
        "//tensorflow/core:test_main",
        "//tensorflow/core:testlib",
    ],
)

tf_cuda_cc_test(
    name = "crop_and_resize_op_benchmark_test",
    srcs = ["crop_and_resize_op_benchmark_test.cc"],
    deps = [
        ":image",
        ":ops_testutil",
        ":ops_util",
        "//tensorflow/core:core_cpu",
        "//tensorflow/core:framework",
        "//tensorflow/core:protos_all_cc",
        "//tensorflow/core:test",
        "//tensorflow/core:test_main",
        "//tensorflow/core:testlib",
    ],
)

tf_cuda_cc_test(
    name = "resize_benchmark_test",
    srcs = ["resize_op_benchmark_test.cc"],
    deps = [
        ":image",
        ":ops_testutil",
        ":ops_util",
        "//tensorflow/core:core_cpu",
        "//tensorflow/core:framework",
        "//tensorflow/core:protos_all_cc",
        "//tensorflow/core:test",
        "//tensorflow/core:test_main",
        "//tensorflow/core:testlib",
    ],
)

cc_library(
    name = "io",
    deps = [
        ":fixed_length_record_reader_op",
        ":identity_reader_op",
        ":lmdb_reader_op",
        ":matching_files_op",
        ":reader_ops",
        ":restore_op",
        ":save_op",
        ":save_restore_v2_ops",
        ":text_line_reader_op",
        ":tf_record_reader_op",
        ":whole_file_read_ops",
    ],
)

IO_DEPS = [
    ":ops_util",
    "//tensorflow/core:framework",
    "//tensorflow/core:lib",
    "//tensorflow/core:lib_internal",
    "//tensorflow/core:protos_all_cc",
    "//tensorflow/core:reader_base",
    "//tensorflow/core/util/tensor_bundle",
]

tf_kernel_library(
    name = "fixed_length_record_reader_op",
    prefix = "fixed_length_record_reader_op",
    deps = IO_DEPS,
)

tf_kernel_library(
    name = "identity_reader_op",
    prefix = "identity_reader_op",
    deps = IO_DEPS,
)

tf_kernel_library(
    name = "lmdb_reader_op",
    prefix = "lmdb_reader_op",
    deps = IO_DEPS + [
        "@lmdb",
    ],
)

tf_kernel_library(
    name = "matching_files_op",
    prefix = "matching_files_op",
    deps = IO_DEPS,
)

tf_kernel_library(
    name = "reader_ops",
    prefix = "reader_ops",
    deps = IO_DEPS,
)

SAVE_RESTORE_DEPS = [
    ":bounds_check_lib",
    ":save_restore_tensor",
    "//tensorflow/core:framework",
    "//tensorflow/core:lib",
    "//tensorflow/core:lib_internal",
    "//tensorflow/core:protos_all_cc",
    "//tensorflow/core/util/tensor_bundle",
]

tf_kernel_library(
    name = "restore_op",
    prefix = "restore_op",
    deps = SAVE_RESTORE_DEPS,
)

tf_kernel_library(
    name = "save_op",
    prefix = "save_op",
    deps = SAVE_RESTORE_DEPS,
)

tf_kernel_library(
    name = "save_restore_v2_ops",
    prefix = "save_restore_v2_ops",
    deps = SAVE_RESTORE_DEPS,
)

tf_kernel_library(
    name = "text_line_reader_op",
    prefix = "text_line_reader_op",
    deps = IO_DEPS,
)

tf_kernel_library(
    name = "tf_record_reader_op",
    prefix = "tf_record_reader_op",
    deps = IO_DEPS,
)

tf_kernel_library(
    name = "whole_file_read_ops",
    prefix = "whole_file_read_ops",
    deps = IO_DEPS,
)

tf_cc_tests(
    name = "bonus2_tests",
    size = "small",
    srcs = [
        "merge_v2_checkpoints_op_test.cc",
        "restore_op_test.cc",
        "restore_v2_op_test.cc",
        "save_op_test.cc",
        "save_v2_op_test.cc",
    ],
    deps = [
        ":io",
        ":ops_testutil",
        ":ops_util",
        "//tensorflow/cc:cc_ops",
        "//tensorflow/core:core_cpu",
        "//tensorflow/core:core_cpu_internal",
        "//tensorflow/core:framework",
        "//tensorflow/core:lib",
        "//tensorflow/core:protos_all_cc",
        "//tensorflow/core:test",
        "//tensorflow/core:test_main",
        "//tensorflow/core:testlib",
        "//tensorflow/core/util/tensor_bundle",
    ],
)

cc_library(
    name = "linalg",
    deps = [
        ":cholesky_grad",
        ":cholesky_op",
        ":determinant_op",
        ":lu_op",
        ":matrix_exponential_op",
        ":matrix_inverse_op",
        ":matrix_logarithm_op",
        ":matrix_solve_ls_op",
        ":matrix_solve_op",
        ":matrix_square_root_op",
        ":matrix_triangular_solve_op",
        ":qr_op",
        ":self_adjoint_eig_op",
        ":self_adjoint_eig_v2_op",
        ":svd_op",
        ":tridiagonal_solve_op",
    ],
)

tf_kernel_library(
    name = "cuda_solvers",
    srcs = ["cuda_solvers.cc"],
    hdrs = ["cuda_solvers.h"],
    # @local_config_cuda//cuda:cusolver, //third_party/eigen3:blas,
    # and //third_party/libf2c all contain various parts of BLAS, LAPACK,
    # and f2c helper functions in global namespace. Tell the compiler to
    # allow multiple definitions when linking this.
    linkopts = select({
        "//tensorflow:macos": [],
        "//tensorflow:windows": [],
        "//conditions:default": ["-Wl,-z,muldefs"],
    }),
    visibility = [":friends"],
    deps = [
        "//tensorflow/core:framework",
        "//tensorflow/core:lib",
        "//tensorflow/core/platform/default/build_config:cublas_plugin",
        "@local_config_cuda//cuda:cublas",
        "@local_config_cuda//cuda:cusolver",
    ],
)

tf_kernel_library(
    name = "cuda_sparse",
    srcs = ["cuda_sparse.cc"],
    hdrs = ["cuda_sparse.h"],
    deps = [
        "//tensorflow/core:framework",
        "//tensorflow/core:lib",
        "@local_config_cuda//cuda:cusparse",
    ],
)

LINALG_DEPS = [
    ":linalg_ops_common",
    "//third_party/eigen3",
    "//tensorflow/core:framework",
    "//tensorflow/core:lib",
] + if_cuda([
    ":cuda_solvers",
    ":transpose_functor",
])

tf_kernel_library(
    name = "cholesky_op",
    prefix = "cholesky_op",
    deps = if_cuda([
        ":matrix_band_part_op",
    ]) + LINALG_DEPS,
)

tf_kernel_library(
    name = "cholesky_grad",
    prefix = "cholesky_grad",
    deps = LINALG_DEPS,
)

tf_kernel_library(
    name = "determinant_op",
    prefix = "determinant_op",
    deps = if_cuda([
        ":fill_functor",
    ]) + LINALG_DEPS,
)

tf_kernel_library(
    name = "matrix_exponential_op",
    prefix = "matrix_exponential_op",
    deps = LINALG_DEPS,
)

tf_kernel_library(
    name = "matrix_logarithm_op",
    prefix = "matrix_logarithm_op",
    deps = LINALG_DEPS,
)

tf_kernel_library(
    name = "self_adjoint_eig_op",
    prefix = "self_adjoint_eig_op",
    deps = LINALG_DEPS + ["//tensorflow/core:lib_internal"],
)

tf_kernel_library(
    name = "self_adjoint_eig_v2_op",
    prefix = "self_adjoint_eig_v2_op",
    deps = LINALG_DEPS + ["//tensorflow/core:lib_internal"] + if_cuda([
        ":cast_op",
        ":cwise_op",
    ]),
)

tf_kernel_library(
    name = "matrix_inverse_op",
    prefix = "matrix_inverse_op",
    deps = LINALG_DEPS + if_cuda([":eye_functor"]),
)

tf_kernel_library(
    name = "matrix_solve_ls_op",
    prefix = "matrix_solve_ls_op",
    deps = LINALG_DEPS,
)

tf_kernel_library(
    name = "matrix_solve_op",
    prefix = "matrix_solve_op",
    deps = LINALG_DEPS,
)

tf_kernel_library(
    name = "matrix_square_root_op",
    prefix = "matrix_square_root_op",
    deps = LINALG_DEPS,
)

tf_kernel_library(
    name = "matrix_triangular_solve_op",
    prefix = "matrix_triangular_solve_op",
    deps = LINALG_DEPS + if_cuda([
        "//tensorflow/core/platform/default/build_config:cublas_plugin",
    ]),
)

tf_kernel_library(
    name = "tridiagonal_solve_op",
    srcs = ["tridiagonal_solve_op.cc"],
    gpu_srcs = ["tridiagonal_solve_op_gpu.cu.cc"],
    deps = LINALG_DEPS + if_cuda([
        ":cuda_sparse",
    ]),
)

tf_kernel_library(
    name = "qr_op",
    prefix = "qr_op",
    deps = LINALG_DEPS + if_cuda([
        ":cwise_op",
        ":eye_functor",
        ":matrix_band_part_op",
    ]),
)

tf_kernel_library(
    name = "svd_op",
    prefix = "svd_op",
    deps = LINALG_DEPS,
)

tf_kernel_library(
    name = "lu_op",
    prefix = "lu_op",
    deps = if_cuda([
        ":cuda_solvers",
        ":transpose_functor",
    ]) + [
        "//third_party/eigen3",
        "//tensorflow/core:framework",
        "//tensorflow/core:lib",
    ],
)

cc_library(
    name = "linalg_ops_common",
    srcs = ["linalg_ops_common.cc"],
    hdrs = ["linalg_ops_common.h"],
    visibility = ["//visibility:private"],
    deps = [
        "//tensorflow/core:framework",
        "//tensorflow/core:lib",
        "//third_party/eigen3",
    ],
)

cc_library(
    name = "logging",
    deps = [
        ":logging_ops",
        ":summary_audio_op",
        ":summary_image_op",
        ":summary_op",
        ":summary_tensor_op",
    ],
)

LOGGING_DEPS = [
    "@com_google_absl//absl/strings",
    "//tensorflow/core:framework",
    "//tensorflow/core:lib",
    "//tensorflow/core:lib_internal",
    "//tensorflow/core:protos_all_cc",
]

tf_kernel_library(
    name = "logging_ops",
    prefix = "logging_ops",
    deps = LOGGING_DEPS,
)

tf_kernel_library(
    name = "summary_audio_op",
    prefix = "summary_audio_op",
    deps = LOGGING_DEPS,
)

tf_kernel_library(
    name = "summary_image_op",
    prefix = "summary_image_op",
    deps = LOGGING_DEPS + ["//tensorflow/core:png_internal"],
)

tf_kernel_library(
    name = "summary_op",
    prefix = "summary_op",
    deps = LOGGING_DEPS,
)

tf_kernel_library(
    name = "summary_tensor_op",
    prefix = "summary_tensor_op",
    deps = LOGGING_DEPS,
)

tf_cc_tests(
    name = "bonus3_tests",
    size = "small",
    srcs = [
        "logging_ops_test.cc",
        "summary_audio_op_test.cc",
        "summary_image_op_test.cc",
        "summary_op_test.cc",
        "summary_tensor_op_test.cc",
    ],
    deps = [
        ":logging",
        ":ops_testutil",
        ":ops_util",
        "//tensorflow/core:framework",
        "//tensorflow/core:lib",
        "//tensorflow/core:protos_all_cc",
        "//tensorflow/core:test",
        "//tensorflow/core:test_main",
        "//tensorflow/core:testlib",
        "@com_google_absl//absl/strings",
    ],
)

cc_library(
    name = "manip",
    deps = [
        ":roll_op",
    ],
)

tf_kernel_library(
    name = "roll_op",
    prefix = "roll_op",
    deps = [
        ":bounds_check",
        "//tensorflow/core:framework",
        "//tensorflow/core:lib",
        "//third_party/eigen3",
    ],
)

tf_cc_test(
    name = "roll_op_test",
    size = "small",
    srcs = ["roll_op_test.cc"],
    deps = [
        ":ops_testutil",
        ":ops_util",
        ":roll_op",
        "//tensorflow/core:core_cpu",
        "//tensorflow/core:core_cpu_internal",
        "//tensorflow/core:framework",
        "//tensorflow/core:lib",
        "//tensorflow/core:protos_all_cc",
        "//tensorflow/core:test",
        "//tensorflow/core:test_main",
        "//tensorflow/core:testlib",
    ],
)

MATH_DEPS = [
    ":bounds_check",
    ":fill_functor",
    "//tensorflow/core:core_cpu",
    "//tensorflow/core:framework",
    "//tensorflow/core:lib",
    "//tensorflow/core:lib_internal",
    "//tensorflow/core:math_grad",
    "//third_party/eigen3",
]

cc_library(
    name = "math_not_windows",
    deps = [
        ":sparse_matmul_op",
    ],
)

tf_kernel_library(
    name = "sparse_matmul_op",
    defines = select({
        ":xsmm": ["TENSORFLOW_USE_LIBXSMM"],
        "//conditions:default": [],
    }),
    prefix = "sparse_matmul_op",
    deps = MATH_DEPS + [":eigen_contraction_kernel"] + select({
        ":xsmm": [
            "@libxsmm_archive//:xsmm_avx",
        ],
        "//conditions:default": [],
    }),
)

cc_library(
    name = "math",
    deps = [
        ":aggregate_ops",
        ":argmax_op",
        ":batch_matmul_op",
        ":betainc_op",
        ":bincount_op",
        ":bucketize_op",
        ":cast_op",
        ":check_numerics_op",
        ":compare_and_bitpack_op",
        ":cross_op",
        ":cwise_op",
        ":fft_ops",
        ":histogram_op",
        ":matmul_op",
        ":nextafter_op",
        ":population_count_op",
        ":reduction_ops",
        ":scan_ops",
        ":segment_reduction_ops",
        ":sequence_ops",
    ],
)

tf_kernel_library(
    name = "aggregate_ops",
    prefix = "aggregate_ops",
    deps = MATH_DEPS + [
        "//tensorflow/core:ve_runtime",
    ],
)

tf_kernel_library(
    name = "argmax_op",
    prefix = "argmax_op",
    deps = MATH_DEPS + if_ve(["//tensorflow/core:ve_runtime"]),
)

tf_kernel_library(
    name = "batch_matmul_op",
    srcs = if_mkl_ml([
        "mkl_batch_matmul_op.cc",
    ]),
    # <prefix>*impl.h are excluded by default from the CPU build, add explicitly.
    hdrs = ["batch_matmul_op_impl.h"],
    prefix = "batch_matmul_op",
    deps = MATH_DEPS + [":eigen_contraction_kernel"] + if_mkl_ml([
        "//third_party/mkl:intel_binary_blob",
    ]),
)

tf_kernel_library(
    name = "betainc_op",
    prefix = "betainc_op",
    deps = MATH_DEPS,
)

tf_kernel_library(
    name = "bucketize_op",
    gpu_srcs = ["gpu_device_array.h"],
    prefix = "bucketize_op",
    deps = ARRAY_DEPS,
)

tf_kernel_library(
    name = "cast_op",
    prefix = "cast_op",
    deps = MATH_DEPS,
)

tf_kernel_library(
    name = "check_numerics_op",
    prefix = "check_numerics_op",
    deps = MATH_DEPS,
)

tf_kernel_library(
    name = "cross_op",
    prefix = "cross_op",
    deps = MATH_DEPS,
)

tf_kernel_library(
    name = "cwise_op",
    prefix = "cwise_op",
    deps = MATH_DEPS + [
      "//tensorflow/core:ve_runtime",
      "//tensorflow/core:ve_ops_common",
    ]
)

tf_kernel_library(
    name = "nextafter_op",
    prefix = "nextafter_op",
    deps = MATH_DEPS + [":cwise_op"],
)

tf_kernel_library(
    name = "population_count_op",
    prefix = "population_count_op",
    deps = MATH_DEPS,
)

tf_kernel_library(
    name = "fft_ops",
    prefix = "fft_ops",
    deps = MATH_DEPS + [
    ] + if_cuda([
        "//tensorflow/core/platform/default/build_config:cufft_plugin",
    ]),
)

tf_kernel_library(
    name = "matmul_op",
    srcs = [
        "matmul_op.cc",
    ] + if_mkl([
        "mkl_matmul_op.cc",
    ]),
    hdrs = ["matmul_op.h"],
    defines = select({
        ":xsmm": [
            "TENSORFLOW_USE_LIBXSMM",
            "EIGEN_USE_LIBXSMM",
        ],
        "//conditions:default": [],
    }),
    deps = MATH_DEPS + [
        ":eigen_contraction_kernel",
        ":gpu_utils",
    ] + select({
        ":xsmm": ["@libxsmm_archive//:xsmm_avx"],
        "//conditions:default": [],
    }) + mkl_deps() + if_cuda([
        "//tensorflow/core/platform/default/build_config:cublas_plugin",
    ]) + if_ve([
        "//tensorflow/core:ve_runtime",
    ]),
)

tf_kernel_library(
    name = "reduction_ops",
    gpu_srcs = ["reduction_gpu_kernels.cu.h"],
    prefix = "reduction_ops",
    deps = MATH_DEPS + [":transpose_functor"] + if_cuda(["@cub_archive//:cub"])
           + if_ve(["//tensorflow/core:ve_runtime"]),
)

tf_kernel_library(
    name = "segment_reduction_ops",
    prefix = "segment_reduction_ops",
    deps = MATH_DEPS + if_cuda([
        ":cuda_solvers",
    ])
    + if_ve(["//tensorflow/core:ve_runtime"]),
)

tf_kernel_library(
    name = "scan_ops",
    srcs = ["scan_ops.cc"],
    hdrs = ["scan_ops.h"],
    gpu_srcs = [
        "scan_ops.h",
        "scan_ops_gpu.h",
        "scan_ops_gpu_double.cu.cc",
        "scan_ops_gpu_float.cu.cc",
        "scan_ops_gpu_half.cu.cc",
    ],
    deps = MATH_DEPS + if_cuda(["@cub_archive//:cub"]),
)

tf_kernel_library(
    name = "sequence_ops",
    prefix = "sequence_ops",
    deps = MATH_DEPS,
)

tf_kernel_library(
    name = "unary_ops_composition",
    prefix = "unary_ops_composition",
    deps = MATH_DEPS + [
        ":cwise_op",
        ":relu_op",
    ],
)

tf_cc_test(
    name = "sequence_ops_test",
    size = "small",
    srcs = ["sequence_ops_test.cc"],
    deps = [
        ":ops_testutil",
        ":ops_util",
        ":sequence_ops",
        "//tensorflow/core:core_cpu",
        "//tensorflow/core:framework",
        "//tensorflow/core:lib",
        "//tensorflow/core:protos_all_cc",
        "//tensorflow/core:test",
        "//tensorflow/core:test_main",
        "//tensorflow/core:testlib",
    ],
)

tf_cuda_cc_test(
    name = "cast_op_test",
    size = "small",
    srcs = ["cast_op_test.cc"],
    deps = [
        ":cast_op",
        ":ops_testutil",
        ":ops_util",
        "//tensorflow/core:core_cpu",
        "//tensorflow/core:framework",
        "//tensorflow/core:lib",
        "//tensorflow/core:protos_all_cc",
        "//tensorflow/core:test",
        "//tensorflow/core:test_main",
        "//tensorflow/core:testlib",
    ],
)

tf_cc_test(
    name = "cross_op_test",
    size = "small",
    srcs = ["cross_op_test.cc"],
    deps = [
        ":cross_op",
        ":ops_testutil",
        ":ops_util",
        "//tensorflow/core:core_cpu",
        "//tensorflow/core:framework",
        "//tensorflow/core:lib",
        "//tensorflow/core:protos_all_cc",
        "//tensorflow/core:test",
        "//tensorflow/core:test_main",
        "//tensorflow/core:testlib",
    ],
)

tf_cc_tests(
    name = "sparse_tests",
    size = "small",
    srcs = [
        "sparse_add_op_test.cc",
        "sparse_dense_binary_op_shared_test.cc",
        "sparse_reduce_sum_op_test.cc",
    ],
    deps = [
        ":ops_testutil",
        ":ops_util",
        ":sparse_add_op",
        ":sparse_dense_binary_op_shared",
        ":sparse_reduce_op",
        "//tensorflow/core:core_cpu",
        "//tensorflow/core:framework",
        "//tensorflow/core:lib",
        "//tensorflow/core:protos_all_cc",
        "//tensorflow/core:test",
        "//tensorflow/core:test_main",
        "//tensorflow/core:testlib",
    ],
)

tf_cuda_cc_test(
    name = "cwise_ops_test",
    size = "small",
    srcs = ["cwise_ops_test.cc"],
    deps = [
        ":bounds_check",
        ":cwise_op",
        ":nn",
        ":ops_testutil",
        ":ops_util",
        "//tensorflow/core:core_cpu",
        "//tensorflow/core:framework",
        "//tensorflow/core:lib",
        "//tensorflow/core:protos_all_cc",
        "//tensorflow/core:test",
        "//tensorflow/core:test_main",
        "//tensorflow/core:testlib",
    ],
)

tf_cuda_cc_test(
    name = "unary_ops_composition_test",
    size = "small",
    srcs = ["unary_ops_composition_test.cc"],
    deps = [
        ":ops_testutil",
        ":ops_util",
        ":unary_ops_composition",
        "//tensorflow/cc:cc_ops",
        "//tensorflow/cc:client_session",
        "//tensorflow/core:core_cpu",
        "//tensorflow/core:framework",
        "//tensorflow/core:framework_internal",
        "//tensorflow/core:lib",
        "//tensorflow/core:protos_all_cc",
        "//tensorflow/core:tensorflow",
        "//tensorflow/core:test",
        "//tensorflow/core:test_main",
        "//tensorflow/core:testlib",
    ],
)

tf_cuda_cc_test(
    name = "matmul_op_test",
    size = "small",
    srcs = ["matmul_op_test.cc"],
    deps = [
        ":matmul_op",
        ":ops_testutil",
        ":ops_util",
        ":quantized_ops",
        "//tensorflow/cc:cc_ops",
        "//tensorflow/cc:client_session",
        "//tensorflow/core:framework",
        "//tensorflow/core:protos_all_cc",
        "//tensorflow/core:test",
        "//tensorflow/core:test_main",
        "//tensorflow/core:testlib",
    ],
)

tf_cc_test(
    name = "batch_matmul_op_common_test",
    size = "small",
    srcs = ["batch_matmul_op_common_test.cc"],
    deps = [
        ":batch_matmul_op",
        "//tensorflow/core:lib",
        "//tensorflow/core:test",
        "//tensorflow/core:test_main",
        "//tensorflow/core:testlib",
    ],
)

tf_cuda_cc_test(
    name = "batch_matmul_op_test",
    size = "small",
    srcs = ["batch_matmul_op_test.cc"],
    deps = [
        ":batch_matmul_op",
        ":broadcast_to_op",
        ":ops_testutil",
        ":ops_util",
        "//tensorflow/core:core_cpu",
        "//tensorflow/core:framework",
        "//tensorflow/core:lib",
        "//tensorflow/core:protos_all_cc",
        "//tensorflow/core:test",
        "//tensorflow/core:test_main",
        "//tensorflow/core:testlib",
    ],
)

tf_cuda_cc_test(
    name = "scan_ops_test",
    size = "small",
    srcs = ["scan_ops_test.cc"],
    linkopts = select({
        "//tensorflow:macos": ["-headerpad_max_install_names"],
        "//conditions:default": [],
    }),
    deps = [
        ":host_constant_op",
        ":ops_testutil",
        ":ops_util",
        ":scan_ops",
        "//tensorflow/core:core_cpu",
        "//tensorflow/core:framework",
        "//tensorflow/core:lib",
        "//tensorflow/core:protos_all_cc",
        "//tensorflow/core:test",
        "//tensorflow/core:test_main",
        "//tensorflow/core:testlib",
    ],
)

tf_cuda_cc_test(
    name = "reduction_ops_test",
    size = "small",
    srcs = ["reduction_ops_test.cc"],
    linkopts = select({
        "//tensorflow:macos": ["-headerpad_max_install_names"],
        "//conditions:default": [],
    }),
    deps = [
        ":host_constant_op",
        ":ops_testutil",
        ":ops_util",
        ":reduction_ops",
        "//tensorflow/core:core_cpu",
        "//tensorflow/core:framework",
        "//tensorflow/core:lib",
        "//tensorflow/core:protos_all_cc",
        "//tensorflow/core:test",
        "//tensorflow/core:test_main",
        "//tensorflow/core:testlib",
    ],
)

tf_cc_test(
    name = "segment_reduction_ops_test",
    size = "small",
    srcs = ["segment_reduction_ops_test.cc"],
    deps = [
        ":ops_testutil",
        ":ops_util",
        ":segment_reduction_ops",
        "//tensorflow/core:core_cpu",
        "//tensorflow/core:core_cpu_internal",
        "//tensorflow/core:framework",
        "//tensorflow/core:lib",
        "//tensorflow/core:protos_all_cc",
        "//tensorflow/core:test",
        "//tensorflow/core:test_main",
        "//tensorflow/core:testlib",
    ],
)

tf_cc_test(
    name = "immutable_constant_op_test",
    srcs = ["immutable_constant_op_test.cc"],
    deps = [
        ":array",
        ":immutable_constant_op",
        ":matmul_op",
        ":ops_testutil",
        ":ops_util",
        ":random_shuffle_op",
        "//tensorflow/cc:cc_ops",
        "//tensorflow/core:core_cpu",
        "//tensorflow/core:direct_session",
        "//tensorflow/core:framework",
        "//tensorflow/core:lib",
        "//tensorflow/core:ops",
        "//tensorflow/core:test",
        "//tensorflow/core:test_main",
        "//tensorflow/core:testlib",
    ],
)

tf_cuda_cc_test(
    name = "sparse_matmul_op_test",
    size = "small",
    srcs = ["sparse_matmul_op_test.cc"],
    deps = [
        ":ops_testutil",
        ":ops_util",
        ":sparse_matmul_op",
        "//tensorflow/core:core_cpu",
        "//tensorflow/core:framework",
        "//tensorflow/core:lib",
        "//tensorflow/core:protos_all_cc",
        "//tensorflow/core:test",
        "//tensorflow/core:test_main",
        "//tensorflow/core:testlib",
    ],
)

tf_cuda_cc_test(
    name = "split_op_test",
    size = "small",
    srcs = ["split_op_test.cc"],
    deps = [
        ":ops_testutil",
        ":ops_util",
        ":split_op",
        "//tensorflow/core:core_cpu",
        "//tensorflow/core:framework",
        "//tensorflow/core:lib",
        "//tensorflow/core:protos_all_cc",
        "//tensorflow/core:test",
        "//tensorflow/core:test_main",
        "//tensorflow/core:testlib",
    ],
)

tf_cuda_cc_test(
    name = "split_v_op_test",
    size = "small",
    srcs = ["split_v_op_test.cc"],
    deps = [
        ":ops_testutil",
        ":ops_util",
        ":split_v_op",
        "//tensorflow/core:core_cpu",
        "//tensorflow/core:framework",
        "//tensorflow/core:lib",
        "//tensorflow/core:protos_all_cc",
        "//tensorflow/core:test",
        "//tensorflow/core:test_main",
        "//tensorflow/core:testlib",
    ],
)

tf_cuda_cc_test(
    name = "diag_op_test",
    size = "small",
    srcs = ["diag_op_test.cc"],
    deps = [
        ":diag_op",
        ":host_constant_op",
        ":ops_testutil",
        ":ops_util",
        "//tensorflow/core:core_cpu",
        "//tensorflow/core:framework",
        "//tensorflow/core:lib",
        "//tensorflow/core:protos_all_cc",
        "//tensorflow/core:test",
        "//tensorflow/core:test_main",
        "//tensorflow/core:testlib",
    ],
)

# conv_grad_ops currently has to be built with conv_ops*.
# TODO(josh11b, zhengxq): put these a separate libraries in ":nn" below once
# conv_ops_gpu.h has be separated into its own library.
tf_kernel_library(
    name = "conv_ops",
    srcs = [
        "conv_grad_filter_ops.cc",
        "conv_grad_input_ops.cc",
        "conv_grad_ops.cc",
        "conv_grad_ops_3d.cc",
        "deep_conv2d.cc",
    ] + select({
        ":xsmm_convolutions": ["xsmm_conv2d.cc"],
        "//conditions:default": [],
    }),
    hdrs = [
        "fill_functor.h",
        "conv_grad_ops.h",
        "deep_conv2d.h",
        "gemm_functors.h",
        "winograd_transform.h",
    ] + select({
        ":xsmm_convolutions": ["xsmm_conv2d.h"],
        "//conditions:default": [],
    }),
    defines = select({
        ":xsmm_convolutions": [
            "TENSORFLOW_USE_LIBXSMM_CONVOLUTIONS",
        ],
        "//conditions:default": [],
    }) + select({
        ":xsmm": ["EIGEN_USE_LIBXSMM"],
        "//conditions:default": [],
    }) + select({
        ":xsmm_backward_convolutions": ["TENSORFLOW_USE_LIBXSMM_BACKWARD_CONVOLUTIONS"],
        "//conditions:default": [],
    }),
    prefix = "conv_ops",
    deps = [
        ":bounds_check",
        ":conv_2d",
        ":conv_3d",
        ":eigen_contraction_kernel",
        ":image_resizer_state",
        ":fill_functor",
        ":ops_util",
        "@com_google_absl//absl/base:dynamic_annotations",
        "@com_google_absl//absl/strings",
        "//tensorflow/core:core_cpu",
        "//tensorflow/core:framework",
        "//tensorflow/core:lib",
        "//tensorflow/core:lib_internal",
<<<<<<< HEAD
        "//tensorflow/core:ve_runtime",
=======
        "//tensorflow/core/util/proto:proto_utils",
>>>>>>> 6ff8dd7b
    ] + select({
        ":xsmm_convolutions": [
            "@libxsmm_archive//:xsmm_avx",
        ],
        "//conditions:default": [],
    }) + if_cuda([
        "//tensorflow/core/platform/default/build_config:cublas_plugin",
        "//tensorflow/core/platform/default/build_config:cudnn_plugin",
    ]),
)

tf_kernel_library(
    name = "depthwise_conv_op",
    srcs = ["depthwise_conv_op.cc"],
    hdrs = ["depthwise_conv_op.h"],
    gpu_srcs = [
        "depthwise_conv_op.h",
        "depthwise_conv_op_gpu.h",
        "depthwise_conv_op_gpu_double.cu.cc",
        "depthwise_conv_op_gpu_float.cu.cc",
        "depthwise_conv_op_gpu_half.cu.cc",
    ],
    deps = [
        ":bounds_check",
        ":conv_ops",
        ":ops_util",
        "//tensorflow/core:core_cpu",
        "//tensorflow/core:framework",
        "//tensorflow/core:lib",
    ] + if_cuda([
        "@cub_archive//:cub",
        "@local_config_cuda//cuda:cudnn_header",
    ]),
)

tf_kernel_library(
    name = "depthwise_conv_grad_op",
    hdrs = [
        "depthwise_conv_op.h",
    ],
    prefix = "depthwise_conv_grad_op",
    deps = [
        ":bounds_check",
        ":conv_ops",
        ":ops_util",
        "//tensorflow/core:core_cpu",
        "//tensorflow/core:framework",
        "//tensorflow/core:lib",
    ] + if_cuda([
        "@local_config_cuda//cuda:cudnn_header",
    ]),
)

cc_library(
    name = "nn",
    deps = [
        ":batch_norm_op",
        ":bias_op",
        ":conv_ops",
        ":data_format_ops",
        ":depthwise_conv_grad_op",
        ":depthwise_conv_op",
        ":dilation_ops",
        ":fused_batch_norm_op",
        ":in_topk_op",
        ":l2loss_op",
        ":lrn_op",
        ":nth_element_op",
        ":relu_op",
        ":softmax_op",
        ":softplus_op",
        ":softsign_op",
        ":topk_op",
        ":xent_op",
    ],
)

# Kernels for the nodes intented to be added to the graph by the Grappler optimizers.
cc_library(
    name = "grappler",
    deps = [
        ":unary_ops_composition",
    ],
)

NN_DEPS = [
    ":bounds_check",
    ":conv_2d",
    ":eigen_contraction_kernel",
    ":ops_util",
    "//tensorflow/core:framework",
    "//tensorflow/core:lib",
    "//tensorflow/core:lib_internal",
    "//tensorflow/core:nn_grad",
    "//third_party/eigen3",
] + if_ve(["//tensorflow/core:ve_runtime", "//tensorflow/core:core_cpu"])

tf_kernel_library(
    name = "batch_norm_op",
    prefix = "batch_norm_op",
    deps = NN_DEPS,
)

tf_kernel_library(
    name = "data_format_ops",
    prefix = "data_format_ops",
    deps = NN_DEPS,
)

tf_kernel_library(
    name = "bias_op",
    prefix = "bias_op",
    deps = NN_DEPS + [":redux_functor"] + if_cuda([
        ":reduction_ops",
        "@cub_archive//:cub",
        "//tensorflow/core:stream_executor",
        "//tensorflow/stream_executor/cuda:cuda_stream",
    ]),
)

tf_kernel_library(
    name = "fused_batch_norm_op",
    prefix = "fused_batch_norm_op",
    deps = NN_DEPS + [
        ":fill_functor",
    ],
)

tf_kernel_library(
    name = "in_topk_op",
    prefix = "in_topk_op",
    deps = NN_DEPS,
)

tf_kernel_library(
    name = "lrn_op",
    prefix = "lrn_op",
    deps = NN_DEPS,
)

tf_kernel_library(
    name = "relu_op",
    prefix = "relu_op",
    deps = NN_DEPS,
)

tf_kernel_library(
    name = "softmax_op",
    prefix = "softmax_op",
    deps = NN_DEPS + if_cuda([
        ":reduction_ops",
        "@cub_archive//:cub",
    ]),
)

tf_kernel_library(
    name = "softplus_op",
    prefix = "softplus_op",
    deps = NN_DEPS,
)

tf_kernel_library(
    name = "softsign_op",
    prefix = "softsign_op",
    deps = NN_DEPS,
)

tf_kernel_library(
    name = "topk_op",
    srcs = ["topk_op.cc"],
    hdrs = ["topk_op.h"],
    gpu_srcs = [
        "topk_op.h",
        "topk_op_gpu.h",
        "topk_op_gpu_double.cu.cc",
        "topk_op_gpu_float.cu.cc",
        "topk_op_gpu_half.cu.cc",
        "topk_op_gpu_int64.cu.cc",
        "topk_op_gpu_int32.cu.cc",
        "topk_op_gpu_int16.cu.cc",
        "topk_op_gpu_uint16.cu.cc",
        "topk_op_gpu_int8.cu.cc",
        "topk_op_gpu_uint8.cu.cc",
    ],
    deps = NN_DEPS + if_cuda(["@cub_archive//:cub"]),
)

tf_kernel_library(
    name = "nth_element_op",
    prefix = "nth_element_op",
    deps = NN_DEPS,
)

tf_kernel_library(
    name = "xent_op",
    prefix = "xent_op",
    deps = NN_DEPS,
)

tf_kernel_library(
    name = "bincount_op",
    prefix = "bincount_op",
    deps = [
        "//tensorflow/core:framework",
        "//tensorflow/core:lib",
        "//tensorflow/core:lib_internal",
        "//third_party/eigen3",
    ] + if_cuda(["@cub_archive//:cub"]),
)

tf_kernel_library(
    name = "histogram_op",
    prefix = "histogram_op",
    deps = [
        "//tensorflow/core:framework",
        "//tensorflow/core:lib",
        "//tensorflow/core:lib_internal",
        "//third_party/eigen3",
    ] + if_cuda(["@cub_archive//:cub"]),
)

tf_kernel_library(
    name = "l2loss_op",
    prefix = "l2loss_op",
    deps = [
        ":reduction_ops",
        "//third_party/eigen3",
        "//tensorflow/core:framework",
        "//tensorflow/core:lib",
        "//tensorflow/core:lib_internal",
        "//tensorflow/core:nn_grad",
    ] + if_cuda(["@cub_archive//:cub"]),
)

tf_cuda_cc_test(
    name = "lrn_op_test",
    srcs = ["lrn_op_test.cc"],
    deps = [
        ":nn",
        ":ops_testutil",
        ":ops_util",
        ":xent_op",
        "//tensorflow/cc:cc_ops",
        "//tensorflow/core:core_cpu",
        "//tensorflow/core:core_cpu_internal",
        "//tensorflow/core:framework",
        "//tensorflow/core:lib",
        "//tensorflow/core:protos_all_cc",
        "//tensorflow/core:test",
        "//tensorflow/core:test_main",
        "//tensorflow/core:testlib",
    ],
)

tf_cuda_cc_test(
    name = "xent_op_test",
    srcs = ["xent_op_test.cc"],
    deps = [
        ":nn",
        ":ops_testutil",
        ":ops_util",
        ":xent_op",
        "//tensorflow/cc:cc_ops",
        "//tensorflow/core:core_cpu",
        "//tensorflow/core:core_cpu_internal",
        "//tensorflow/core:framework",
        "//tensorflow/core:lib",
        "//tensorflow/core:protos_all_cc",
        "//tensorflow/core:test",
        "//tensorflow/core:test_main",
        "//tensorflow/core:testlib",
    ],
)

tf_cuda_cc_test(
    name = "nn_ops_test",
    srcs = ["nn_ops_test.cc"],
    deps = [
        ":host_constant_op",
        ":nn",
        ":ops_testutil",
        ":ops_util",
        ":pooling_ops",
        "//tensorflow/cc:cc_ops",
        "//tensorflow/cc:cc_ops_internal",
        "//tensorflow/core:core_cpu",
        "//tensorflow/core:core_cpu_internal",
        "//tensorflow/core:framework",
        "//tensorflow/core:lib",
        "//tensorflow/core:protos_all_cc",
        "//tensorflow/core:test",
        "//tensorflow/core:test_main",
        "//tensorflow/core:testlib",
        "//third_party/eigen3",
    ],
)

tf_kernel_library(
    name = "pooling_ops",
    srcs = [
        "avgpooling_op.cc",
        "cudnn_pooling_gpu.cc",
        "fractional_avg_pool_op.cc",
        "fractional_max_pool_op.cc",
        "fractional_pool_common.cc",
        "maxpooling_op.cc",
        "pooling_ops_3d.cc",
        "pooling_ops_common.cc",
    ],
    hdrs = [
        "avgpooling_op.h",
        "cudnn_pooling_gpu.h",
        "fractional_pool_common.h",
        "maxpooling_op.h",
        "pooling_ops_3d.h",
        "pooling_ops_common.h",
    ] + if_sycl(["pooling_ops_3d_sycl.h"]),
    gpu_srcs = [
        "avgpooling_op.h",
        "avgpooling_op_gpu.cu.cc",
        "maxpooling_op.h",
        "maxpooling_op_gpu.cu.cc",
        "maxpooling_op_gpu.h",
        "pooling_ops_common.h",
        "pooling_ops_common_gpu.h",
        "pooling_ops_3d_gpu.h",
        "pooling_ops_3d_gpu.cu.cc",
    ],
    deps = [
        ":bounds_check",
        ":conv_2d",
        ":conv_3d",
        ":conv_ops",
        ":eigen_helpers",
        ":ops_util",
        "//tensorflow/core:core_cpu",
        "//tensorflow/core:framework",
        "//tensorflow/core:lib",
        "//tensorflow/core:lib_internal",
        "//tensorflow/core:stream_executor",
        "//third_party/eigen3",
    ],
)

tf_kernel_library(
    name = "fake_quant_ops",
    srcs = ["fake_quant_ops.cc"],
    hdrs = ["fake_quant_ops_functor.h"],
    gpu_srcs = [
        "fake_quant_ops_gpu.cu.cc",
        "fake_quant_ops_functor.h",
    ],
    deps = [
        "//tensorflow/core:framework",
        "//tensorflow/core:lib",
        "//third_party/eigen3",
    ],
    alwayslink = 1,
)

cc_library(
    name = "pooling_ops_hdrs",
    hdrs = [
        "avgpooling_op.h",
        "maxpooling_op.h",
        "pooling_ops_common.h",
    ],
    deps = [
        ":eigen_helpers",
        ":ops_util_hdrs",
        "//third_party/eigen3",
    ],
)

tf_kernel_library(
    name = "dilation_ops",
    prefix = "dilation_ops",
    deps = [
        ":ops_util",
        "//tensorflow/core:core_cpu",
        "//tensorflow/core:framework",
        "//tensorflow/core:lib",
        "//third_party/eigen3",
    ],
)

tf_kernel_library(
    name = "batch_space_ops",
    srcs = [
        "batchtospace_op.cc",
        "spacetobatch_functor.cc",
        "spacetobatch_functor.h",
        "spacetobatch_op.cc",
    ],
    gpu_srcs = [
        "spacetobatch_functor.h",
        "spacetobatch_functor_gpu.cu.cc",
    ],
    visibility = [":friends"],
    deps = [
        ":bounds_check",
        "//tensorflow/core:framework",
        "//tensorflow/core:lib",
        "//third_party/eigen3",
    ],
)

tf_cuda_cc_test(
    name = "spacetobatch_benchmark_test",
    srcs = ["spacetobatch_benchmark_test.cc"],
    deps = [
        ":batch_space_ops",
        ":host_constant_op",
        ":ops_testutil",
        ":ops_util",
        "//tensorflow/core:core_cpu",
        "//tensorflow/core:framework",
        "//tensorflow/core:protos_all_cc",
        "//tensorflow/core:test",
        "//tensorflow/core:test_main",
        "//tensorflow/core:testlib",
    ],
)

tf_kernel_library(
    name = "depth_space_ops",
    srcs = [
        "depthtospace_op.cc",
        "spacetodepth_op.cc",
    ],
    hdrs = [
        "depthtospace_op.h",
        "spacetodepth_op.h",
    ],
    gpu_srcs = [
        "depthtospace_op.h",
        "depthtospace_op_gpu.cu.cc",
        "spacetodepth_op.h",
        "spacetodepth_op_gpu.cu.cc",
    ],
    visibility = [":friends"],
    deps = [
        "//tensorflow/core:framework",
        "//tensorflow/core:lib",
        "//third_party/eigen3",
    ],
)

cc_library(
    name = "parsing",
    deps = [
        ":decode_compressed_op",
        ":decode_csv_op",
        ":decode_raw_op",
        ":example_parsing_ops",
        ":parse_tensor_op",
        ":string_to_number_op",
    ],
)

PARSING_DEPS = [
    "//tensorflow/core:framework",
    "//tensorflow/core:lib",
    "//tensorflow/core:proto_text",
    "//tensorflow/core:protos_all_cc",
]

tf_kernel_library(
    name = "decode_csv_op",
    prefix = "decode_csv_op",
    deps = PARSING_DEPS,
)

tf_kernel_library(
    name = "decode_raw_op",
    prefix = "decode_raw_op",
    deps = PARSING_DEPS,
)

tf_kernel_library(
    name = "decode_compressed_op",
    prefix = "decode_compressed_op",
    deps = [
        "//tensorflow/core:lib_internal",
    ] + PARSING_DEPS,
)

tf_kernel_library(
    name = "example_parsing_ops",
    prefix = "example_parsing_ops",
    deps = PARSING_DEPS,
)

tf_kernel_library(
    name = "parse_tensor_op",
    prefix = "parse_tensor_op",
    deps = PARSING_DEPS,
)

tf_cc_test(
    name = "parse_tensor_test",
    srcs = ["parse_tensor_test.cc"],
    deps = [
        ":ops_testutil",
        ":parse_tensor_op",
        "//tensorflow/core:core_cpu_internal",
        "//tensorflow/core:framework",
        "//tensorflow/core:test_main",
        "//tensorflow/core:testlib",
    ],
)

tf_kernel_library(
    name = "string_to_number_op",
    prefix = "string_to_number_op",
    deps = PARSING_DEPS,
)

cc_library(
    name = "random_ops",
    deps = [
        ":random_op",
        ":random_shuffle_op",
    ],
)

RANDOM_OPS_DEPS = [
    "//tensorflow/core:core_cpu",
    "//tensorflow/core:framework",
    "//tensorflow/core:lib",
    "//tensorflow/core:lib_internal",
]

tf_kernel_library(
    name = "random_op",
    prefix = "random_op",
    deps = RANDOM_OPS_DEPS + if_ve([
      "//tensorflow/core:ve_ops_common",
    ]),
)

tf_kernel_library(
    name = "random_shuffle_op",
    prefix = "random_shuffle_op",
    deps = RANDOM_OPS_DEPS,
)

tf_cuda_cc_test(
    name = "random_op_test",
    size = "small",
    srcs = ["random_op_test.cc"],
    deps = [
        ":host_constant_op",
        ":random_ops",
        "//tensorflow/core:core_cpu",
        "//tensorflow/core:framework",
        "//tensorflow/core:lib",
        "//tensorflow/core:test",
        "//tensorflow/core:test_main",
        "//tensorflow/core:testlib",
    ],
)

tf_kernel_library(
    name = "stateful_random_ops",
    prefix = "stateful_random_ops",
    deps = [
        ":bounds_check",
        ":dense_update_functor",
        ":gather_functor",
        ":mutex_ops",
        ":random_op",
        ":resource_variable_ops",
        ":scatter_functor",
        ":state",
        ":training_op_helpers",
        ":variable_ops",
        "//tensorflow/core:core_cpu",
        "//tensorflow/core:core_cpu_lib",
        "//tensorflow/core:framework",
        "//tensorflow/core:lib",
        "//tensorflow/core:lib_internal",
        "@com_google_absl//absl/strings",
        "@com_google_absl//absl/types:variant",
    ],
)

tf_kernel_library(
    name = "stateless_random_ops",
    prefix = "stateless_random_ops",
    deps = [
        ":bounds_check",
        ":random_op",
        "//tensorflow/core:framework",
        "//tensorflow/core:lib",
    ],
)

cc_library(
    name = "required",
    deps = [
        ":no_op",
        ":sendrecv_ops",
    ],
)

REQUIRED_DEPS = [
    "//tensorflow/core:framework",
    "//tensorflow/core:lib",
]

tf_kernel_library(
    name = "no_op",
    prefix = "no_op",
    deps = REQUIRED_DEPS,
)

tf_kernel_library(
    name = "sendrecv_ops",
    prefix = "sendrecv_ops",
    deps = REQUIRED_DEPS,
)

tf_cc_test(
    name = "sendrecv_ops_test",
    srcs = ["sendrecv_ops_test.cc"],
    linkstatic = tf_kernel_tests_linkstatic(),  # Required for benchmarking
    deps = [
        ":ops_testutil",
        ":ops_util",
        ":sendrecv_ops",
        "//tensorflow/core:framework",
        "//tensorflow/core:test",
        "//tensorflow/core:test_main",
        "//tensorflow/core:testlib",
    ],
)

cc_library(
    name = "sparse",
    deps = [
        ":deserialize_sparse_string_op",
        ":deserialize_sparse_variant_op",
        ":serialize_sparse_op",
        ":sparse_add_grad_op",
        ":sparse_add_op",
        ":sparse_concat_op",
        ":sparse_cross_op",
        ":sparse_dense_binary_op_shared",
        ":sparse_fill_empty_rows_op",
        ":sparse_reduce_op",
        ":sparse_reorder_op",
        ":sparse_reshape_op",
        ":sparse_slice_grad_op",
        ":sparse_slice_op",
        ":sparse_softmax",
        ":sparse_sparse_binary_op_shared",
        ":sparse_split_op",
        ":sparse_tensor_dense_add_op",
        ":sparse_tensor_dense_matmul_op",
        ":sparse_tensors_map_ops",
        ":sparse_to_dense_op",
        ":sparse_xent_op",
    ],
)

SPARSE_DEPS = [
    "//tensorflow/core:framework",
    "//tensorflow/core:lib",
]

tf_kernel_library(
    name = "sparse_add_grad_op",
    prefix = "sparse_add_grad_op",
    deps = SPARSE_DEPS,
)

tf_kernel_library(
    name = "sparse_add_op",
    prefix = "sparse_add_op",
    deps = SPARSE_DEPS,
)

tf_kernel_library(
    name = "sparse_concat_op",
    prefix = "sparse_concat_op",
    deps = SPARSE_DEPS,
)

tf_kernel_library(
    name = "sparse_fill_empty_rows_op",
    prefix = "sparse_fill_empty_rows_op",
    deps = SPARSE_DEPS,
)

tf_kernel_library(
    name = "sparse_cross_op",
    prefix = "sparse_cross_op",
    deps = SPARSE_DEPS + [
        "//third_party/eigen3",
    ],
)

tf_kernel_library(
    name = "sparse_reduce_op",
    prefix = "sparse_reduce_op",
    deps = SPARSE_DEPS,
)

tf_kernel_library(
    name = "sparse_dense_binary_op_shared",
    prefix = "sparse_dense_binary_op_shared",
    deps = SPARSE_DEPS + [
        ":cwise_op",
        "//third_party/eigen3",
    ],
)

tf_kernel_library(
    name = "sparse_sparse_binary_op_shared",
    prefix = "sparse_sparse_binary_op_shared",
    deps = SPARSE_DEPS + [
        ":cwise_op",
        "//third_party/eigen3",
    ],
)

tf_kernel_library(
    name = "sparse_reorder_op",
    prefix = "sparse_reorder_op",
    deps = SPARSE_DEPS,
)

tf_kernel_library(
    name = "sparse_reshape_op",
    prefix = "sparse_reshape_op",
    deps = SPARSE_DEPS + [
        ":reshape_util",
    ],
)

tf_kernel_library(
    name = "sparse_slice_grad_op",
    prefix = "sparse_slice_grad_op",
    deps = SPARSE_DEPS,
)

tf_kernel_library(
    name = "sparse_slice_op",
    prefix = "sparse_slice_op",
    deps = SPARSE_DEPS,
)

tf_kernel_library(
    name = "sparse_softmax",
    prefix = "sparse_softmax",
    deps = SPARSE_DEPS + [
        "//third_party/eigen3",
    ],
)

tf_kernel_library(
    name = "sparse_split_op",
    prefix = "sparse_split_op",
    deps = SPARSE_DEPS,
)

tf_kernel_library(
    name = "sparse_tensor_dense_add_op",
    prefix = "sparse_tensor_dense_add_op",
    deps = SPARSE_DEPS + [
        ":scatter_functor",
        "//third_party/eigen3",
    ],
)

tf_kernel_library(
    name = "sparse_tensor_dense_matmul_op",
    prefix = "sparse_tensor_dense_matmul_op",
    deps = SPARSE_DEPS + [
        ":bounds_check",
        ":fill_functor",
        "//third_party/eigen3",
    ],
)

tf_kernel_library(
    name = "sparse_to_dense_op",
    prefix = "sparse_to_dense_op",
    deps = SPARSE_DEPS + [
        "//third_party/eigen3",
    ],
)

tf_kernel_library(
    name = "sparse_xent_op",
    prefix = "sparse_xent_op",
    deps = SPARSE_DEPS + [
        ":bounds_check",
        "//third_party/eigen3",
    ] + if_cuda([
        ":reduction_ops",
        "@cub_archive//:cub",
    ]) + if_ve(["//tensorflow/core:ve_runtime",
             "//tensorflow/core:core_cpu",
    ]),
)

tf_kernel_library(
    name = "serialize_sparse_op",
    prefix = "serialize_sparse_op",
    deps = SPARSE_DEPS + [
        ":reshape_util",
        "//tensorflow/core:protos_all_cc",
    ],
)

tf_kernel_library(
    name = "deserialize_sparse_string_op",
    prefix = "deserialize_sparse_string_op",
    deps = SPARSE_DEPS + [
        ":reshape_util",
        "//tensorflow/core:protos_all_cc",
    ],
)

tf_kernel_library(
    name = "deserialize_sparse_variant_op",
    prefix = "deserialize_sparse_variant_op",
    deps = SPARSE_DEPS + [
        "//tensorflow/core:protos_all_cc",
    ],
)

tf_kernel_library(
    name = "sparse_tensors_map_ops",
    prefix = "sparse_tensors_map_ops",
    deps = SPARSE_DEPS,
)

tf_cuda_cc_tests(
    name = "sparse2_tests",
    size = "small",
    srcs = [
        "sparse_tensor_dense_matmul_op_test.cc",
        "sparse_to_dense_op_test.cc",
        "sparse_xent_op_test.cc",
    ],
    deps = [
        ":host_constant_op",
        ":ops_testutil",
        ":ops_util",
        ":sparse",
        ":xent_op",
        "//tensorflow/core:core_cpu",
        "//tensorflow/core:core_cpu_internal",
        "//tensorflow/core:framework",
        "//tensorflow/core:protos_all_cc",
        "//tensorflow/core:test",
        "//tensorflow/core:test_main",
        "//tensorflow/core:testlib",
    ],
)

cc_library(
    name = "loss_updaters",
    hdrs = [
        "hinge-loss.h",
        "logistic-loss.h",
        "loss.h",
        "poisson-loss.h",
        "smooth-hinge-loss.h",
        "squared-loss.h",
    ],
    deps = [
        "//tensorflow/core:framework_headers_lib",
        "//tensorflow/core:lib",
    ],
)

tf_cc_test(
    name = "loss_test",
    size = "small",
    srcs = ["loss_test.cc"],
    deps = [
        ":loss_updaters",
        "//tensorflow/core:lib",
        "//tensorflow/core:test",
        "//tensorflow/core:test_main",
    ],
)

tf_cc_test(
    name = "sdca_ops_test",
    size = "small",
    srcs = ["sdca_ops_test.cc"],
    linkstatic = tf_kernel_tests_linkstatic(),  # Required for benchmarking
    deps = [
        ":ops_util",
        "//tensorflow/core:all_kernels",
        "//tensorflow/core:core_cpu",
        "//tensorflow/core:framework",
        "//tensorflow/core:lib_internal",
        "//tensorflow/core:test",
        "//tensorflow/core:test_main",
        "//tensorflow/core:testlib",
    ],
)

tf_kernel_library(
    name = "sdca_ops",
    prefix = "sdca_ops",
    deps = [
        ":loss_updaters",
        ":sdca_internal",
        "//tensorflow/core:framework",
        "//tensorflow/core:lib",
        "//tensorflow/core:lib_internal",
        "//third_party/eigen3",
        "@farmhash_archive//:farmhash",
    ],
    alwayslink = 1,
)

cc_library(
    name = "sdca_internal",
    srcs = ["sdca_internal.cc"],
    hdrs = ["sdca_internal.h"],
    deps = [
        ":eigen_contraction_kernel",
        ":loss_updaters",
        "//tensorflow/core:framework",
        "//tensorflow/core:lib",
        "//tensorflow/core:lib_internal",
        "//third_party/eigen3",
    ],
)

cc_library(
    name = "state",
    deps = [
        ":count_up_to_op",
        ":dense_update_ops",
        ":scatter_nd_op",
        ":scatter_op",
        ":variable_ops",
    ],
)

STATE_DEPS = [
    ":assign_op",
    ":bounds_check",
    ":fill_functor",
    ":scatter_functor",
    "//third_party/eigen3",
    "//tensorflow/core:framework",
    "//tensorflow/core:lib",
] + if_sycl(["//tensorflow/core:sycl_runtime"])

tf_kernel_library(
    name = "count_up_to_op",
    prefix = "count_up_to_op",
    deps = STATE_DEPS + [":variable_ops"],
)

tf_kernel_library(
    name = "dense_update_ops",
    prefix = "dense_update_ops",
    deps = STATE_DEPS + [":dense_update_functor"]
        + if_ve(["//tensorflow/core:ve_ops_common"]),
)

tf_kernel_library(
    name = "scatter_op",
    prefix = "scatter_op",
    deps = STATE_DEPS,
)

tf_kernel_library(
    name = "scatter_nd_op",
    srcs = [
        "scatter_nd_op.cc",
        "scatter_nd_op_cpu_impl_0.cc",
        "scatter_nd_op_cpu_impl_1.cc",
        "scatter_nd_op_cpu_impl_2.cc",
        "scatter_nd_op_cpu_impl_3.cc",
        "scatter_nd_op_cpu_impl_4.cc",
        "scatter_nd_op_cpu_impl_5.cc",
        "scatter_nd_op_cpu_impl_6.cc",
        "scatter_nd_op_cpu_impl_7.cc",
    ],
    hdrs = [
        "scatter_nd_op.h",
        "scatter_nd_op_cpu_impl.h",
    ],
    gpu_srcs = [
        "scatter_nd_op.h",
        "scatter_nd_op_gpu.cu.cc",
    ],
    deps = STATE_DEPS + [
        ":dense_update_functor",
        ":training_op_helpers",
        ":variable_ops",
        ":inplace_ops",
    ],
)

tf_kernel_library(
    name = "variable_ops",
    prefix = "variable_ops",
    deps = STATE_DEPS,
)

tf_kernel_library(
    name = "mutex_ops",
    prefix = "mutex_ops",
    deps = STATE_DEPS + [":ops_util"],
)

tf_cc_test(
    name = "scatter_op_test",
    size = "small",
    srcs = ["scatter_op_test.cc"],
    deps = [
        ":fill_functor",
        ":ops_testutil",
        ":ops_util",
        ":scatter_op",
        "//tensorflow/core:framework",
        "//tensorflow/core:lib",
        "//tensorflow/core:protos_all_cc",
        "//tensorflow/core:test",
        "//tensorflow/core:test_main",
        "//tensorflow/core:testlib",
    ],
)

tf_cuda_cc_test(
    name = "scatter_nd_op_test",
    size = "small",
    srcs = ["scatter_nd_op_test.cc"],
    tags = ["noasan"],  # http://b/32635055
    deps = [
        ":ops_testutil",
        ":ops_util",
        ":scatter_nd_op",
        "//tensorflow/core:core_cpu",
        "//tensorflow/core:framework",
        "//tensorflow/core:lib",
        "//tensorflow/core:protos_all_cc",
        "//tensorflow/core:test",
        "//tensorflow/core:test_main",
        "//tensorflow/core:testlib",
    ],
)

cc_library(
    name = "string",
    deps = [
        ":as_string_op",
        ":base64_ops",
        ":reduce_join_op",
        ":regex_full_match_op",
        ":regex_replace_op",
        ":string_format_op",
        ":string_join_op",
        ":string_length_op",
        ":string_split_op",
        ":string_strip_op",
        ":string_to_hash_bucket_op",
        ":substr_op",
        ":unicode_ops",
        ":unicode_script_op",
    ],
)

cc_library(
    name = "string_util",
    srcs = ["string_util.cc"],
    hdrs = ["string_util.h"],
    deps = [
        "//tensorflow/core:framework",
        "//tensorflow/core:lib",
        "//tensorflow/core:protos_all_cc",
        "@icu//:common",
    ],
)

STRING_DEPS = [
    ":bounds_check",
    ":string_util",
    "//third_party/eigen3",
    "//tensorflow/core:framework",
    "//tensorflow/core:lib",
    "//tensorflow/core:lib_internal",
]

tf_kernel_library(
    name = "string_to_hash_bucket_op",
    prefix = "string_to_hash_bucket_op",
    deps = STRING_DEPS,
)

tf_kernel_library(
    name = "reduce_join_op",
    prefix = "reduce_join_op",
    deps = STRING_DEPS,
)

tf_kernel_library(
    name = "string_format_op",
    prefix = "string_format_op",
    deps = STRING_DEPS + ["@com_google_absl//absl/strings"],
)

tf_cc_test(
    name = "string_format_op_test",
    size = "small",
    srcs = ["string_format_op_test.cc"],
    deps = [
        ":ops_testutil",
        ":ops_util",
        ":string_format_op",
        "//tensorflow/core:core_cpu",
        "//tensorflow/core:framework",
        "//tensorflow/core:lib",
        "//tensorflow/core:protos_all_cc",
        "//tensorflow/core:test",
        "//tensorflow/core:test_main",
        "//tensorflow/core:testlib",
    ],
)

tf_kernel_library(
    name = "string_join_op",
    prefix = "string_join_op",
    deps = STRING_DEPS,
)

tf_kernel_library(
    name = "string_length_op",
    prefix = "string_length_op",
    deps = STRING_DEPS,
)

tf_kernel_library(
    name = "regex_full_match_op",
    prefix = "regex_full_match_op",
    deps = STRING_DEPS + ["@com_googlesource_code_re2//:re2"],
)

tf_kernel_library(
    name = "regex_replace_op",
    prefix = "regex_replace_op",
    deps = STRING_DEPS + ["@com_googlesource_code_re2//:re2"],
)

tf_cc_test(
    name = "regex_replace_op_test",
    size = "small",
    srcs = ["regex_replace_op_test.cc"],
    deps = [
        ":ops_testutil",
        ":ops_util",
        ":regex_replace_op",
        "//tensorflow/core:core_cpu",
        "//tensorflow/core:framework",
        "//tensorflow/core:lib",
        "//tensorflow/core:protos_all_cc",
        "//tensorflow/core:test",
        "//tensorflow/core:test_main",
        "//tensorflow/core:testlib",
    ],
)

tf_kernel_library(
    name = "string_split_op",
    prefix = "string_split_op",
    deps = STRING_DEPS,
)

tf_cc_test(
    name = "string_split_op_test",
    size = "small",
    srcs = ["string_split_op_test.cc"],
    deps = [
        ":ops_testutil",
        ":ops_util",
        ":string_split_op",
        "//tensorflow/core:core_cpu",
        "//tensorflow/core:framework",
        "//tensorflow/core:lib",
        "//tensorflow/core:protos_all_cc",
        "//tensorflow/core:test",
        "//tensorflow/core:test_main",
        "//tensorflow/core:testlib",
    ],
)

tf_kernel_library(
    name = "string_strip_op",
    prefix = "string_strip_op",
    deps = STRING_DEPS,
)

tf_kernel_library(
    name = "substr_op",
    prefix = "substr_op",
    deps = STRING_DEPS,
)

tf_cc_test(
    name = "substr_op_test",
    size = "small",
    srcs = ["substr_op_test.cc"],
    deps = [
        ":ops_testutil",
        ":ops_util",
        ":substr_op",
        "//tensorflow/core:core_cpu",
        "//tensorflow/core:framework",
        "//tensorflow/core:lib",
        "//tensorflow/core:lib_internal",
        "//tensorflow/core:protos_all_cc",
        "//tensorflow/core:test",
        "//tensorflow/core:test_main",
        "//tensorflow/core:testlib",
    ],
)

tf_kernel_library(
    name = "as_string_op",
    prefix = "as_string_op",
    deps = STRING_DEPS,
)

tf_kernel_library(
    name = "unicode_ops",
    prefix = "unicode_ops",
    deps = [
        ":bounds_check",
        ":string_util",
        "//tensorflow/core:framework",
        "//tensorflow/core:lib",
        "//tensorflow/core:lib_internal",
        "//third_party/eigen3",
        "//third_party/icu/data:conversion_data",
        "@icu//:common",
    ],
)

tf_kernel_library(
    name = "base64_ops",
    prefix = "base64_ops",
    deps = STRING_DEPS,
)

tf_kernel_library(
    name = "training_ops",
    prefix = "training_ops",
    deps = [
        ":bounds_check",
        ":training_op_helpers",
        ":variable_ops",
        "//tensorflow/core:framework",
        "//tensorflow/core:lib",
        "//third_party/eigen3",
    ] 
    + if_ve(["//tensorflow/core:ve_runtime",
             "//tensorflow/core:core_cpu"]),
)

tf_cc_test(
    name = "training_ops_test",
    size = "small",
    srcs = ["training_ops_test.cc"],
    deps = [
        ":dense_update_ops",
        ":ops_util",
        ":training_ops",
        "//tensorflow/core:core_cpu",
        "//tensorflow/core:framework",
        "//tensorflow/core:test",
        "//tensorflow/core:test_main",
        "//tensorflow/core:testlib",
    ],
)

tf_kernel_library(
    name = "multinomial_op",
    prefix = "multinomial_op",
    deps = [
        ":random_op",
        ":random_ops",
        ":stateless_random_ops",
        "//third_party/eigen3",
        "//tensorflow/core:framework",
        "//tensorflow/core:lib",
        "//tensorflow/core:lib_internal",
    ] + if_cuda([
        ":reduction_ops",
        "@cub_archive//:cub",
    ]),
)

tf_cuda_cc_test(
    name = "multinomial_op_test",
    size = "small",
    srcs = ["multinomial_op_test.cc"],
    deps = [
        ":host_constant_op",
        ":multinomial_op",
        ":ops_util",
        "//tensorflow/core:core_cpu",
        "//tensorflow/core:framework",
        "//tensorflow/core:test",
        "//tensorflow/core:test_main",
        "//tensorflow/core:testlib",
    ],
)

tf_kernel_library(
    name = "parameterized_truncated_normal_op",
    prefix = "parameterized_truncated_normal_op",
    deps = [
        "//tensorflow/core:core_cpu",
        "//tensorflow/core:framework",
        "//tensorflow/core:lib",
        "//tensorflow/core:lib_internal",
    ],
)

tf_cuda_cc_test(
    name = "parameterized_truncated_normal_op_test",
    size = "small",
    srcs = ["parameterized_truncated_normal_op_test.cc"],
    deps = [
        ":host_constant_op",
        ":ops_util",
        ":parameterized_truncated_normal_op",
        "//tensorflow/core:core_cpu",
        "//tensorflow/core:framework",
        "//tensorflow/core:test",
        "//tensorflow/core:test_main",
        "//tensorflow/core:testlib",
    ],
)

tf_kernel_library(
    name = "random_poisson_op",
    prefix = "random_poisson_op",
    deps = [
        ":random_ops",
        "//tensorflow/core:framework",
        "//tensorflow/core:lib",
        "//tensorflow/core:lib_internal",
    ],
)

tf_cuda_cc_test(
    name = "random_poisson_op_test",
    size = "small",
    srcs = ["random_poisson_op_test.cc"],
    deps = [
        ":ops_util",
        ":random_poisson_op",
        "//tensorflow/core:core_cpu",
        "//tensorflow/core:framework",
        "//tensorflow/core:test",
        "//tensorflow/core:test_main",
        "//tensorflow/core:testlib",
    ],
)

tf_kernel_library(
    name = "word2vec_kernels",
    prefix = "word2vec_kernels",
    deps = [
        "//tensorflow/core:framework",
        "//tensorflow/core:lib",
        "//tensorflow/core:lib_internal",
        "//tensorflow/core:word2vec_ops",
    ],
)

filegroup(
    name = "spectrogram_test_data",
    srcs = [
        "spectrogram_test_data/short_test_segment.wav",
        "spectrogram_test_data/short_test_segment_spectrogram.csv.bin",
        "spectrogram_test_data/short_test_segment_spectrogram_400_200.csv.bin",
    ],
    visibility = ["//visibility:public"],
)

cc_library(
    name = "spectrogram",
    srcs = ["spectrogram.cc"],
    hdrs = ["spectrogram.h"],
    copts = tf_copts(),
    deps = [
        "//tensorflow/core:framework",
        "//tensorflow/core:lib",
        "//third_party/fft2d:fft2d_headers",
        "@fft2d",
    ],
)

cc_library(
    name = "spectrogram_test_utils",
    testonly = 1,
    srcs = ["spectrogram_test_utils.cc"],
    hdrs = ["spectrogram_test_utils.h"],
    copts = tf_copts(),
    deps = [
        "//tensorflow/core:framework",
        "//tensorflow/core:lib",
        "//tensorflow/core:lib_internal",
        "//tensorflow/core:protos_all_cc",
        "//tensorflow/core:test",
    ],
)

tf_cc_binary(
    name = "spectrogram_convert_test_data",
    testonly = 1,
    srcs = ["spectrogram_convert_test_data.cc"],
    deps = [
        ":spectrogram_test_utils",
        "//tensorflow/core:lib",
        "//tensorflow/core:lib_internal",
    ],
)

tf_cc_test(
    name = "spectrogram_test",
    size = "medium",
    srcs = ["spectrogram_test.cc"],
    data = [":spectrogram_test_data"],
    deps = [
        ":spectrogram",
        ":spectrogram_test_utils",
        "//tensorflow/core:lib",
        "//tensorflow/core:lib_internal",
        "//tensorflow/core:lib_test_internal",
        "//tensorflow/core:protos_all_cc",
        "//tensorflow/core:test",
        "//tensorflow/core:test_main",
        "//third_party/eigen3",
    ],
)

tf_kernel_library(
    name = "spectrogram_op",
    prefix = "spectrogram_op",
    deps = [
        ":spectrogram",
        "//tensorflow/core:core_cpu",
        "//tensorflow/core:framework",
        "//tensorflow/core:lib",
        "//tensorflow/core:lib_internal",
    ],
    alwayslink = 1,
)

tf_cuda_cc_test(
    name = "spectrogram_op_test",
    size = "small",
    srcs = ["spectrogram_op_test.cc"],
    deps = [
        ":ops_util",
        ":spectrogram_op",
        "//tensorflow/cc:cc_ops",
        "//tensorflow/cc:client_session",
        "//tensorflow/core:core_cpu",
        "//tensorflow/core:framework",
        "//tensorflow/core:framework_internal",
        "//tensorflow/core:lib",
        "//tensorflow/core:protos_all_cc",
        "//tensorflow/core:tensorflow",
        "//tensorflow/core:test",
        "//tensorflow/core:test_main",
        "//tensorflow/core:testlib",
    ],
)

cc_library(
    name = "mfcc_dct",
    srcs = ["mfcc_dct.cc"],
    hdrs = ["mfcc_dct.h"],
    copts = tf_copts(),
    deps = [
        "//tensorflow/core:framework",
        "//tensorflow/core:lib",
    ],
)

tf_cc_test(
    name = "mfcc_dct_test",
    size = "small",
    srcs = ["mfcc_dct_test.cc"],
    deps = [
        ":mfcc_dct",
        "//tensorflow/core:lib",
        "//tensorflow/core:lib_internal",
        "//tensorflow/core:lib_test_internal",
        "//tensorflow/core:protos_all_cc",
        "//tensorflow/core:test",
        "//tensorflow/core:test_main",
        "//third_party/eigen3",
    ],
)

cc_library(
    name = "mfcc_mel_filterbank",
    srcs = ["mfcc_mel_filterbank.cc"],
    hdrs = ["mfcc_mel_filterbank.h"],
    copts = tf_copts(),
    deps = [
        "//tensorflow/core:framework",
        "//tensorflow/core:lib",
    ],
)

tf_cc_test(
    name = "mfcc_mel_filterbank_test",
    size = "small",
    srcs = ["mfcc_mel_filterbank_test.cc"],
    deps = [
        ":mfcc_mel_filterbank",
        "//tensorflow/core:lib",
        "//tensorflow/core:lib_internal",
        "//tensorflow/core:lib_test_internal",
        "//tensorflow/core:protos_all_cc",
        "//tensorflow/core:test",
        "//tensorflow/core:test_main",
        "//third_party/eigen3",
    ],
)

cc_library(
    name = "mfcc",
    srcs = ["mfcc.cc"],
    hdrs = ["mfcc.h"],
    copts = tf_copts(),
    deps = [
        ":mfcc_dct",
        ":mfcc_mel_filterbank",
        "//tensorflow/core:framework",
        "//tensorflow/core:lib",
    ],
)

tf_cc_test(
    name = "mfcc_test",
    size = "small",
    srcs = ["mfcc_test.cc"],
    deps = [
        ":mfcc",
        "//tensorflow/core:lib",
        "//tensorflow/core:lib_internal",
        "//tensorflow/core:lib_test_internal",
        "//tensorflow/core:protos_all_cc",
        "//tensorflow/core:test",
        "//tensorflow/core:test_main",
        "//third_party/eigen3",
    ],
)

tf_kernel_library(
    name = "mfcc_op",
    prefix = "mfcc_op",
    deps = [
        ":mfcc",
        "//tensorflow/core:core_cpu",
        "//tensorflow/core:framework",
        "//tensorflow/core:lib",
        "//tensorflow/core:lib_internal",
    ],
    alwayslink = 1,
)

tf_cuda_cc_test(
    name = "mfcc_op_test",
    size = "small",
    srcs = ["mfcc_op_test.cc"],
    deps = [
        ":mfcc_op",
        ":ops_util",
        "//tensorflow/cc:cc_ops",
        "//tensorflow/cc:client_session",
        "//tensorflow/core:core_cpu",
        "//tensorflow/core:framework",
        "//tensorflow/core:framework_internal",
        "//tensorflow/core:lib",
        "//tensorflow/core:protos_all_cc",
        "//tensorflow/core:tensorflow",
        "//tensorflow/core:test",
        "//tensorflow/core:test_main",
        "//tensorflow/core:testlib",
    ],
)

cc_library(
    name = "audio",
    deps = [
        ":decode_wav_op",
        ":encode_wav_op",
        ":mfcc_op",
        ":spectrogram_op",
    ],
)

# Android libraries -----------------------------------------------------------

# Changes to the Android srcs here should be replicated in
# tensorflow/contrib/makefile/tf_op_files.txt
# LINT.IfChange
filegroup(
    name = "mobile_srcs",
    srcs = [
        "avgpooling_op.h",
        "batch_matmul_op_common.cc",
        "batch_matmul_op_common.h",
        "batch_util.h",
        "cwise_ops.h",
        "cwise_ops_common.h",
        "cwise_ops_gradients.h",
        "eigen_activations.h",
        "eigen_attention.h",
        "eigen_backward_cuboid_convolutions.h",
        "eigen_backward_spatial_convolutions.h",
        "eigen_cuboid_convolution.h",
        "eigen_pooling.h",
        "eigen_softmax.h",
        "eigen_spatial_convolutions.h",
        "eigen_spatial_convolutions-inl.h",
        "eigen_volume_patch.h",
        "fifo_queue.h",
        "maxpooling_op.h",
        "ops_util.h",
        "padding_fifo_queue.h",
        "pooling_ops_common.cc",
        "pooling_ops_common.h",
        "queue_base.h",
        "queue_op.h",
        "typed_queue.h",
    ],
)

alias(
    name = "android_srcs",
    actual = ":mobile_srcs",
)

# Core kernels we want on Android. Only a subset of kernels to keep
# base library small.
filegroup(
    name = "android_core_ops",
    srcs = [
        "aggregate_ops.cc",
        "aggregate_ops.h",
        "aggregate_ops_cpu.h",
        "assign_op.h",
        "bias_op.cc",
        "bias_op.h",
        "cast_op.cc",
        "cast_op.h",
        "cast_op_impl.h",
        "cast_op_impl_bfloat.cc",
        "cast_op_impl_bool.cc",
        "cast_op_impl_complex128.cc",
        "cast_op_impl_complex64.cc",
        "cast_op_impl_double.cc",
        "cast_op_impl_float.cc",
        "cast_op_impl_half.cc",
        "cast_op_impl_int16.cc",
        "cast_op_impl_int32.cc",
        "cast_op_impl_int64.cc",
        "cast_op_impl_int8.cc",
        "cast_op_impl_uint16.cc",
        "cast_op_impl_uint32.cc",
        "cast_op_impl_uint64.cc",
        "cast_op_impl_uint8.cc",
        "concat_lib.h",
        "concat_lib_cpu.cc",
        "concat_lib_cpu.h",
        "concat_op.cc",
        "constant_op.cc",
        "constant_op.h",
        "cwise_ops.h",
        "cwise_ops_common.cc",
        "cwise_ops_common.h",
        "cwise_ops_gradients.h",
        "dense_update_functor.cc",
        "dense_update_functor.h",
        "dense_update_ops.cc",
        "example_parsing_ops.cc",
        "fill_functor.cc",
        "fill_functor.h",
        "function_ops.cc",
        "function_ops.h",
        "gather_functor.h",
        "gather_nd_op.cc",
        "gather_nd_op.h",
        "gather_nd_op_cpu_impl.h",
        "gather_nd_op_cpu_impl_0.cc",
        "gather_nd_op_cpu_impl_1.cc",
        "gather_nd_op_cpu_impl_2.cc",
        "gather_nd_op_cpu_impl_3.cc",
        "gather_nd_op_cpu_impl_4.cc",
        "gather_nd_op_cpu_impl_5.cc",
        "gather_nd_op_cpu_impl_6.cc",
        "gather_nd_op_cpu_impl_7.cc",
        "gather_op.cc",
        "identity_n_op.cc",
        "identity_n_op.h",
        "identity_op.cc",
        "identity_op.h",
        "immutable_constant_op.cc",
        "immutable_constant_op.h",
        "matmul_op.cc",
        "matmul_op.h",
        "no_op.cc",
        "no_op.h",
        "non_max_suppression_op.cc",
        "non_max_suppression_op.h",
        "one_hot_op.cc",
        "one_hot_op.h",
        "ops_util.h",
        "pack_op.cc",
        "pooling_ops_common.h",
        "redux_functor.h",
        "reshape_op.cc",
        "reshape_op.h",
        "reverse_sequence_op.cc",
        "reverse_sequence_op.h",
        "sendrecv_ops.cc",
        "sendrecv_ops.h",
        "sequence_ops.cc",
        "shape_ops.cc",
        "shape_ops.h",
        "slice_op.cc",
        "slice_op.h",
        "slice_op_cpu_impl.h",
        "slice_op_cpu_impl_1.cc",
        "slice_op_cpu_impl_2.cc",
        "slice_op_cpu_impl_3.cc",
        "slice_op_cpu_impl_4.cc",
        "slice_op_cpu_impl_5.cc",
        "slice_op_cpu_impl_6.cc",
        "slice_op_cpu_impl_7.cc",
        "softmax_op.cc",
        "softmax_op_functor.h",
        "split_lib.h",
        "split_lib_cpu.cc",
        "split_op.cc",
        "split_v_op.cc",
        "strided_slice_op.cc",
        "strided_slice_op.h",
        "strided_slice_op_impl.h",
        "strided_slice_op_inst_0.cc",
        "strided_slice_op_inst_1.cc",
        "strided_slice_op_inst_2.cc",
        "strided_slice_op_inst_3.cc",
        "strided_slice_op_inst_4.cc",
        "strided_slice_op_inst_5.cc",
        "strided_slice_op_inst_6.cc",
        "strided_slice_op_inst_7.cc",
        "unpack_op.cc",
        "variable_ops.cc",
        "variable_ops.h",
    ],
)

# Other kernels we may want on Android.
#
# The kernels can be consumed as a whole or in two groups for
# supporting separate compilation. Note that the split into groups
# is entirely for improving compilation time, and not for
# organizational reasons; you should not depend on any
# of those groups independently.
filegroup(
    name = "android_extended_ops",
    srcs = [
        ":android_extended_ops_group1",
        ":android_extended_ops_group2",
        ":android_quantized_ops",
    ],
    visibility = ["//visibility:public"],
)

filegroup(
    name = "android_extended_ops_headers",
    srcs = [
        "argmax_op.h",
        "avgpooling_op.h",
        "batch_matmul_op_impl.h",
        "batch_norm_op.h",
        "control_flow_ops.h",
        "conv_2d.h",
        "conv_3d.h",
        "conv_ops.h",
        "conv_ops_gpu.h",
        "data_format_ops.h",
        "depthtospace_op.h",
        "depthwise_conv_op.h",
        "fake_quant_ops_functor.h",
        "fused_batch_norm_op.h",
        "gemm_functors.h",
        "image_resizer_state.h",
        "initializable_lookup_table.h",
        "logging_ops.h",
        "lookup_table_init_op.h",
        "lookup_table_op.h",
        "lookup_util.h",
        "matrix_diag_op.h",
        "matrix_set_diag_op.h",
        "maxpooling_op.h",
        "mfcc.h",
        "mfcc_dct.h",
        "mfcc_mel_filterbank.h",
        "mirror_pad_op.h",
        "mirror_pad_op_cpu_impl.h",
        "multinomial_op.h",
        "pad_op.h",
        "pooling_ops_3d.h",
        "random_op.h",
        "reduction_ops.h",
        "reduction_ops_common.h",
        "relu_op.h",
        "relu_op_functor.h",
        "reshape_util.h",
        "resize_bilinear_op.h",
        "resize_nearest_neighbor_op.h",
        "reverse_op.h",
        "save_restore_tensor.h",
        "segment_reduction_ops.h",
        "softplus_op.h",
        "softsign_op.h",
        "spacetobatch_functor.h",
        "spacetodepth_op.h",
        "spectrogram.h",
        "stateless_random_ops.h",
        "string_util.h",
        "tensor_array.h",
        "tile_functor.h",
        "tile_ops_cpu_impl.h",
        "tile_ops_impl.h",
        "topk_op.h",
        "training_op_helpers.h",
        "training_ops.h",
        "transpose_functor.h",
        "transpose_op.h",
        "where_op.h",
        "xent_op.h",
    ],
)

filegroup(
    name = "android_extended_ops_group1",
    srcs = [
        "argmax_op.cc",
        "avgpooling_op.cc",
        "batch_matmul_op_real.cc",
        "batch_norm_op.cc",
        "bcast_ops.cc",
        "check_numerics_op.cc",
        "control_flow_ops.cc",
        "conv_2d.h",
        "conv_grad_filter_ops.cc",
        "conv_grad_input_ops.cc",
        "conv_grad_ops.cc",
        "conv_grad_ops.h",
        "conv_ops.cc",
        "conv_ops_3d.cc",
        "conv_ops_fused_double.cc",
        "conv_ops_fused_float.cc",
        "conv_ops_fused_half.cc",
        "conv_ops_fused_impl.h",
        "conv_ops_using_gemm.cc",
        "crop_and_resize_op.cc",
        "crop_and_resize_op.h",
        "cwise_op_abs.cc",
        "cwise_op_add_1.cc",
        "cwise_op_add_2.cc",
        "cwise_op_bitwise_and.cc",
        "cwise_op_bitwise_or.cc",
        "cwise_op_bitwise_xor.cc",
        "cwise_op_cos.cc",
        "cwise_op_cosh.cc",
        "cwise_op_div.cc",
        "cwise_op_equal_to_1.cc",
        "cwise_op_equal_to_2.cc",
        "cwise_op_not_equal_to_1.cc",
        "cwise_op_not_equal_to_2.cc",
        "cwise_op_exp.cc",
        "cwise_op_floor.cc",
        "cwise_op_floor_div.cc",
        "cwise_op_floor_mod.cc",
        "cwise_op_greater.cc",
        "cwise_op_greater_equal.cc",
        "cwise_op_invert.cc",
        "cwise_op_isfinite.cc",
        "cwise_op_isnan.cc",
        "cwise_op_left_shift.cc",
        "cwise_op_less.cc",
        "cwise_op_less_equal.cc",
        "cwise_op_log.cc",
        "cwise_op_logical_and.cc",
        "cwise_op_logical_not.cc",
        "cwise_op_logical_or.cc",
        "cwise_op_maximum.cc",
        "cwise_op_minimum.cc",
        "cwise_op_mul_1.cc",
        "cwise_op_mul_2.cc",
        "cwise_op_neg.cc",
        "cwise_op_pow.cc",
        "cwise_op_reciprocal.cc",
        "cwise_op_right_shift.cc",
        "cwise_op_round.cc",
        "cwise_op_rsqrt.cc",
        "cwise_op_select.cc",
        "cwise_op_sigmoid.cc",
        "cwise_op_sign.cc",
        "cwise_op_sin.cc",
        "cwise_op_sinh.cc",
        "cwise_op_sqrt.cc",
        "cwise_op_square.cc",
        "cwise_op_squared_difference.cc",
        "cwise_op_sub.cc",
        "cwise_op_tan.cc",
        "cwise_op_tanh.cc",
        "cwise_op_xlogy.cc",
        "cwise_op_xdivy.cc",
        "data_format_ops.cc",
        "decode_wav_op.cc",
        "deep_conv2d.cc",
        "deep_conv2d.h",
        "depthwise_conv_op.cc",
        "dynamic_partition_op.cc",
        "encode_wav_op.cc",
        "fake_quant_ops.cc",
        "fifo_queue.cc",
        "fifo_queue_op.cc",
        "fused_batch_norm_op.cc",
        "listdiff_op.cc",
        "population_count_op.cc",
        "population_count_op.h",
        "winograd_transform.h",
        ":android_extended_ops_headers",
    ] + select({
        ":xsmm_convolutions": [
            "xsmm_conv2d.h",
            "xsmm_conv2d.cc",
        ],
        "//conditions:default": [],
    }),
)

filegroup(
    name = "android_extended_ops_group2",
    srcs = [
        "batchtospace_op.cc",
        "ctc_decoder_ops.cc",
        "decode_bmp_op.cc",
        "depthtospace_op.cc",
        "dynamic_stitch_op.cc",
        "fft_ops.cc",
        "in_topk_op.cc",
        "initializable_lookup_table.cc",
        "logging_ops.cc",
        "lookup_table_init_op.cc",
        "lookup_table_op.cc",
        "lookup_util.cc",
        "lrn_op.cc",
        "matrix_diag_op.cc",
        "matrix_set_diag_op.cc",
        "maxpooling_op.cc",
        "mfcc.cc",
        "mfcc_dct.cc",
        "mfcc_mel_filterbank.cc",
        "mfcc_op.cc",
        "mirror_pad_op.cc",
        "mirror_pad_op_cpu_impl_1.cc",
        "mirror_pad_op_cpu_impl_2.cc",
        "mirror_pad_op_cpu_impl_3.cc",
        "mirror_pad_op_cpu_impl_4.cc",
        "mirror_pad_op_cpu_impl_5.cc",
        "multinomial_op.cc",
        "pad_op.cc",
        "padding_fifo_queue.cc",
        "padding_fifo_queue_op.cc",
        "pooling_ops_3d.cc",
        "queue_base.cc",
        "queue_op.cc",
        "queue_ops.cc",
        "random_op.cc",
        "random_op_cpu.h",
        "reduction_ops_all.cc",
        "reduction_ops_any.cc",
        "reduction_ops_common.cc",
        "reduction_ops_max.cc",
        "reduction_ops_mean.cc",
        "reduction_ops_min.cc",
        "reduction_ops_prod.cc",
        "reduction_ops_sum.cc",
        "relu_op.cc",
        "reshape_util.cc",
        "resize_bilinear_op.cc",
        "resize_nearest_neighbor_op.cc",
        "restore_op.cc",
        "reverse_op.cc",
        "save_op.cc",
        "save_restore_tensor.cc",
        "save_restore_v2_ops.cc",
        "segment_reduction_ops.cc",
        "session_ops.cc",
        "softplus_op.cc",
        "softsign_op.cc",
        "spacetobatch_functor.cc",
        "spacetobatch_op.cc",
        "spacetodepth_op.cc",
        "sparse_fill_empty_rows_op.cc",
        "sparse_reshape_op.cc",
        "sparse_to_dense_op.cc",
        "spectrogram.cc",
        "spectrogram_op.cc",
        "stack.cc",
        "stack.h",
        "stack_ops.cc",
        "stateless_random_ops.cc",
        "string_join_op.cc",
        "string_util.cc",
        "summary_op.cc",
        "tensor_array.cc",
        "tensor_array_ops.cc",
        "tile_functor_cpu.cc",
        "tile_ops.cc",
        "tile_ops_cpu_impl_1.cc",
        "tile_ops_cpu_impl_2.cc",
        "tile_ops_cpu_impl_3.cc",
        "tile_ops_cpu_impl_4.cc",
        "tile_ops_cpu_impl_5.cc",
        "tile_ops_cpu_impl_6.cc",
        "tile_ops_cpu_impl_7.cc",
        "topk_op.cc",
        "training_op_helpers.cc",
        "training_ops.cc",
        "transpose_functor_cpu.cc",
        "transpose_op.cc",
        "unique_op.cc",
        "where_op.cc",
        "xent_op.cc",
        ":android_extended_ops_headers",
    ],
)

filegroup(
    name = "android_quantized_ops",
    srcs = [
        "dequantize_op.cc",
        "meta_support.cc",
        "meta_support.h",
        "quantization_utils.cc",
        "quantization_utils.h",
        "quantize_down_and_shrink_range.cc",
        "quantize_op.cc",
        "quantized_activation_ops.cc",
        "quantized_add_op.cc",
        "quantized_batch_norm_op.cc",
        "quantized_bias_add_op.cc",
        "quantized_concat_op.cc",
        "quantized_conv_ops.cc",
        "quantized_instance_norm.cc",
        "quantized_matmul_op.cc",
        "quantized_mul_op.cc",
        "quantized_pooling_ops.cc",
        "quantized_reshape_op.cc",
        "quantized_resize_bilinear_op.cc",
        "reference_gemm.h",
        "requantization_range_op.cc",
        "requantize.cc",
        "reshape_op.h",
    ],
    visibility = ["//visibility:public"],
)

ANDROID_TEXTUAL_HDRS = [
    "gather_nd_op_cpu_impl.h",
    "gemm_functors.h",
    "mirror_pad_op_cpu_impl.h",
    "scatter_nd_op_cpu_impl.h",
    "slice_op_cpu_impl.h",
    "strided_slice_op_impl.h",
    "tile_ops_cpu_impl.h",
]

# A file group which contains nearly all available operators which
# may work on Android. This is intended to be used with selective
# registration.
filegroup(
    name = "android_all_ops",
    srcs = ["//tensorflow/c/kernels:android_all_ops"] + glob(
        [
            "*.cc",
            "*.h",
        ],
        exclude = [
            "*test.cc",
            "*test_util*",
            "*testutil*",
            "*testlib*",
            "*main.cc",
            "*_gpu*",
            "*_3d*",
            "*.cu.*",
            # Ops already in android_srcs
            "batch_matmul_op_common.cc",
            "pooling_ops_common.cc",
            # Ops which we are currently excluding because they are likely
            # not used on Android. Those ops also do not compile if included,
            # unless we add the additional deps they need.
            "tf_record_reader_op.*",
            "cudnn_rnn_ops.*",
            "lmdb_reader_op.*",
            "string_to_hash_bucket_op.*",
            "sdca_ops.*",
            "sdca_internal.*",
            "sparse_cross_op.*",
            "text_line_reader_op.*",
            "summary_image_op.*",
            "decode_image_op.*",
            "encode_png_op.*",
            "encode_jpeg_op.*",
            "extract_jpeg_shape_op.*",
            "decode_jpeg_op.*",
            "decode_and_crop_jpeg_op.*",
            "decode_gif_op.*",
            "identity_reader_op.*",
            "remote_fused_graph_execute_op.*",
            "remote_fused_graph_rewriter_transform.*",
            "fixed_length_record_reader_op.*",
            "whole_file_read_ops.*",
            "sample_distorted_bounding_box_op.*",
            "ctc_loss_op.*",
            "summary_interface.*",
            "summary_kernels.*",
            "spectrogram_convert_test_data.cc",
            "decode_proto_op.cc",
            "encode_proto_op.cc",
            "rpc_op.cc",
            # Excluded due to experimental status:
            "debug_ops.*",
            "mutex_ops.*",
            "batch_kernels.*",
            "regex_full_match_op.cc",
            "regex_replace_op.cc",
            "unicode_ops.cc",
            "unicode_script_op.cc",
            # Ops that are inherently incompatible with Android (e.g. tied to x86 platform).
            "mkl_*",
            "xsmm_*",
            "cwise_ops_sycl_common.h",
            "nextafter_op.cc",
        ] + ANDROID_TEXTUAL_HDRS,
    ) + [
        # Referenced by stateful_random_ops.cc but excluded with the *gpu*
        # rule above. Seems to have only have worked before because of
        # hdrs_check loose.
        "stateful_random_ops_cpu_gpu.h",
    ],
    visibility = ["//visibility:public"],
)

filegroup(
    name = "android_all_ops_textual_hdrs",
    srcs = ANDROID_TEXTUAL_HDRS,
    visibility = ["//visibility:public"],
)
# LINT.ThenChange(//tensorflow/contrib/makefile/tf_op_files.txt)

cc_library(
    name = "android_tensorflow_kernels",
    srcs = select({
        "//tensorflow:android": [
            "//tensorflow/core/kernels:android_core_ops",
            "//tensorflow/core/kernels:android_extended_ops",
        ],
        "//conditions:default": [],
    }),
    copts = tf_copts(),
    linkopts = select({
        "//tensorflow:android": [
            "-ldl",
        ],
        "//conditions:default": [],
    }),
    tags = [
        "manual",
        "notap",
    ],
    visibility = ["//visibility:public"],
    deps = [
        "//tensorflow/core:android_tensorflow_lib_lite",
        "//tensorflow/core:protos_all_cc_impl",
        "//third_party/eigen3",
        "//third_party/fft2d:fft2d_headers",
        "@fft2d",
        "@gemmlowp",
        "@protobuf_archive//:protobuf",
    ],
    alwayslink = 1,
)

cc_library(
    name = "android_tensorflow_image_op",
    srcs = if_android(["decode_image_op.cc"]),
    copts = tf_copts(),
    linkopts = ["-ldl"],
    visibility = ["//visibility:public"],
    deps = [
        "//tensorflow/core:android_gif_internal",
        "//tensorflow/core:android_jpeg_internal",
        "//tensorflow/core:android_png_internal",
        "//tensorflow/core:android_tensorflow_lib_lite",
    ],
    alwayslink = 1,
)

cc_library(
    name = "android_whole_file_read_ops",
    srcs = if_android(["whole_file_read_ops.cc"]),
    copts = tf_copts(),
    linkopts = ["-ldl"],
    visibility = ["//visibility:public"],
    deps = [
        "//tensorflow/core:android_tensorflow_lib_lite",
    ],
    alwayslink = 1,
)

#   Quantization-specific OpKernels

tf_kernel_library(
    name = "quantized_ops",
    srcs = [
        "dequantize_op.cc",
        "meta_support.cc",
        "quantize_down_and_shrink_range.cc",
        "quantize_op.cc",
        "quantized_activation_ops.cc",
        "quantized_add_op.cc",
        "quantized_batch_norm_op.cc",
        "quantized_bias_add_op.cc",
        "quantized_concat_op.cc",
        "quantized_conv_ops.cc",
        "quantized_instance_norm.cc",
        "quantized_matmul_op.cc",
        "quantized_mul_op.cc",
        "quantized_pooling_ops.cc",
        "quantized_reshape_op.cc",
        "quantized_resize_bilinear_op.cc",
        "requantization_range_op.cc",
        "requantize.cc",
        "reshape_op.h",
    ],
    hdrs = [
        "meta_support.h",
        "reference_gemm.h",
    ],
    deps = [
        ":concat_lib_hdrs",
        ":conv_ops",
        ":cwise_op",
        ":eigen_helpers",
        ":image_resizer_state",
        ":ops_util",
        ":pooling_ops",
        ":quantization_utils",
        "//tensorflow/core:core_cpu",
        "//tensorflow/core:framework",
        "//tensorflow/core:lib",
        "//third_party/eigen3",
        "@gemmlowp",
    ],
)

tf_cc_test(
    name = "requantization_range_op_test",
    size = "small",
    srcs = ["requantization_range_op_test.cc"],
    deps = [
        ":ops_testutil",
        ":ops_util",
        ":quantized_ops",
        "//tensorflow/core:framework",
        "//tensorflow/core:protos_all_cc",
        "//tensorflow/core:test",
        "//tensorflow/core:test_main",
        "//tensorflow/core:testlib",
    ],
)

tf_cc_test(
    name = "quantize_down_and_shrink_range_op_test",
    size = "small",
    srcs = ["quantize_down_and_shrink_range_op_test.cc"],
    deps = [
        ":ops_testutil",
        ":ops_util",
        ":quantized_ops",
        "//tensorflow/core:framework",
        "//tensorflow/core:protos_all_cc",
        "//tensorflow/core:test",
        "//tensorflow/core:test_main",
        "//tensorflow/core:testlib",
    ],
)

tf_cc_test(
    name = "requantize_op_test",
    size = "small",
    srcs = ["requantize_op_test.cc"],
    deps = [
        ":ops_testutil",
        ":ops_util",
        ":quantized_ops",
        "//tensorflow/core:framework",
        "//tensorflow/core:protos_all_cc",
        "//tensorflow/core:test",
        "//tensorflow/core:test_main",
        "//tensorflow/core:testlib",
    ],
)

tf_cc_test(
    name = "quantization_utils_test",
    srcs = ["quantization_utils_test.cc"],
    deps = [
        ":quantization_utils",
        ":quantized_ops",
        "//tensorflow/core:array_ops_op_lib",
        "//tensorflow/core:core_cpu",
        "//tensorflow/core:core_cpu_internal",
        "//tensorflow/core:framework",
        "//tensorflow/core:lib",
        "//tensorflow/core:math_ops_op_lib",
        "//tensorflow/core:nn_ops_op_lib",
        "//tensorflow/core:protos_all_cc",
        "//tensorflow/core:test",
        "//tensorflow/core:testlib",
        "//third_party/eigen3",
    ],
)

# Android-only test for quantization utilities.
tf_cc_binary(
    name = "quantization_utils_test_android_only",
    testonly = 1,
    srcs = ["quantization_utils_test.cc"],
    copts = tf_copts(),
    linkopts = select({
        "//tensorflow:android": [
            "-lm",
            "-llog",
            "-pie",
            "-std=c++11",
        ],
        "//conditions:default": [],
    }),
    linkstatic = 1,
    tags = [
        "manual",
        "notap",
    ],
    deps = [
    ] + select({
        "//tensorflow:android": [
            ":android_tensorflow_kernels",
            "//tensorflow/core:android_tensorflow_lib",
            "//tensorflow/core:android_tensorflow_test_lib",
        ],
        "//conditions:default": [
            ":quantized_ops",
            "//third_party/eigen3",
            "//tensorflow/core:core_cpu_internal",
            "//tensorflow/core:lib",
            "//tensorflow/core:test",
            "//tensorflow/cc:cc_ops",
            "//tensorflow/cc:client_session",
            "//tensorflow/core:framework",
            "//tensorflow/core:tensor_testutil",
        ],
    }),
)

tf_cc_test(
    name = "quantized_activation_ops_test",
    srcs = ["quantized_activation_ops_test.cc"],
    deps = [
        ":ops_testutil",
        ":ops_util",
        ":quantization_utils",
        ":quantized_ops",
        "//tensorflow/core:array_ops_op_lib",
        "//tensorflow/core:framework",
        "//tensorflow/core:math_ops_op_lib",
        "//tensorflow/core:nn_ops_op_lib",
        "//tensorflow/core:protos_all_cc",
        "//tensorflow/core:test",
        "//tensorflow/core:test_main",
        "//tensorflow/core:testlib",
    ],
)

# Android-only test for quantized addition.
cc_binary(
    name = "quantized_add_op_test_android_only",
    testonly = 1,
    srcs = ["quantized_add_op_test.cc"],
    copts = tf_copts(),
    linkopts = select({
        "//tensorflow:android": [
            "-lm",
            "-llog",
            "-pie",
            "-std=c++11",
        ],
        "//conditions:default": [],
    }),
    linkstatic = 1,
    tags = [
        "manual",
        "notap",
    ],
    deps = [
        "//tensorflow/cc:cc_ops",
        "//tensorflow/cc:client_session",
    ] + select({
        "//tensorflow:android": [
            ":android_tensorflow_kernels",
            "//tensorflow/core:android_tensorflow_lib",
            "//tensorflow/core:android_tensorflow_test_lib",
        ],
        "//conditions:default": [
            ":ops_util",
            ":quantized_ops",
            "//tensorflow/core:framework",
            "//tensorflow/core:protos_all_cc",
            "//tensorflow/core:tensor_testutil",
            "//tensorflow/core:tensorflow",
            "//tensorflow/core:test",
        ],
    }),
)

tf_cc_test(
    name = "quantized_add_op_test",
    size = "small",
    srcs = ["quantized_add_op_test.cc"],
    deps = [
        ":math",
        ":ops_testutil",
        ":ops_util",
        ":quantization_utils",
        ":quantized_ops",
        "//tensorflow/cc:cc_ops",
        "//tensorflow/cc:client_session",
        "//tensorflow/core:array_ops_op_lib",
        "//tensorflow/core:core_cpu",
        "//tensorflow/core:direct_session",
        "//tensorflow/core:framework",
        "//tensorflow/core:math_ops_op_lib",
        "//tensorflow/core:nn_ops_op_lib",
        "//tensorflow/core:protos_all_cc",
        "//tensorflow/core:test",
        "//tensorflow/core:testlib",
    ],
)

tf_cc_test(
    name = "quantized_resize_bilinear_op_test",
    size = "small",
    srcs = ["quantized_resize_bilinear_op_test.cc"],
    deps = [
        ":ops_testutil",
        ":ops_util",
        ":quantization_utils",
        ":quantized_ops",
        "//tensorflow/cc:cc_ops",
        "//tensorflow/cc:client_session",
        "//tensorflow/core:core_cpu",
        "//tensorflow/core:direct_session",
        "//tensorflow/core:framework",
        "//tensorflow/core:image_ops_op_lib",
        "//tensorflow/core:protos_all_cc",
        "//tensorflow/core:test",
        "//tensorflow/core:testlib",
    ],
)

# Android-only test for quantized resize bilinear.
cc_binary(
    name = "quantized_resize_bilinear_op_test_android_only",
    testonly = 1,
    srcs = ["quantized_resize_bilinear_op_test.cc"],
    copts = tf_copts(),
    linkopts = select({
        "//tensorflow:android": [
            "-lm",
            "-llog",
            "-pie",
            "-std=c++11",
        ],
        "//conditions:default": [],
    }),
    linkstatic = 1,
    tags = [
        "manual",
        "notap",
    ],
    deps = [
        "//tensorflow/cc:cc_ops",
        "//tensorflow/cc:client_session",
    ] + select({
        "//tensorflow:android": [
            ":android_tensorflow_kernels",
            "//tensorflow/core:android_tensorflow_lib",
            "//tensorflow/core:android_tensorflow_test_lib",
        ],
        "//conditions:default": [
            ":ops_testutil",
            ":ops_util",
            ":quantized_ops",
            "//tensorflow/core:core_cpu",
            "//tensorflow/core:direct_session",
            "//tensorflow/core:framework",
            "//tensorflow/core:image_ops_op_lib",
            "//tensorflow/core:protos_all_cc",
            "//tensorflow/core:test",
            "//tensorflow/core:testlib",
        ],
    }),
)

tf_cc_test(
    name = "quantized_bias_add_op_test",
    size = "small",
    srcs = ["quantized_bias_add_op_test.cc"],
    deps = [
        ":ops_testutil",
        ":ops_util",
        ":quantization_utils",
        ":quantized_ops",
        "//tensorflow/core:array_ops_op_lib",
        "//tensorflow/core:framework",
        "//tensorflow/core:math_ops_op_lib",
        "//tensorflow/core:nn_ops_op_lib",
        "//tensorflow/core:protos_all_cc",
        "//tensorflow/core:test",
        "//tensorflow/core:test_main",
        "//tensorflow/core:testlib",
    ],
)

tf_cc_test(
    name = "quantized_conv_ops_test",
    size = "small",
    srcs = ["quantized_conv_ops_test.cc"],
    tags = ["nomsan"],  # http://b/32242946
    deps = [
        ":ops_testutil",
        ":ops_util",
        ":quantization_utils",
        ":quantized_ops",
        "//tensorflow/core:array_ops_op_lib",
        "//tensorflow/core:framework",
        "//tensorflow/core:math_ops_op_lib",
        "//tensorflow/core:nn_ops_op_lib",
        "//tensorflow/core:protos_all_cc",
        "//tensorflow/core:test",
        "//tensorflow/core:test_main",
        "//tensorflow/core:testlib",
    ],
)

tf_cc_test_mkl(
    name = "mkl_quantized_conv_ops_perchannel_test",
    size = "small",
    srcs = ["mkl_quantized_conv_ops_perchannel_test.cc"],
    deps = [
        ":mkl_conv_op",
        ":mkl_input_conversion_op",
        ":ops_testutil",
        ":ops_util",
        ":quantization_utils",
        ":quantized_ops",
        "//tensorflow/core:array_ops_op_lib",
        "//tensorflow/core:framework",
        "//tensorflow/core:math_ops_op_lib",
        "//tensorflow/core:nn_ops_op_lib",
        "//tensorflow/core:protos_all_cc",
        "//tensorflow/core:test",
        "//tensorflow/core:test_main",
        "//tensorflow/core:testlib",
    ],
)

tf_cc_test(
    name = "quantize_op_test",
    size = "small",
    srcs = ["quantize_op_test.cc"],
    deps = [
        ":ops_testutil",
        ":ops_util",
        ":quantized_ops",
        "//tensorflow/core:array_ops_op_lib",
        "//tensorflow/core:framework",
        "//tensorflow/core:math_ops_op_lib",
        "//tensorflow/core:nn_ops_op_lib",
        "//tensorflow/core:protos_all_cc",
        "//tensorflow/core:test",
        "//tensorflow/core:test_main",
        "//tensorflow/core:testlib",
    ],
)

tf_cc_test(
    name = "quantized_matmul_op_test",
    size = "small",
    srcs = ["quantized_matmul_op_test.cc"],
    tags = ["nomsan"],  # http://b/32242946
    deps = [
        ":ops_testutil",
        ":ops_util",
        ":quantization_utils",
        ":quantized_ops",
        "//tensorflow/core:array_ops_op_lib",
        "//tensorflow/core:framework",
        "//tensorflow/core:math_ops_op_lib",
        "//tensorflow/core:nn_ops_op_lib",
        "//tensorflow/core:protos_all_cc",
        "//tensorflow/core:test",
        "//tensorflow/core:test_main",
        "//tensorflow/core:testlib",
    ],
)

# Android-only test for quantized multiply.
cc_binary(
    name = "quantized_mul_op_test_android_only",
    testonly = 1,
    srcs = ["quantized_mul_op_test.cc"],
    linkopts = select({
        "//tensorflow:android": [
            "-pie",
        ],
        "//conditions:default": [],
    }),
    linkstatic = 1,
    tags = [
        "manual",
        "notap",
    ],
    deps = [
        "//tensorflow/cc:cc_ops",
        "//tensorflow/cc:client_session",
    ] + select({
        "//tensorflow:android": [
            ":android_tensorflow_kernels",
            "//tensorflow/core:android_tensorflow_lib",
            "//tensorflow/core:android_tensorflow_test_lib",
        ],
        "//conditions:default": [
            ":ops_util",
            ":quantized_ops",
            "//tensorflow/core:framework",
            "//tensorflow/core:tensor_testutil",
            "//tensorflow/core:protos_all_cc",
            "//tensorflow/core:test",
        ],
    }),
)

tf_cc_test(
    name = "quantized_mul_op_test",
    size = "small",
    srcs = ["quantized_mul_op_test.cc"],
    deps = [
        ":math",
        ":ops_testutil",
        ":ops_util",
        ":quantization_utils",
        ":quantized_ops",
        "//tensorflow/cc:cc_ops",
        "//tensorflow/cc:client_session",
        "//tensorflow/core:array_ops_op_lib",
        "//tensorflow/core:core_cpu",
        "//tensorflow/core:direct_session",
        "//tensorflow/core:framework",
        "//tensorflow/core:math_ops_op_lib",
        "//tensorflow/core:nn_ops_op_lib",
        "//tensorflow/core:protos_all_cc",
        "//tensorflow/core:test",
        "//tensorflow/core:testlib",
    ],
)

tf_cc_test(
    name = "quantized_pooling_ops_test",
    size = "small",
    srcs = ["quantized_pooling_ops_test.cc"],
    deps = [
        ":ops_testutil",
        ":ops_util",
        ":quantization_utils",
        ":quantized_ops",
        "//tensorflow/core:array_ops_op_lib",
        "//tensorflow/core:framework",
        "//tensorflow/core:math_ops_op_lib",
        "//tensorflow/core:nn_ops_op_lib",
        "//tensorflow/core:protos_all_cc",
        "//tensorflow/core:test",
        "//tensorflow/core:test_main",
        "//tensorflow/core:testlib",
    ],
)

tf_mkl_kernel_library(
    name = "mkl_quantize_op",
    srcs = ["mkl_quantize_op.cc"],
    hdrs = [
        "meta_support.h",
        "reference_gemm.h",
    ],
    deps = [
        ":bounds_check",
        ":ops_util",
        "//tensorflow/core:core_cpu",
        "//tensorflow/core:framework",
        "//tensorflow/core:lib",
        "//tensorflow/core:lib_internal",
        "@gemmlowp",
    ] + mkl_deps(),
)

tf_cc_test_mkl(
    name = "mkl_quantize_op_test",
    size = "small",
    srcs = ["mkl_quantize_op_test.cc"],
    deps = [
        ":mkl_quantize_op",
        ":ops_testutil",
        ":ops_util",
        "//tensorflow/core:array_ops_op_lib",
        "//tensorflow/core:framework",
        "//tensorflow/core:math_ops_op_lib",
        "//tensorflow/core:nn_ops_op_lib",
        "//tensorflow/core:protos_all_cc",
        "//tensorflow/core:test",
        "//tensorflow/core:test_main",
        "//tensorflow/core:testlib",
    ],
)

tf_cc_test_mkl(
    name = "mkl_quantized_pooling_ops_test",
    size = "small",
    srcs = ["mkl_quantized_pooling_ops_test.cc"],
    deps = [
        ":mkl_input_conversion_op",
        ":mkl_pooling_ops",
        ":ops_testutil",
        ":ops_util",
        ":quantization_utils",
        ":quantized_ops",
        "//tensorflow/core:array_ops_op_lib",
        "//tensorflow/core:framework",
        "//tensorflow/core:math_ops_op_lib",
        "//tensorflow/core:nn_ops_op_lib",
        "//tensorflow/core:protos_all_cc",
        "//tensorflow/core:test",
        "//tensorflow/core:test_main",
        "//tensorflow/core:testlib",
    ],
)

tf_cc_test(
    name = "quantized_reshape_op_test",
    size = "small",
    srcs = ["quantized_reshape_op_test.cc"],
    deps = [
        ":ops_testutil",
        ":ops_util",
        ":quantized_ops",
        "//tensorflow/core:framework",
        "//tensorflow/core:lib",
        "//tensorflow/core:protos_all_cc",
        "//tensorflow/core:test",
        "//tensorflow/core:test_main",
        "//tensorflow/core:testlib",
    ],
)

tf_cc_test(
    name = "quantized_concat_op_test",
    size = "small",
    srcs = ["quantized_concat_op_test.cc"],
    deps = [
        ":ops_testutil",
        ":ops_util",
        ":quantization_utils",
        ":quantized_ops",
        "//tensorflow/core:array_ops_op_lib",
        "//tensorflow/core:core_cpu",
        "//tensorflow/core:framework",
        "//tensorflow/core:lib",
        "//tensorflow/core:math_ops_op_lib",
        "//tensorflow/core:nn_ops_op_lib",
        "//tensorflow/core:protos_all_cc",
        "//tensorflow/core:test",
        "//tensorflow/core:test_main",
        "//tensorflow/core:testlib",
    ],
)

tf_cc_test_mkl(
    name = "mkl_quantized_concat_op_test",
    size = "small",
    srcs = ["mkl_quantized_concat_op_test.cc"],
    deps = [
        ":mkl_concat_op",
        ":ops_testutil",
        ":ops_util",
        ":quantization_utils",
        ":quantized_ops",
        "//tensorflow/core:array_ops_op_lib",
        "//tensorflow/core:core_cpu",
        "//tensorflow/core:framework",
        "//tensorflow/core:lib",
        "//tensorflow/core:math_ops_op_lib",
        "//tensorflow/core:mkl_array_ops_op_lib",
        "//tensorflow/core:nn_ops_op_lib",
        "//tensorflow/core:protos_all_cc",
        "//tensorflow/core:test",
        "//tensorflow/core:test_main",
        "//tensorflow/core:testlib",
    ],
)

tf_cc_test(
    name = "quantized_batch_norm_op_test",
    size = "small",
    srcs = ["quantized_batch_norm_op_test.cc"],
    deps = [
        ":batch_norm_op",
        ":ops_testutil",
        ":quantization_utils",
        ":quantized_ops",
        "//tensorflow/core:array_ops_op_lib",
        "//tensorflow/core:core_cpu_internal",
        "//tensorflow/core:framework",
        "//tensorflow/core:lib",
        "//tensorflow/core:math_ops_op_lib",
        "//tensorflow/core:nn_ops_op_lib",
        "//tensorflow/core:protos_all_cc",
        "//tensorflow/core:test",
        "//tensorflow/core:test_main",
        "//tensorflow/core:testlib",
        "//third_party/eigen3",
    ],
)

# Android-only test for quantized instance norm.
cc_binary(
    name = "quantized_instance_norm_test_android_only",
    testonly = 1,
    srcs = ["quantized_instance_norm_test.cc"],
    linkopts = select({
        "//tensorflow:android": [
            "-pie",
        ],
        "//conditions:default": [],
    }),
    linkstatic = 1,
    tags = [
        "manual",
        "notap",
    ],
    deps = [
        "//tensorflow/cc:cc_ops",
        "//tensorflow/cc:client_session",
    ] + select({
        "//tensorflow:android": [
            ":android_tensorflow_kernels",
            "//tensorflow/core:android_tensorflow_lib",
            "//tensorflow/core:android_tensorflow_test_lib",
        ],
        "//conditions:default": [
            "//tensorflow/core:framework",
            "//tensorflow/core:tensor_testutil",
        ],
    }),
)

tf_cc_test(
    name = "quantized_instance_norm_test",
    size = "small",
    srcs = ["quantized_instance_norm_test.cc"],
    deps = [
        ":ops_testutil",
        ":ops_util",
        ":quantized_ops",
        "//tensorflow/cc:cc_ops",
        "//tensorflow/cc:client_session",
        "//tensorflow/core:core_cpu",
        "//tensorflow/core:direct_session",
        "//tensorflow/core:framework",
        "//tensorflow/core:lib",
        "//tensorflow/core:protos_all_cc",
        "//tensorflow/core:test",
        "//tensorflow/core:testlib",
    ],
)

tf_kernel_library(
    name = "remote_fused_graph_ops",
    prefix = "remote_fused_graph_execute_op",
    deps = [
        ":remote_fused_graph_execute_utils",
        "//tensorflow/core:framework",
        "//tensorflow/core:lib",
        "//tensorflow/core:lib_internal",
        "//tensorflow/core:protos_all_cc",
    ],
)

cc_library(
    name = "quantization_utils",
    srcs = ["quantization_utils.cc"],
    hdrs = ["quantization_utils.h"],
    deps = [
        "//tensorflow/core:framework",
        "@gemmlowp",
    ],
)

cc_library(
    name = "remote_fused_graph_execute_utils",
    srcs = [
        "i_remote_fused_graph_ops_definitions.cc",
        "remote_fused_graph_execute_utils.cc",
    ],
    hdrs = [
        "i_remote_fused_graph_executor.h",
        "i_remote_fused_graph_ops_definitions.h",
        "remote_fused_graph_execute_utils.h",
    ],
    deps = [
        "//tensorflow/core:core_cpu",
        "//tensorflow/core:framework",
        "//tensorflow/core:lib",
        "//tensorflow/core:lib_internal",
        "//tensorflow/core:protos_all_cc",
    ],
)

cc_library(
    name = "remote_fused_graph_execute_op_test_utils",
    testonly = 1,
    srcs = ["remote_fused_graph_execute_op_test_utils.cc"],
    hdrs = ["remote_fused_graph_execute_op_test_utils.h"],
    deps = [
        ":cwise_op",
        ":remote_fused_graph_execute_utils",
        "//tensorflow/cc:cc_ops",
        "//tensorflow/cc:ops",
        "//tensorflow/cc:scope",
        "//tensorflow/core:framework",
        "//tensorflow/core:lib",
        "//tensorflow/core:testlib",
    ],
)

tf_cc_test(
    name = "remote_fused_graph_execute_utils_test",
    size = "small",
    srcs = [
        "remote_fused_graph_execute_utils_test.cc",
    ],
    deps = [
        ":cwise_op",
        ":remote_fused_graph_execute_op_test_utils",
        ":remote_fused_graph_execute_utils",
        "//tensorflow/cc:cc_ops",
        "//tensorflow/cc:scope",
        "//tensorflow/core:core_cpu",
        "//tensorflow/core:direct_session",
        "//tensorflow/core:framework",
        "//tensorflow/core:lib",
        "//tensorflow/core:lib_internal",
        "//tensorflow/core:ops",
        "//tensorflow/core:protos_all_cc",
        "//tensorflow/core:remote_fused_graph_ops_op_lib",
        "//tensorflow/core:test",
        "//tensorflow/core:test_main",
        "//tensorflow/core:testlib",
    ],
)

tf_cc_test(
    name = "remote_fused_graph_ops_test",
    size = "small",
    srcs = [
        "remote_fused_graph_execute_op_test.cc",
    ],
    deps = [
        ":ops_testutil",
        ":ops_util",
        ":remote_fused_graph_execute_op_test_utils",
        ":remote_fused_graph_execute_utils",
        ":remote_fused_graph_ops",
        "//tensorflow/cc:cc_ops",
        "//tensorflow/cc:ops",
        "//tensorflow/cc:scope",
        "//tensorflow/core:core_cpu",
        "//tensorflow/core:direct_session",
        "//tensorflow/core:framework",
        "//tensorflow/core:lib",
        "//tensorflow/core:protos_all_cc",
        "//tensorflow/core:remote_fused_graph_ops_op_lib",
        "//tensorflow/core:test",
        "//tensorflow/core:test_main",
        "//tensorflow/core:testlib",
    ],
)

cc_library(
    name = "remote_fused_graph_rewriter_transform",
    srcs = [
        "remote_fused_graph_rewriter_transform.cc",
    ],
    deps = [
        ":remote_fused_graph_execute_utils",
        "//tensorflow/cc:cc_ops",
        "//tensorflow/cc:remote_fused_graph_ops",
        "//tensorflow/tools/graph_transforms:transform_utils",
    ],
    alwayslink = 1,
)

tf_cc_test(
    name = "remote_fused_graph_rewriter_transform_test",
    size = "small",
    srcs = ["remote_fused_graph_rewriter_transform_test.cc"],
    deps = [
        ":remote_fused_graph_execute_op_test_utils",
        ":remote_fused_graph_execute_utils",
        ":remote_fused_graph_rewriter_transform",
        "//tensorflow/cc:cc_ops",
        "//tensorflow/core:core_cpu",
        "//tensorflow/core:core_cpu_internal",
        "//tensorflow/core:framework",
        "//tensorflow/core:lib",
        "//tensorflow/core:protos_all_cc",
        "//tensorflow/core:tensorflow",
        "//tensorflow/core:test",
        "//tensorflow/core:test_main",
        "//tensorflow/core:testlib",
        "//tensorflow/tools/graph_transforms:transform_utils",
    ],
)

tf_mkl_kernel_library(
    name = "mkl_conv_op",
    hdrs = [
        "mkl_quantized_conv_ops.h",
        "no_op.h",
    ],
    prefix = "mkl_conv",
    deps = [
        ":bounds_check",
        ":conv_ops",
        ":ops_util",
        "//tensorflow/core:core_cpu",
        "//tensorflow/core:framework",
        "//tensorflow/core:lib",
        "//tensorflow/core:lib_internal",
    ] + mkl_deps(),
)

tf_cc_test(
    name = "bias_op_test",
    size = "small",
    srcs = ["bias_op_test.cc"],
    deps = [
        ":bias_op",
        "//tensorflow/core:framework",
        "//tensorflow/core:lib",
        "//tensorflow/core:test",
        "//tensorflow/core:test_main",
        "//tensorflow/core:testlib",
    ],
)

tf_cc_test_mkl(
    name = "mkl_conv_ops_test",
    size = "small",
    srcs = ["mkl_conv_ops_test.cc"],
    linkstatic = 1,  # Fixes dyld error on MacOS.
    deps = [
        ":ops_testutil",
        ":ops_util",
        "//tensorflow/cc:cc_ops",
        "//tensorflow/core:core_cpu",
        "//tensorflow/core:framework",
        "//tensorflow/core:framework_internal",
        "//tensorflow/core:lib",
        "//tensorflow/core:protos_all_cc",
        "//tensorflow/core:tensorflow",
        "//tensorflow/core:test",
        "//tensorflow/core:test_main",
        "//tensorflow/core:testlib",
    ],
)

tf_mkl_kernel_library(
    name = "mkl_tfconv_op",
    prefix = "mkl_tfconv",
    deps = [
        ":bounds_check",
        ":ops_util",
        "//tensorflow/core:core_cpu",
        "//tensorflow/core:framework",
        "//tensorflow/core:lib",
        "//tensorflow/core:lib_internal",
    ] + mkl_deps(),
)

tf_mkl_kernel_library(
    name = "mkl_input_conversion_op",
    hdrs = ["mkl_tfconv_op.h"],
    prefix = "mkl_input_conversion",
    deps = [
        ":bounds_check",
        ":ops_util",
        "//tensorflow/core:core_cpu",
        "//tensorflow/core:framework",
        "//tensorflow/core:lib",
        "//tensorflow/core:lib_internal",
    ] + mkl_deps(),
)

tf_mkl_kernel_library(
    name = "mkl_pooling_ops",
    srcs = [
        "mkl_avgpooling_op.cc",
        "mkl_maxpooling_op.cc",
        "mkl_pooling_ops_common.cc",
    ],
    hdrs = ["mkl_pooling_ops_common.h"],
    deps = [
        ":bounds_check",
        ":ops_util",
        "//tensorflow/core:core_cpu",
        "//tensorflow/core:framework",
        "//tensorflow/core:lib",
        "//tensorflow/core:lib_internal",
    ] + mkl_deps(),
)

tf_mkl_kernel_library(
    name = "mkl_dequantize_op",
    srcs = ["mkl_dequantize_op.cc"],
    hdrs = [
        "meta_support.h",
        "reference_gemm.h",
    ],
    deps = [
        ":concat_lib_hdrs",
        ":conv_ops",
        ":cwise_op",
        ":eigen_helpers",
        ":image_resizer_state",
        ":ops_util",
        ":pooling_ops",
        ":quantization_utils",
        ":quantized_ops",
        ":transpose_functor",
        "//tensorflow/core:array_ops_op_lib",
        "//tensorflow/core:core_cpu",
        "//tensorflow/core:framework",
        "//tensorflow/core:lib",
        "//tensorflow/core:math_ops_op_lib",
        "//tensorflow/core:nn_ops_op_lib",
        "//third_party/eigen3",
        "@gemmlowp",
    ] + mkl_deps(),
)

tf_cc_test_mkl(
    name = "mkl_dequantize_op_test",
    size = "small",
    srcs = ["mkl_dequantize_op_test.cc"],
    deps = [
        ":mkl_dequantize_op",
        ":ops_testutil",
        ":ops_util",
        "//tensorflow/core:array_ops_op_lib",
        "//tensorflow/core:framework",
        "//tensorflow/core:math_ops_op_lib",
        "//tensorflow/core:mkl_array_ops_op_lib",
        "//tensorflow/core:nn_ops_op_lib",
        "//tensorflow/core:protos_all_cc",
        "//tensorflow/core:test",
        "//tensorflow/core:test_main",
        "//tensorflow/core:testlib",
    ],
)

tf_mkl_kernel_library(
    name = "mkl_relu_op",
    prefix = "mkl_relu",
    deps = [
        ":bounds_check",
        ":ops_util",
        "//tensorflow/core:core_cpu",
        "//tensorflow/core:framework",
        "//tensorflow/core:lib",
        "//tensorflow/core:lib_internal",
        "//third_party/eigen3",
    ] + mkl_deps(),
)

tf_mkl_kernel_library(
    name = "mkl_softmax_op",
    prefix = "mkl_softmax",
    deps = [
        ":bounds_check",
        ":ops_util",
        "//tensorflow/core:core_cpu",
        "//tensorflow/core:framework",
        "//tensorflow/core:lib",
        "//tensorflow/core:lib_internal",
        "//third_party/eigen3",
    ] + mkl_deps(),
)

tf_mkl_kernel_library(
    name = "mkl_fused_batch_norm_op",
    srcs = ["mkl_fused_batch_norm_op.cc"],
    deps = NN_DEPS + mkl_deps(),
)

tf_mkl_kernel_library(
    name = "mkl_aggregate_ops",
    prefix = "mkl_aggregate_ops",
    deps = MATH_DEPS + mkl_deps(),
)

tf_mkl_kernel_library(
    name = "mkl_concat_op",
    prefix = "mkl_concat_op",
    deps = [":quantization_utils"] + ARRAY_DEPS + mkl_deps(),
)

tf_mkl_kernel_library(
    name = "mkl_reshape_op",
    prefix = "mkl_reshape_op",
    deps = ARRAY_DEPS + mkl_deps(),
)

tf_mkl_kernel_library(
    name = "mkl_slice_op",
    prefix = "mkl_slice_op",
    deps = ARRAY_DEPS + mkl_deps(),
)

tf_mkl_kernel_library(
    name = "mkl_identity_op",
    prefix = "mkl_identity_op",
    deps = ARRAY_DEPS + mkl_deps(),
)

tf_mkl_kernel_library(
    name = "mkl_lrn_op",
    prefix = "mkl_lrn_op",
    deps = NN_DEPS + mkl_deps(),
)

tf_mkl_kernel_library(
    name = "mkl_cwise_ops_common",
    hdrs = [
        "cwise_ops.h",
        "cwise_ops_common.h",
        "cwise_ops_gradients.h",
    ],
    prefix = "mkl_cwise_ops_common",
    deps = NN_DEPS + mkl_deps() + [":cwise_op"],
)

tf_mkl_kernel_library(
    name = "mkl_requantize_ops",
    srcs = [
        "mkl_requantization_range_per_channel_op.cc",
        "mkl_requantize_per_channel_op.cc",
    ],
    hdrs = [
        "meta_support.h",
        "no_op.h",
        "reference_gemm.h",
    ],
    deps = if_mkl(
        [
            ":concat_lib_hdrs",
            ":conv_ops",
            ":cwise_op",
            ":eigen_helpers",
            ":image_resizer_state",
            ":ops_util",
            ":pooling_ops",
            ":quantization_utils",
            ":transpose_functor",
            "//third_party/eigen3",
            "@gemmlowp",
            "@mkl_dnn",
            "//tensorflow/core:core_cpu",
            "//tensorflow/core:framework",
            "//tensorflow/core:lib",
            "//third_party/mkl:intel_binary_blob",
        ],
    ),
)

tf_cc_test_mkl(
    name = "mkl_requantize_ops_test",
    size = "small",
    srcs = ["mkl_requantize_ops_test.cc"],
    linkstatic = 1,  # Fixes dyld error on MacOS.
    deps = [
        ":mkl_requantize_ops",
        ":ops_testutil",
        ":ops_util",
        ":quantization_utils",
        ":quantized_ops",
        "//tensorflow/cc:cc_ops",
        "//tensorflow/core:array_ops_op_lib",
        "//tensorflow/core:core_cpu",
        "//tensorflow/core:framework",
        "//tensorflow/core:framework_internal",
        "//tensorflow/core:lib",
        "//tensorflow/core:math_ops_op_lib",
        "//tensorflow/core:protos_all_cc",
        "//tensorflow/core:tensorflow",
        "//tensorflow/core:test",
        "//tensorflow/core:test_main",
        "//tensorflow/core:testlib",
    ],
)

tf_cc_test_mkl(
    name = "mkl_fused_ops_test",
    size = "small",
    srcs = ["mkl_fused_ops_test.cc"],
    linkstatic = 1,
    deps = [
        ":conv_ops",
        ":image",
        ":mkl_conv_op",
        ":mkl_tfconv_op",
        ":ops_testutil",
        ":ops_util",
        "//tensorflow/cc:cc_ops",
        "//tensorflow/core:core_cpu",
        "//tensorflow/core:framework",
        "//tensorflow/core:framework_internal",
        "//tensorflow/core:lib",
        "//tensorflow/core:protos_all_cc",
        "//tensorflow/core:tensorflow",
        "//tensorflow/core:test",
        "//tensorflow/core:test_main",
        "//tensorflow/core:testlib",
    ],
)

tf_mkl_kernel_library(
    name = "mkl_transpose_op",
    srcs = [
        "mkl_transpose_op.cc",
    ],
    hdrs = ["transpose_op.h"],
    deps = ARRAY_DEPS + mkl_deps(),
)

# NOTE(lespeholt): This rule is deprecated, please use:
# tensorflow/core/util/batch_util.h
cc_library(
    name = "batch_util",
    hdrs = ["batch_util.h"],
    deps = [
        "//tensorflow/core:framework",
        "//tensorflow/core:lib",
    ],
)

tf_kernel_library(
    name = "boosted_trees_ops",
    deps = [
        "//tensorflow/core/kernels/boosted_trees:boosted_trees_ops",
    ],
)

tf_kernel_library(
    name = "tensor_forest_ops",
    deps = [
        "//tensorflow/core/kernels/tensor_forest:tensor_forest_ops",
    ],
)

tf_kernel_library(
    name = "dataset_ops",
    deps = [
        "//tensorflow/core/kernels/data",
    ],
)

cc_library(
    name = "summary_interface",
    hdrs = ["summary_interface.h"],
    deps = [
        "//tensorflow/core:framework",
        "//tensorflow/core:lib",
        "//tensorflow/core:protos_all_cc",
    ],
)

tf_kernel_library(
    name = "summary_kernels",
    srcs = ["summary_kernels.cc"],
    deps = [
        "//tensorflow/core:framework",
        "//tensorflow/core:lib",
        "//tensorflow/core:protos_all_cc",
        "//tensorflow/core/lib/db:sqlite",
        "//tensorflow/core/summary:schema",
        "//tensorflow/core/summary:summary_db_writer",
        "//tensorflow/core/summary:summary_file_writer",
    ],
)

tf_kernel_library(
    name = "decode_proto_op",
    srcs = [
        "decode_proto_op.cc",
    ],
    deps = [
        "//tensorflow/core:framework",
        "//tensorflow/core:lib",
        "//tensorflow/core/util/proto:decode",
        "//tensorflow/core/util/proto:descriptors",
        "//tensorflow/core/util/proto:proto_utils",
        "//third_party/eigen3",
        "@com_google_absl//absl/container:flat_hash_map",
    ],
)

tf_kernel_library(
    name = "encode_proto_op",
    srcs = ["encode_proto_op.cc"],
    deps = [
        "//tensorflow/core:framework",
        "//tensorflow/core:lib",
        "//tensorflow/core/util/proto:descriptors",
        "//tensorflow/core/util/proto:proto_utils",
        "//third_party/eigen3",
    ],
)

tf_kernel_library(
    name = "rpc_op",
    srcs = [
        "rpc_op.cc",
    ],
    deps = [
        "//tensorflow/core:framework",
        "//tensorflow/core:lib",
        "//tensorflow/core:lib_internal",
        "//tensorflow/core/util/rpc:call_container",
        "//tensorflow/core/util/rpc:rpc_factory",
        "//tensorflow/core/util/rpc:rpc_factory_registry",
        "//third_party/eigen3",
    ],
)

tf_kernel_library(
    name = "unicode_script_op",
    srcs = ["unicode_script_op.cc"],
    deps = [
        "//tensorflow/core:framework",
        "@icu//:common",
    ],
)

# -----------------------------------------------------------------------------
# Google-internal targets.  These must be at the end for syncrepo.

# Library to link with when compiling the cwise_op kernels directly,
# e.g. for selective registration.
# should not be linked by projects that also link the cwise_op library.
cc_library(
    name = "cwise_lib",
    srcs = [
        "cwise_ops_common.cc",
        "meta_support.cc",
    ],
    hdrs = [
        "cwise_ops.h",
        "cwise_ops_common.h",
        "cwise_ops_gpu_common.cu.h",
        "cwise_ops_gpu_gradients.cu.h",
        "cwise_ops_gradients.h",
        "meta_support.h",
    ],
    deps = [
        ":bounds_check",
        ":quantization_utils",
        "//tensorflow/core:framework",
        "//tensorflow/core:lib",
        "//third_party/eigen3",
        "@gemmlowp",
    ],
)

# Header-only version of cwise_lib for clients that want to use the cwise_ops
# functionality in their own custom ops.
cc_header_only_library(
    name = "cwise_lib_hdrs",
    deps = [
        ":cwise_lib",
    ],
)

# Library to link with when compiling the quantize and dequantize kernels directly,
# e.g. for selective registration.
cc_header_only_library(
    name = "quantize_and_dequantize_op_hdrs",
    deps = [
        ":quantize_and_dequantize_op",
    ],
)

cc_library(
    name = "kernel_platform_strings",
    srcs = ["kernel_platform_strings.h"],
    deps = [
        "//tensorflow/core:platform_strings",
    ],
    alwayslink = 1,
)

# Shared object that links all the kernels TF needs.
tf_cc_shared_object(
    name = "libtfkernel_all_kernels.so",
    visibility = ["//visibility:public"],
    deps = [
        ":kernel_platform_strings",
        "//tensorflow/core:all_kernels_impl",
    ],
)<|MERGE_RESOLUTION|>--- conflicted
+++ resolved
@@ -3850,11 +3850,8 @@
         "//tensorflow/core:framework",
         "//tensorflow/core:lib",
         "//tensorflow/core:lib_internal",
-<<<<<<< HEAD
+        "//tensorflow/core/util/proto:proto_utils",
         "//tensorflow/core:ve_runtime",
-=======
-        "//tensorflow/core/util/proto:proto_utils",
->>>>>>> 6ff8dd7b
     ] + select({
         ":xsmm_convolutions": [
             "@libxsmm_archive//:xsmm_avx",
