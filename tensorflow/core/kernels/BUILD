load("@bazel_skylib//rules:build_test.bzl", "build_test")
load(
    "//tensorflow:tensorflow.bzl",
    "cc_header_only_library",
    "if_android",
    "if_cuda_or_rocm",
    "if_mobile",
    "if_not_windows",
    "tf_cc_binary",
    "tf_cc_shared_object",
    "tf_cc_test",
    "tf_cc_test_mkl",
    "tf_cc_tests",
    "tf_copts",
    "tf_cuda_library",
    "tf_kernel_library",
    "tf_mkl_kernel_library",
    "tf_opts_nortti_if_lite_protos",
)
load("@local_config_sycl//sycl:build_defs.bzl", "if_sycl")

# buildifier: disable=same-origin-load
load("//tensorflow:tensorflow.bzl", "if_nccl")

# buildifier: disable=same-origin-load
load("//tensorflow:tensorflow.bzl", "tf_cuda_cc_test")

# buildifier: disable=same-origin-load
load("//tensorflow:tensorflow.bzl", "tf_cuda_cc_tests")

# For platform specific build config
load(
    "//tensorflow/core/platform:build_config.bzl",
    "tf_kernel_tests_linkstatic",
)
load(
    "//tensorflow/core/platform:build_config_root.bzl",
    "tf_cuda_tests_tags",
)
load(
    "//third_party/mkl:build_defs.bzl",
    "if_mkl_ml",
    "mkl_deps",
)
load("@local_config_cuda//cuda:build_defs.bzl", "if_cuda")
load(
    "@local_config_rocm//rocm:build_defs.bzl",
    "if_rocm",
)

# Description:
# Op kernel implementations for TensorFlow.
#
# Note: Any test that uses GPU support and which we would like to
# benchmark should be linked statically so that it can be executed
# from a py_binary or cuda_py_test test logger.  For such a test,
# append "_gpu" to the test name to invoke the GPU benchmarks.  Example:
#
#   # for CPU tests
#   $ bazel test --config opt //third_party/tensorflow/core/kernels:my_op_test
#   # for GPU benchmarks
#   $ bazel run --config opt --config=cuda //third_party/tensorflow/core/kernels:my_op_test_gpu -- --benchmarks=..
#
package(
    default_visibility = ["//visibility:public"],
    licenses = ["notice"],  # Apache 2.0
)

package_group(
    name = "friends",
    packages = [
        "//learning/brain/contrib/...",
        "//learning/brain/research/...",
        "//learning/faster_training/...",
        "//tensorflow/...",
        "//tensorflow_text/...",
        "//third_party/car/...",
    ],
)
load("//third_party/veoffload:build_defs.bzl", "if_ve")

package_group(
    name = "optimizer_helper_friends",
    packages = ["//learning/brain/research/lather/..."],
)

config_setting(
    # Add "--define tensorflow_xsmm=1" to your build command to use libxsmm for
    # sparse matrix multiplications. You will also need appropriate -mavx*
    # options, as required by specific op you use.
    name = "xsmm",
    values = {
        "define": "tensorflow_xsmm=1",
    },
)

config_setting(
    # Add "--define tensorflow_xsmm_convolutions=1" to your build command to
    # use libxsmm for forward convolutions. You will also need appropriate
    # -mavx* # options, as required by specific op you use.
    name = "xsmm_convolutions",
    values = {
        "define": "tensorflow_xsmm_convolutions=1",
    },
)

config_setting(
    # Add "--define tensorflow_xsmm_convolutions=1 --define
    # tensorflow_xsmm_backward_convolutions=1" to your build command to use libxsmm for
    # backward convolutions (and possibly more in the future). You will also
    # need appropriate -mavx* options, as required by specific op you use.
    name = "xsmm_backward_convolutions",
    values = {
        "define": "tensorflow_xsmm_backward_convolutions=1",
    },
)

config_setting(
    # Add "--define tensorflow_mkldnn_contraction_kernel=0" to your build command to disable mkldnn
    # sgemm in Eigen tensor contractions (matrix multiplications and convolutions). The mkldnn
    # kernels are generated at runtime and use avx/avx2/fma/avx512 based on cpu status registers
    # (https://en.wikipedia.org/wiki/CPUID). Default Eigen contraction kernel is
    # Eigen::internal::gebp_kernel (general block-panel kernel).
    name = "no_mkldnn_contraction_kernel",
    values = {
        "define": "tensorflow_mkldnn_contraction_kernel=0",
    },
)

# Public support libraries ----------------------------------------------------

cc_library(
    name = "assign_op",
    hdrs = ["assign_op.h"],
    deps = [
        "//tensorflow/core:framework",
        "//third_party/eigen3",
    ],
)

tf_kernel_library(
    name = "strided_slice_op",
    srcs = [
        "strided_slice_op.cc",
        "strided_slice_op_inst_0.cc",
        "strided_slice_op_inst_1.cc",
        "strided_slice_op_inst_2.cc",
        "strided_slice_op_inst_3.cc",
        "strided_slice_op_inst_4.cc",
        "strided_slice_op_inst_5.cc",
        "strided_slice_op_inst_6.cc",
        "strided_slice_op_inst_7.cc",
        "strided_slice_op_inst_8.cc",
    ],
    hdrs = [
        "slice_op.h",
        "strided_slice_op.h",
        "strided_slice_op_impl.h",
    ],
    gpu_srcs = [
        "slice_op.h",
        "strided_slice_op.h",
        "strided_slice_op_impl.h",
        "strided_slice_op_gpu_impl.h",
        "strided_slice_op_gpu_int.cu.cc",
        "strided_slice_op_gpu_complex.cu.cc",
        "strided_slice_op_gpu_bool.cu.cc",
        "strided_slice_op_gpu_number_types.cu.cc",
    ],
    deps = [
        ":bounds_check",
        ":dense_update_functor",
        ":inplace_ops",
        ":ops_util",
        ":training_op_helpers",
        ":variable_ops",
        "//tensorflow/core:framework",
        "//tensorflow/core:lib",
        "//tensorflow/core:lib_internal",
        "//third_party/eigen3",
    ],
)

tf_kernel_library(
    name = "clustering_ops",
    prefix = "clustering_ops",
    deps = [
        "//tensorflow/core:framework",
        "//tensorflow/core:framework_headers_lib",
        "//tensorflow/core:lib",
    ],
)

tf_cc_test(
    name = "clustering_ops_test",
    srcs = ["clustering_ops_test.cc"],
    deps = [
        ":clustering_ops",
        "//tensorflow/core:clustering_ops_op_lib",
        "//tensorflow/core:core_cpu",
        "//tensorflow/core:framework",
        "//tensorflow/core:lib",
        "//tensorflow/core:protos_all_cc",
        "//tensorflow/core:test",
        "//tensorflow/core:test_main",
        "//tensorflow/core:testlib",
    ],
)

# virtual targets since nested select statements not possible
tf_kernel_library(
    name = "virtual_nccl",
    deps = if_cuda(["@local_config_nccl//:nccl"]),
)

tf_kernel_library(
    name = "virtual_rccl",
    deps = if_rocm(["@local_config_rocm//rocm:rccl"]),
)

tf_kernel_library(
    name = "collective_ops",
    srcs = if_nccl([
        "collective_nccl.h",
        "collective_nccl.cc",
        "collective_nccl_broadcaster.h",
        "collective_nccl_broadcaster.cc",
        "collective_nccl_gatherer.h",
        "collective_nccl_gatherer.cc",
        "collective_nccl_reducer.h",
        "collective_nccl_reducer.cc",
    ]),
    prefix = "collective_ops",
    deps = [
        "//tensorflow/core:framework",
        "//tensorflow/core:lib",
        "//tensorflow/core:protos_all_cc",
        "//tensorflow/core/profiler/lib:traceme",
    ] + if_nccl([
        ":virtual_nccl",
        ":virtual_rccl",
        "//tensorflow/core/nccl:nccl_lib",
    ]),
)

tf_cuda_cc_test(
    name = "collective_nccl_test",
    size = "small",
    srcs = ["collective_nccl_test.cc"],
    tags = tf_cuda_tests_tags() + [
        "guitar",
        "manual",
        "multi_gpu",
        "no_oss",
        "notap",
    ],
    deps = [
        "//tensorflow/core:all_kernels",
        "//tensorflow/core:core_cpu",
        "//tensorflow/core:framework",
        "//tensorflow/core:lib",
        "//tensorflow/core:protos_all_cc",
        "//tensorflow/core:test",
        "//tensorflow/core:test_main",
        "//tensorflow/core:testlib",
    ],
)

tf_kernel_library(
    name = "concat_lib",
    srcs = [
        "concat_lib_cpu.cc",
        "concat_lib_gpu.cc",
    ],
    hdrs = [
        "concat_lib.h",
        "concat_lib_cpu.h",
    ],
    gpu_copts = if_not_windows([
        "-Wno-pass-failed",  # clang misses #pragma loop optimizations
    ]),
    gpu_srcs = [
        "concat_lib_gpu_impl.cu.cc",
        "concat_lib.h",
        "concat_lib_gpu.h",
        "gpu_device_array.h",
        "gpu_device_array_gpu.h",
    ],
    deps = [
        ":bounds_check",
        "//tensorflow/core:framework",
        "//tensorflow/core:framework_internal",
        "//third_party/eigen3",
    ],
    alwayslink = 0,
)

cc_library(
    name = "concat_lib_hdrs",
    hdrs = [
        "concat_lib.h",
        "concat_lib_cpu.h",
    ],
    deps = ["//third_party/eigen3"],
)

tf_kernel_library(
    name = "conv_2d",
    hdrs = ["conv_2d.h"],
    gpu_copts = if_not_windows([
        "-Wno-pass-failed",  # clang misses #pragma loop optimizations
    ]),
    gpu_srcs = [
        "conv_2d.h",
        "conv_2d_gpu.h",
        "conv_2d_gpu_double.cu.cc",
        "conv_2d_gpu_float.cu.cc",
        "conv_2d_gpu_half.cu.cc",
        "conv_2d_gpu_int.cu.cc",
        "conv_2d_gpu_int_spatial_convolution.cu.cc",
        "conv_2d_gpu_int_spatial_convolution_backward.cu.cc",
        "conv_2d_gpu_uint16.cu.cc",
        "conv_2d_gpu_uint32.cu.cc",
        "conv_2d_gpu_uint64.cu.cc",
        "conv_2d_gpu_uint8.cu.cc",
    ],
    deps = [
        ":eigen_helpers",
        ":fill_functor",
        ":image_resizer_state",
        ":ops_util",
        "//third_party/eigen3",
        "//tensorflow/core:core_cpu",
        "//tensorflow/core:framework",
        "//tensorflow/core:lib",
        "//tensorflow/core:lib_internal",
    ] + if_cuda_or_rocm([":gpu_utils"]),
    alwayslink = 1,
)

cc_library(
    name = "conv_2d_hdrs",
    hdrs = ["conv_2d.h"],
    deps = [
        ":eigen_helpers",
        "//third_party/eigen3",
    ],
)

tf_kernel_library(
    name = "extract_image_patches_op",
    prefix = "extract_image_patches_op",
    deps = [
        ":bounds_check",
        ":eigen_helpers",
        ":ops_util",
        "//tensorflow/core:framework",
        "//tensorflow/core:lib",
        "//third_party/eigen3",
    ],
)

tf_kernel_library(
    name = "extract_volume_patches_op",
    prefix = "extract_volume_patches_op",
    deps = [
        ":bounds_check",
        ":eigen_helpers",
        ":ops_util",
        "//tensorflow/core:framework",
        "//tensorflow/core:lib",
        "//third_party/eigen3",
    ],
)

cc_library(
    name = "conv_3d",
    hdrs = ["conv_3d.h"],
    deps = [
        ":eigen_helpers",
        "//tensorflow/core:framework",
    ],
)

tf_kernel_library(
    name = "fill_functor",
    prefix = "fill_functor",
    deps = [
        "//tensorflow/core:framework",
        "//third_party/eigen3",
    ],
)

cc_library(
    name = "initializable_lookup_table",
    srcs = ["initializable_lookup_table.cc"],
    hdrs = ["initializable_lookup_table.h"],
    deps = [
        "//tensorflow/core:framework",
        "//tensorflow/core:lib",
    ],
)

cc_library(
    name = "lookup_util",
    srcs = ["lookup_util.cc"],
    hdrs = ["lookup_util.h"],
    deps = [
        ":initializable_lookup_table",
        "//tensorflow/core:framework",
        "//tensorflow/core:lib",
        "//tensorflow/core:lib_internal",
    ],
)

tf_kernel_library(
    name = "nccl_kernels",
    srcs = if_cuda_or_rocm([
        "nccl_ops.cc",
    ]),
    deps = if_cuda([
        "@local_config_nccl//:nccl",
    ]) + if_rocm([
        "@local_config_rocm//rocm:rccl",
    ]) + if_cuda_or_rocm([
        "//tensorflow/core/nccl:nccl_lib",
        "//tensorflow/core:framework",
        "//tensorflow/core:gpu_headers_lib",
    ]),
)

cc_library(
    name = "sparse_utils",
    srcs = [
        "sparse_utils.cc",
    ],
    hdrs = ["sparse_utils.h"],
    deps = [
        "//tensorflow/core:framework",
        "//tensorflow/core:framework_lite",
        "//tensorflow/core:lib_internal",
    ],
)

tf_cc_test(
    name = "sparse_utils_test",
    srcs = ["sparse_utils_test.cc"],
    deps = [
        ":sparse_utils",
        "//tensorflow/core:framework",
        "//tensorflow/core:framework_lite",
        "//tensorflow/core:protos_all_cc",
        "//tensorflow/core:test",
        "//tensorflow/core:test_main",
        "@com_google_absl//absl/base:core_headers",
    ],
)

cc_library(
    name = "tensor_flag_utils",
    srcs = [
        "tensor_flag_utils.cc",
    ],
    hdrs = ["tensor_flag_utils.h"],
    deps = [
        "//tensorflow/core:framework",
        "//tensorflow/core:framework_lite",
        "@com_google_absl//absl/strings",
    ],
)

tf_cc_test(
    name = "tensor_flag_utils_test",
    srcs = ["tensor_flag_utils_test.cc"],
    deps = [
        ":tensor_flag_utils",
        "//tensorflow/core:framework",
        "//tensorflow/core:framework_lite",
        "//tensorflow/core:test",
        "//tensorflow/core:test_main",
        "@com_google_absl//absl/base:core_headers",
    ],
)

tf_cuda_library(
    name = "ops_testutil",
    testonly = 1,
    srcs = ["ops_testutil.cc"],
    hdrs = ["ops_testutil.h"],
    cuda_deps = [
        "//tensorflow/core:gpu_lib",
        "//tensorflow/core:gpu_runtime",
    ],
    deps = [
        "//tensorflow/core:core_cpu",
        "//tensorflow/core:core_cpu_internal",
        "//tensorflow/core:framework",
        "//tensorflow/core:lib",
        "//tensorflow/core:lib_internal",
        "//tensorflow/core:protos_all_cc",
        "//tensorflow/core:tensor_testutil",
        "//tensorflow/core:test",
    ],
)

cc_library(
    name = "ops_util",
    hdrs = ["ops_util.h"],
    copts = if_not_windows(["-Wno-sign-compare"]),
    deps = [
        "//tensorflow/core:framework",
    ],
)

cc_library(
    name = "ops_util_hdrs",
    hdrs = ["ops_util.h"],
    deps = ["//third_party/eigen3"],
)

cc_library(
    name = "conv_ops_gpu_hdrs",
    hdrs = ["conv_ops_gpu.h"],
)

# We keep this target only because some contrib/ targets depend on it. The
# reason why the contrib/ targets can't depend on gpu_utils is that, some
# of the targets are tf_custom_op_library. tf_custom_op_library forbids the
# dependency to tensorflow/core:lib, which gpu_utils certainly depends on.
cc_library(
    name = "gpu_util_hdrs",
    hdrs = ["gpu_utils.h"],
)

tf_cuda_library(
    name = "gpu_utils",
    srcs = if_cuda_or_rocm(["gpu_utils.cc"]),
    hdrs = ["gpu_utils.h"],
    deps = [
        ":gpu_util_hdrs",
        "//tensorflow/core:autotuning_proto_cc",
        "//tensorflow/core:conv_autotuning_proto_cc",
        "//tensorflow/core:lib",
        "//tensorflow/core:stream_executor",
        "//tensorflow/core/util:env_var",
        "//tensorflow/core/util/proto:proto_utils",
        "//tensorflow/stream_executor/gpu:asm_compiler",
        "//tensorflow/stream_executor/gpu:redzone_allocator",
        "@com_google_absl//absl/algorithm:container",
        "@com_google_absl//absl/base",
        "@com_google_absl//absl/types:span",
    ],
)

tf_cc_test(
    name = "ops_util_test",
    size = "small",
    srcs = ["ops_util_test.cc"],
    deps = [
        ":ops_util",
        "//tensorflow/core:framework",
        "//tensorflow/core:test",
        "//tensorflow/core:test_main",
        "//third_party/eigen3",
    ],
)

cc_library(
    name = "reshape_util",
    srcs = ["reshape_util.cc"],
    hdrs = ["reshape_util.h"],
    deps = [
        "//tensorflow/core:framework",
        "//tensorflow/core:lib",
        "//tensorflow/core:protos_all_cc",
    ],
)

tf_cc_test(
    name = "variable_ops_test",
    size = "small",
    srcs = ["variable_ops_test.cc"],
    deps = [
        "//tensorflow/core:all_kernels",
        "//tensorflow/core:core_cpu",
        "//tensorflow/core:direct_session_internal",
        "//tensorflow/core:framework",
        "//tensorflow/core:lib",
        "//tensorflow/core:test",
        "//tensorflow/core:test_main",
    ],
)

tf_kernel_library(
    name = "stage_op",
    srcs = ["stage_op.cc"],
    deps = [
        "//tensorflow/core:framework",
        "//tensorflow/core:lib",
    ],
)

tf_kernel_library(
    name = "map_stage_op",
    srcs = ["map_stage_op.cc"],
    deps = [
        "//tensorflow/core:framework",
        "//tensorflow/core:lib",
    ],
)

cc_library(
    name = "queue_base",
    srcs = ["queue_base.cc"],
    hdrs = ["queue_base.h"],
    deps = [
        "//tensorflow/core:framework",
        "//tensorflow/core:lib",
        "//tensorflow/core:protos_all_cc",
    ],
)

cc_library(
    name = "queue_op",
    srcs = ["queue_op.cc"],
    hdrs = ["queue_op.h"],
    deps = [
        ":queue_base",
        "//tensorflow/core:framework",
        "//tensorflow/core:lib",
    ],
)

cc_library(
    name = "priority_queue",
    srcs = ["priority_queue.cc"],
    hdrs = ["priority_queue.h"],
    deps = [
        ":queue_base",
        ":typed_queue",
        "//tensorflow/core:framework",
        "//tensorflow/core:lib",
        "//tensorflow/core:protos_all_cc",
    ],
)

cc_library(
    name = "batch_kernels",
    srcs = ["batch_kernels.cc"],
    deps = [
        ":concat_lib_hdrs",
        ":ops_util_hdrs",
        ":split_lib_hdrs",
        "//tensorflow/core:framework_headers_lib",
        "//tensorflow/core:protos_all_cc",
        "//tensorflow/core/kernels/batching_util:periodic_function_dynamic",
        "//tensorflow/core/kernels/batching_util:shared_batch_scheduler_hdrs",
    ],
    alwayslink = 1,
)

tf_kernel_library(
    name = "record_input_op",
    srcs = [
        "record_input_op.cc",
        "record_yielder.cc",
        "record_yielder.h",
    ],
    deps = [
        "//tensorflow/core:framework",
        "//tensorflow/core:lib",
    ],
)

cc_library(
    name = "save_restore_tensor",
    srcs = ["save_restore_tensor.cc"],
    hdrs = ["save_restore_tensor.h"],
    copts = if_not_windows(["-Wno-sign-compare"]),
    deps = [
        ":bounds_check",
        "//tensorflow/core:framework",
        "//tensorflow/core:lib",
        "//tensorflow/core/util/tensor_bundle",
    ],
)

tf_kernel_library(
    name = "split_lib",
    srcs = ["split_lib_cpu.cc"],
    hdrs = ["split_lib.h"],
    gpu_srcs = [
        "split_lib_gpu.cu.cc",
        "split_lib.h",
        "split_lib_gpu.h",
    ],
    deps = [
        ":gpu_device_array",
        "//tensorflow/core:framework",
        "//third_party/eigen3",
    ],
    alwayslink = 0,
)

cc_library(
    name = "split_lib_hdrs",
    hdrs = ["split_lib.h"],
    deps = [
        "//tensorflow/core:framework_lite",
        "//third_party/eigen3",
    ],
)

cc_library(
    name = "typed_queue",
    hdrs = ["typed_queue.h"],
    deps = [
        ":queue_base",
        "//tensorflow/core:framework",
    ],
)

cc_library(
    name = "training_op_helpers",
    srcs = ["training_op_helpers.cc"],
    hdrs = ["training_op_helpers.h"],
    visibility = [
        ":friends",
        ":optimizer_helper_friends",
    ],
    deps = [
        ":dense_update_functor",
        ":variable_ops",
        "//tensorflow/core:framework",
        "//tensorflow/core:lib",
    ],
)

alias(
    name = "bounds_check",
    actual = "//tensorflow/core:framework_bounds_check",
    visibility = [":friends"],
)

# Private support libraries ---------------------------------------------------

cc_header_only_library(
    name = "bounds_check_lib",
    deps = [":bounds_check"],
)

cc_library(
    name = "gpu_device_array",
    hdrs = [
        "gpu_device_array.h",
        "gpu_device_array_gpu.h",
    ],
    visibility = ["//tensorflow:__subpackages__"],
    deps = [
        "//tensorflow/core:framework",
        "//tensorflow/core:gpu_headers_lib",
        "//tensorflow/core:lib",
    ],
)

# Depending on a build configuration this target provides custom kernel for Eigen
# tensor contractions (small matrix multiplication kernel used to multiple together
# blocks of the original tensors).
#
# 1) Default:
#    Use Mkldnn single threaded sgemm. The mkldnn kernels are generated at runtime and
#    use avx/avx2/fma/avx512 based on cpu status registers (https://en.wikipedia.org/wiki/CPUID).
#
# 2) Eigen: --define tensorflow_mkldnn_contraction_kernel=0 (disable mkldnn)
#    Use Eigen contraction kernel: Eigen::internal::gebp_kernel.
#
# If you use `tensor.contract(other_tensor)` in your code, you must include additional header
# to get the benefit of custom contraction kernel:
#
#   #if defined(TENSORFLOW_USE_CUSTOM_CONTRACTION_KERNEL)
#   #include "third_party/tensorflow/core/kernels/eigen_contraction_kernel.h"
#   #endif
#
# We define a two-level target because if we just add
#   ":no_mkldnn_contraction_kernel": []
# in the same select list with //third_party/tensorflow:{android,arm,ios,ppc},
# there can be more than one match, e.g., when building for android and MKL-DNN
# contraction kernel is disabled. Bazel doesn't allow multiple matches.
# See more details in
#   https://github.com/tensorflow/tensorflow/issues/24414
cc_library(
    name = "eigen_contraction_kernel",
    hdrs = ["eigen_contraction_kernel.h"],
    deps = select({
        ":no_mkldnn_contraction_kernel": [":eigen_contraction_kernel_no_mkl"],
        "//conditions:default": [":eigen_contraction_kernel_with_mkl"],
    }) + ["@com_google_absl//absl/base"],
)

cc_library(
    name = "eigen_contraction_kernel_with_mkl",
    srcs = ["eigen_contraction_kernel.cc"],
    hdrs = ["eigen_contraction_kernel.h"],
    defines = select({
        "//tensorflow:android": [],
        "//tensorflow:arm": [],
        "//tensorflow:ios": [],
        "//tensorflow:linux_aarch64": [],
        "//tensorflow:linux_ppc64le": [],
        "//conditions:default": [
            "TENSORFLOW_USE_CUSTOM_CONTRACTION_KERNEL",
            "TENSORFLOW_USE_MKLDNN_CONTRACTION_KERNEL",
        ],
    }),
    deps = [
        "@com_google_absl//absl/base",
        "//third_party/eigen3",
        "//tensorflow/core/platform:dynamic_annotations",
    ] + select({
        "//tensorflow:android": [],
        "//tensorflow:arm": [],
        "//tensorflow:ios": [],
        "//tensorflow:linux_aarch64": [],
        "//tensorflow:linux_ppc64le": [],
        "//conditions:default": ["@mkl_dnn//:mkldnn_single_threaded"],
    }),
)

cc_library(
    name = "eigen_contraction_kernel_no_mkl",
    srcs = ["eigen_contraction_kernel.cc"],
    hdrs = ["eigen_contraction_kernel.h"],
    deps = [
        "//tensorflow/core/platform:dynamic_annotations",
        "//third_party/eigen3",
        "@com_google_absl//absl/base",
    ],
)

filegroup(
    name = "xla_cpu_runtime_hdrs",
    srcs = [
        "eigen_contraction_kernel.h",
        "eigen_convolution_helpers.h",
        "eigen_spatial_convolutions.h",
        "eigen_spatial_convolutions-inl.h",
    ],
)

filegroup(
    name = "xla_cpu_runtime_srcs",
    srcs = [
        "eigen_contraction_kernel.cc",
    ],
)

cc_library(
    name = "redux_functor",
    hdrs = ["redux_functor.h"],
    deps = [
        "//tensorflow/core:framework",
        "//third_party/eigen3",
    ],
)

cc_library(
    name = "fused_eigen_output_kernels",
    srcs = ["fused_eigen_output_kernels.cc"],
    hdrs = ["fused_eigen_output_kernels.h"],
    deps = [
        "//tensorflow/core:framework",
        "//third_party/eigen3",
        "@com_google_absl//absl/strings",
    ],
)

cc_library(
    name = "eigen_helpers",
    hdrs = [
        "eigen_activations.h",
        "eigen_attention.h",
        "eigen_backward_cuboid_convolutions.h",
        "eigen_backward_spatial_convolutions.h",
        "eigen_cuboid_convolution.h",
        "eigen_pooling.h",
        "eigen_spatial_convolutions.h",
        "eigen_volume_patch.h",
    ],
    deps = [
        ":eigen_contraction_kernel",
        ":eigen_convolution_helpers",
        ":eigen_spatial_convolutions-inl",
        "//third_party/eigen3",
    ],
)

cc_library(
    name = "eigen_helpers_no_mkl",
    hdrs = [
        "eigen_activations.h",
        "eigen_attention.h",
        "eigen_backward_cuboid_convolutions.h",
        "eigen_backward_spatial_convolutions.h",
        "eigen_cuboid_convolution.h",
        "eigen_pooling.h",
        "eigen_spatial_convolutions.h",
        "eigen_volume_patch.h",
    ],
    deps = [
        ":eigen_convolution_helpers",
        ":eigen_spatial_convolutions-inl",
        "//third_party/eigen3",
    ],
)

cc_library(
    name = "eigen_spatial_convolutions-inl",
    hdrs = [
        "eigen_spatial_convolutions-inl.h",
    ],
    deps = [
        ":eigen_convolution_helpers",
    ],
)

cc_library(
    name = "eigen_convolution_helpers",
    hdrs = [
        "eigen_convolution_helpers.h",
    ],
)

cc_library(
    name = "image_resizer_state",
    hdrs = ["image_resizer_state.h"],
    visibility = ["//visibility:private"],
    deps = [
        ":bounds_check",
        "//tensorflow/core:framework",
        "//tensorflow/core:lib",
        "//third_party/eigen3",
    ],
)

cc_header_only_library(
    name = "image_resizer_state_lib",
    deps = [":image_resizer_state"],
)

cc_library(
    name = "sampling_kernels",
    srcs = ["sampling_kernels.cc"],
    hdrs = ["sampling_kernels.h"],
    visibility = ["//visibility:private"],
    deps = ["//tensorflow/core:lib"],
)

tf_cc_test(
    name = "sampling_kernels_test",
    srcs = ["sampling_kernels_test.cc"],
    deps = [
        ":sampling_kernels",
        "//tensorflow/core:test",
        "//tensorflow/core:test_main",
        "//tensorflow/core:testlib",
        "@com_google_absl//absl/strings",
    ],
)

# OpKernel libraries ----------------------------------------------------------

ARRAY_DEPS = [
    ":bounds_check",
    ":concat_lib",
    ":fill_functor",
    ":gather_functor",
    ":ops_util",
    ":transpose_functor",
    "//tensorflow/core:array_grad",
    "//tensorflow/core:core_cpu",
    "//tensorflow/core:framework",
    "//tensorflow/core:lib",
    "//tensorflow/core:lib_internal",
    "//tensorflow/core:protos_all_cc",
    "//third_party/eigen3",
<<<<<<< HEAD
] + if_sycl(["//tensorflow/core:sycl_runtime"]) + if_ve(["//tensorflow/core:ve_runtime"])

cc_library(
    name = "array_not_windows",
    deps = [
        ":immutable_constant_op",
    ],
)
=======
] + if_sycl(["//tensorflow/core/common_runtime/sycl:sycl_runtime"])
>>>>>>> 9a257b75

tf_kernel_library(
    name = "immutable_constant_op",
    prefix = "immutable_constant_op",
    deps = ARRAY_DEPS,
)

tf_kernel_library(
    name = "set_kernels",
    prefix = "set_kernels",
    deps = [
        "//tensorflow/core:framework_headers_lib",
        "//tensorflow/core:lib",
        "//third_party/eigen3",
    ],
)

tf_kernel_library(
    name = "debug_ops",
    prefix = "debug_ops",
    deps = ARRAY_DEPS + [
        "//tensorflow/core:gpu_runtime",
        "//tensorflow/core/debug:debug_io_utils",
    ],
)

cc_library(
    name = "array",
    deps = [
        ":batch_space_ops",
        ":bcast_ops",
        ":broadcast_to_op",
        ":concat_op",
        ":constant_op",
        ":depth_space_ops",
        ":diag_op",
        ":edit_distance_op",
        ":extract_image_patches_op",
        ":extract_volume_patches_op",
        ":fingerprint_op",
        ":gather_nd_op",
        ":gather_op",
        ":guarantee_const_op",
        ":host_constant_op",
        ":identity_n_op",
        ":identity_op",
        ":immutable_constant_op",
        ":inplace_ops",
        ":listdiff_op",
        ":matrix_band_part_op",
        ":matrix_diag_op",
        ":matrix_set_diag_op",
        ":mirror_pad_op",
        ":one_hot_op",
        ":pack_op",
        ":pad_op",
        ":quantize_and_dequantize_op",
        ":reshape_op",
        ":reverse_op",
        ":reverse_sequence_op",
        ":searchsorted_op",
        ":shape_ops",
        ":slice_op",
        ":snapshot_op",
        ":split_op",
        ":split_v_op",
        ":strided_slice_op",
        ":tile_ops",
        ":transpose_op",
        ":unique_op",
        ":unpack_op",
        ":unravel_index_op",
        ":where_op",
    ],
)

tf_kernel_library(
    name = "bcast_ops",
    prefix = "bcast_ops",
    deps = ARRAY_DEPS,
)

tf_kernel_library(
    name = "bitcast_op",
    deprecation = "use //third_party/tensorflow/c/kernels:bitcast_op instead",
    deps = ["//tensorflow/c/kernels:bitcast_op"],
)

tf_kernel_library(
    name = "broadcast_to_op",
    prefix = "broadcast_to_op",
    deps = ARRAY_DEPS,
)

tf_kernel_library(
    name = "concat_op",
    prefix = "concat_op",
    deps = ARRAY_DEPS,
)

tf_kernel_library(
    name = "guarantee_const_op",
    prefix = "guarantee_const_op",
    deps = ARRAY_DEPS,
)

tf_kernel_library(
    name = "constant_op",
    prefix = "constant_op",
    deps = ARRAY_DEPS,
)

tf_kernel_library(
    name = "host_constant_op",
    prefix = "host_constant_op",
    deps = ARRAY_DEPS,
)

tf_kernel_library(
    name = "diag_op",
    prefix = "diag_op",
    deps = ARRAY_DEPS,
)

tf_kernel_library(
    name = "edit_distance_op",
    prefix = "edit_distance_op",
    deps = ARRAY_DEPS,
)

tf_kernel_library(
    name = "fingerprint_op",
    prefix = "fingerprint_op",
    deps = ARRAY_DEPS,
)

tf_cc_test(
    name = "fingerprint_op_test",
    size = "small",
    srcs = ["fingerprint_op_test.cc"],
    deps = [
        ":fingerprint_op",
        ":ops_testutil",
        "//tensorflow/core:framework",
        "//tensorflow/core:lib",
        "//tensorflow/core:protos_all_cc",
        "//tensorflow/core:test",
        "//tensorflow/core:test_main",
        "//tensorflow/core:testlib",
    ],
)

tf_kernel_library(
    name = "gather_nd_op",
    prefix = "gather_nd_op",
    deps = ARRAY_DEPS,
)

tf_kernel_library(
    name = "gather_op",
    prefix = "gather_op",
    deps = ARRAY_DEPS,
)

tf_kernel_library(
    name = "identity_op",
    prefix = "identity_op",
    deps = ARRAY_DEPS,
)

tf_kernel_library(
    name = "identity_n_op",
    prefix = "identity_n_op",
    deps = ARRAY_DEPS + [
        "//tensorflow/core:core_cpu_internal",
    ],
)

tf_kernel_library(
    name = "listdiff_op",
    prefix = "listdiff_op",
    deps = ARRAY_DEPS,
)

tf_kernel_library(
    name = "matrix_band_part_op",
    prefix = "matrix_band_part_op",
    deps = if_cuda([
        ":cuda_solvers",
    ]) + ARRAY_DEPS,
)

tf_kernel_library(
    name = "matrix_diag_op",
    prefix = "matrix_diag_op",
    deps = ARRAY_DEPS,
)

tf_kernel_library(
    name = "matrix_set_diag_op",
    prefix = "matrix_set_diag_op",
    deps = ARRAY_DEPS + [":matrix_diag_op"],
)

tf_kernel_library(
    name = "mirror_pad_op",
    prefix = "mirror_pad_op",
    deps = ARRAY_DEPS,
)

tf_kernel_library(
    name = "one_hot_op",
    prefix = "one_hot_op",
    deps = ARRAY_DEPS + ["//tensorflow/core:overflow"],
)

tf_kernel_library(
    name = "pack_op",
    prefix = "pack_op",
    deps = ARRAY_DEPS,
)

tf_kernel_library(
    name = "pad_op",
    prefix = "pad_op",
    deps = ARRAY_DEPS,
)

tf_kernel_library(
    name = "quantize_and_dequantize_op",
    prefix = "quantize_and_dequantize_op",
    deps = ARRAY_DEPS + [":cwise_op"],
)

tf_kernel_library(
    name = "compare_and_bitpack_op",
    srcs = ["compare_and_bitpack_op.cc"],
    hdrs = ["compare_and_bitpack_op.h"],
    gpu_srcs = [
        "compare_and_bitpack_op.h",
        "compare_and_bitpack_op_gpu.cu.cc",
    ],
    deps = ARRAY_DEPS,
)

# TODO(ebrevdo): Add benchmarks once the op is in the autogen array namespace.
# tf_cuda_cc_test(
#     name = "compare_and_bitpack_op_test",
#     srcs = ["compare_and_bitpack_op_test.cc"],
#     deps = [
#         ":array",
#         ":ops_testutil",
#         ":ops_util",
#         "//third_party/eigen3",
#         "//tensorflow/cc:cc_ops",
#         "//tensorflow/cc:cc_ops_internal",
#         "//tensorflow/core:core_cpu",
#         "//tensorflow/core:core_cpu_internal",
#         "//tensorflow/core:framework",
#         "//tensorflow/core:lib",
#         "//tensorflow/core:protos_all_cc",
#         "//tensorflow/core:test",
#         "//tensorflow/core:test_main",
#         "//tensorflow/core:testlib",
#     ],
# )

tf_kernel_library(
    name = "reshape_op",
    prefix = "reshape_op",
    deps = ARRAY_DEPS,
)

tf_kernel_library(
    name = "reverse_op",
    prefix = "reverse_op",
    deps = ARRAY_DEPS,
)

tf_kernel_library(
    name = "reverse_sequence_op",
    prefix = "reverse_sequence_op",
    deps = ARRAY_DEPS,
)

tf_kernel_library(
    name = "shape_ops",
    prefix = "shape_ops",
    deps = ARRAY_DEPS,
)

tf_kernel_library(
    name = "slice_op",
    prefix = "slice_op",
    deps = ARRAY_DEPS + [":strided_slice_op"],
)

tf_kernel_library(
    name = "snapshot_op",
    prefix = "snapshot_op",
    deps = ARRAY_DEPS,
)

tf_kernel_library(
    name = "split_op",
    gpu_srcs = ["gpu_device_array.h"],
    prefix = "split_op",
    deps = ARRAY_DEPS + [":split_lib"],
)

tf_kernel_library(
    name = "split_v_op",
    gpu_srcs = ["gpu_device_array.h"],
    prefix = "split_v_op",
    deps = ARRAY_DEPS + [":split_lib"],
)

tf_kernel_library(
    name = "searchsorted_op",
    prefix = "searchsorted_op",
    deps = ARRAY_DEPS,
)

tf_kernel_library(
    name = "inplace_ops",
    prefix = "inplace_ops",
    deps = ARRAY_DEPS,
)

tf_kernel_library(
    name = "tile_ops",
    srcs = [
        "tile_functor_cpu.h",
        "tile_functor_cpu_bfloat16.cc",
        "tile_functor_cpu_bool.cc",
        "tile_functor_cpu_complex128.cc",
        "tile_functor_cpu_complex64.cc",
        "tile_functor_cpu_double.cc",
        "tile_functor_cpu_float.cc",
        "tile_functor_cpu_half.cc",
        "tile_functor_cpu_int16.cc",
        "tile_functor_cpu_int32.cc",
        "tile_functor_cpu_int64.cc",
        "tile_functor_cpu_int8.cc",
        "tile_functor_cpu_tstring.cc",
        "tile_functor_cpu_uint8.cc",
        "tile_functor_sycl.cc",
    ],
    hdrs = ["tile_functor.h"],
    gpu_srcs = [
        "tile_functor.h",
        "tile_functor_gpu.h",
        "tile_functor_gpu_bool.cu.cc",
        "tile_functor_gpu_complex64.cu.cc",
        "tile_functor_gpu_complex128.cu.cc",
        "tile_functor_gpu_double.cu.cc",
        "tile_functor_gpu_float.cu.cc",
        "tile_functor_gpu_half.cu.cc",
        "tile_functor_gpu_int16.cu.cc",
        "tile_functor_gpu_int32.cu.cc",
        "tile_functor_gpu_int64.cu.cc",
    ],
    prefix = "tile_ops",
    deps = ARRAY_DEPS,
)

tf_kernel_library(
    name = "transpose_op",
    srcs = [
        "transpose_op.cc",
    ],
    hdrs = ["transpose_op.h"],
    deps = ARRAY_DEPS,
)

tf_kernel_library(
    name = "unique_op",
    prefix = "unique_op",
    deps = ARRAY_DEPS,
)

tf_kernel_library(
    name = "unpack_op",
    prefix = "unpack_op",
    deps = ARRAY_DEPS + [":split_lib"],
)

tf_kernel_library(
    name = "unravel_index_op",
    prefix = "unravel_index_op",
    deps = ARRAY_DEPS,
)

tf_kernel_library(
    name = "where_op",
    srcs = ["where_op.cc"],
    hdrs = ["where_op.h"],
    gpu_srcs = [
        "where_op.h",
        "where_op_gpu.cu.h",
        "where_op_gpu_impl_1.cu.cc",
        "where_op_gpu_impl_2.cu.cc",
        "where_op_gpu_impl_3.cu.cc",
        "where_op_gpu_impl_4.cu.cc",
        "where_op_gpu_impl_5.cu.cc",
        "where_op_gpu_impl_6.cu.cc",
        "where_op_gpu_impl_7.cu.cc",
        "where_op_gpu_impl_8.cu.cc",
    ],
    deps = if_cuda_or_rocm([
        ":cuda_solvers",
    ]) + if_cuda([
        "@cub_archive//:cub",
    ]) + if_rocm([
        "@local_config_rocm//rocm:rocprim",
    ]) + ARRAY_DEPS,
)

cc_library(
    name = "ragged_ops",
    deps = [
        ":ragged_cross_op",
        ":ragged_gather_op",
        ":ragged_range_op",
        ":ragged_tensor_from_variant_op",
        ":ragged_tensor_to_sparse_kernel",
        ":ragged_tensor_to_tensor_op",
        ":ragged_tensor_to_variant_op",
    ],
)

tf_kernel_library(
    name = "ragged_gather_op",
    srcs = ["ragged_gather_op.cc"],
    deps = [
        "//tensorflow/core:framework",
    ],
)

tf_cc_test(
    name = "ragged_gather_op_test",
    size = "small",
    srcs = ["ragged_gather_op_test.cc"],
    deps = [
        ":ops_testutil",
        ":ragged_gather_op",
        "//tensorflow/core:framework",
        "//tensorflow/core:test",
        "//tensorflow/core:test_main",
        "//tensorflow/core:testlib",
    ],
)

tf_kernel_library(
    name = "ragged_range_op",
    srcs = ["ragged_range_op.cc"],
    deps = [
        "//tensorflow/core:framework",
    ],
)

tf_cc_test(
    name = "ragged_range_op_test",
    srcs = ["ragged_range_op_test.cc"],
    deps = [
        ":ops_testutil",
        ":ragged_range_op",
        "//tensorflow/core:framework",
        "//tensorflow/core:test",
        "//tensorflow/core:test_main",
        "//tensorflow/core:testlib",
    ],
)

tf_kernel_library(
    name = "ragged_tensor_to_sparse_kernel",
    srcs = ["ragged_tensor_to_sparse_kernel.cc"],
    deps = [
        "//tensorflow/core:framework",
    ],
)

tf_cc_test(
    name = "ragged_tensor_to_tensor_op_test",
    size = "small",
    srcs = ["ragged_tensor_to_tensor_op_test.cc"],
    deps = [
        ":ops_testutil",
        ":ragged_tensor_to_tensor_op",
        "//tensorflow/core:framework",
        "//tensorflow/core:lib",
        "//tensorflow/core:test",
        "//tensorflow/core:test_main",
        "//tensorflow/core:testlib",
    ],
)

tf_kernel_library(
    name = "ragged_tensor_to_tensor_op",
    srcs = ["ragged_tensor_to_tensor_op.cc"],
    deps = [
        ":broadcast_to_op",
        ":list_kernels",
        "//tensorflow/core:framework",
        "//tensorflow/core:framework_lite",
        "//tensorflow/core:lib",
        "//tensorflow/core:protos_all_cc",
        "//tensorflow/core:ragged_to_dense_util",
    ],
)

tf_cc_test(
    name = "ragged_tensor_to_sparse_kernel_test",
    size = "small",
    srcs = ["ragged_tensor_to_sparse_kernel_test.cc"],
    deps = [
        ":ops_testutil",
        ":ragged_tensor_to_sparse_kernel",
        "//tensorflow/core:framework",
        "//tensorflow/core:lib",
        "//tensorflow/core:test",
        "//tensorflow/core:test_main",
        "//tensorflow/core:testlib",
    ],
)

tf_kernel_library(
    name = "ragged_tensor_to_variant_op",
    srcs = ["ragged_tensor_to_variant_op.cc"],
    deps = [
        "//tensorflow/core:framework",
        "//tensorflow/core:lib",
    ],
)

tf_kernel_library(
    name = "ragged_tensor_from_variant_op",
    srcs = ["ragged_tensor_from_variant_op.cc"],
    deps = [
        "//tensorflow/core:framework",
        "//tensorflow/core:lib",
    ],
)

tf_cc_test(
    name = "ragged_tensor_to_variant_op_test",
    size = "small",
    srcs = ["ragged_tensor_to_variant_op_test.cc"],
    deps = [
        ":ops_testutil",
        ":ragged_tensor_to_variant_op",
        "//tensorflow/core:framework",
        "//tensorflow/core:lib",
        "//tensorflow/core:test",
        "//tensorflow/core:test_main",
        "//tensorflow/core:testlib",
        "@com_google_absl//absl/strings",
    ],
)

tf_cc_test(
    name = "ragged_tensor_from_variant_op_test",
    size = "small",
    srcs = ["ragged_tensor_from_variant_op_test.cc"],
    deps = [
        ":ops_testutil",
        ":ragged_tensor_from_variant_op",
        "//tensorflow/core:framework",
        "//tensorflow/core:lib",
        "//tensorflow/core:test",
        "//tensorflow/core:test_main",
        "//tensorflow/core:testlib",
        "@com_google_absl//absl/strings",
    ],
)

tf_kernel_library(
    name = "ragged_cross_op",
    srcs = ["ragged_cross_op.cc"],
    deps = [
        "//tensorflow/core:framework",
        "//tensorflow/core:lib",
    ],
)

tf_kernel_library(
    name = "rnn_ops",
    deps = [
        "//tensorflow/core/kernels/rnn:gru_ops",
        "//tensorflow/core/kernels/rnn:lstm_ops",
    ],
)

tf_kernel_library(
    name = "cudnn_rnn_kernels",
    srcs = ["cudnn_rnn_ops.cc"],
    visibility = ["//visibility:public"],
    deps = [
        ":bounds_check_lib",
        ":gpu_utils",
        "//tensorflow/core:framework",
        "//tensorflow/core:lib",
        "//tensorflow/core:lib_internal",
        "//tensorflow/core:stream_executor",
        "//third_party/eigen3",
    ],
)

tf_cc_test(
    name = "batch_norm_op_test",
    size = "small",
    srcs = ["batch_norm_op_test.cc"],
    deps = [
        ":batch_norm_op",
        ":ops_testutil",
        ":ops_util",
        "//tensorflow/core:core_cpu",
        "//tensorflow/core:framework",
        "//tensorflow/core:lib",
        "//tensorflow/core:protos_all_cc",
        "//tensorflow/core:test",
        "//tensorflow/core:test_main",
        "//tensorflow/core:testlib",
    ],
)

tf_cc_test(
    name = "ops_testutil_test",
    size = "small",
    srcs = ["ops_testutil_test.cc"],
    deps = [
        ":identity_op",
        ":ops_testutil",
        ":ops_util",
        ":variable_ops",
        "//tensorflow/core:core_cpu",
        "//tensorflow/core:framework",
        "//tensorflow/core:lib",
        "//tensorflow/core:protos_all_cc",
        "//tensorflow/core:test",
        "//tensorflow/core:test_main",
        "//tensorflow/core:testlib",
    ],
)

tf_cc_test(
    name = "concat_op_test",
    size = "small",
    srcs = ["concat_op_test.cc"],
    deps = [
        ":concat_op",
        ":ops_testutil",
        ":ops_util",
        "//tensorflow/core:core_cpu",
        "//tensorflow/core:framework",
        "//tensorflow/core:lib",
        "//tensorflow/core:protos_all_cc",
        "//tensorflow/core:test",
        "//tensorflow/core:test_main",
        "//tensorflow/core:testlib",
    ],
)

tf_cuda_cc_test(
    name = "bincount_op_test",
    size = "small",
    srcs = ["bincount_op_test.cc"],
    deps = [
        ":bincount_op",
        ":ops_testutil",
        ":ops_util",
        "//tensorflow/core:core_cpu",
        "//tensorflow/core:framework",
        "//tensorflow/core:lib",
        "//tensorflow/core:protos_all_cc",
        "//tensorflow/core:test",
        "//tensorflow/core:test_main",
        "//tensorflow/core:testlib",
    ],
)

tf_cuda_cc_test(
    name = "broadcast_to_op_test",
    size = "small",
    srcs = ["broadcast_to_op_test.cc"],
    deps = [
        ":broadcast_to_op",
        ":ops_testutil",
        ":ops_util",
        "//tensorflow/core:core_cpu",
        "//tensorflow/core:framework",
        "//tensorflow/core:lib",
        "//tensorflow/core:protos_all_cc",
        "//tensorflow/core:test",
        "//tensorflow/core:test_main",
        "//tensorflow/core:testlib",
    ],
)

tf_cuda_cc_test(
    name = "constant_op_test",
    size = "small",
    srcs = ["constant_op_test.cc"],
    tags = ["no_cuda_on_cpu_tap"],
    deps = [
        ":constant_op",
        ":ops_testutil",
        ":ops_util",
        "//tensorflow/core:core_cpu",
        "//tensorflow/core:framework",
        "//tensorflow/core:lib",
        "//tensorflow/core:protos_all_cc",
        "//tensorflow/core:test",
        "//tensorflow/core:test_main",
        "//tensorflow/core:testlib",
    ],
)

tf_cc_test(
    name = "deep_conv2d_test",
    size = "small",
    srcs = ["deep_conv2d_test.cc"],
    deps = [
        ":conv_ops",
        "//tensorflow/core:test",
        "//tensorflow/core:test_main",
    ],
)

tf_cc_test(
    name = "xsmm_conv2d_test",
    size = "small",
    srcs = select({
        ":xsmm_convolutions": ["xsmm_conv2d_test.cc"],
        "//conditions:default": [],
    }),
    deps = [
        ":conv_ops",
        ":ops_testutil",
        ":ops_util",
        "//tensorflow/core:core_cpu",
        "//tensorflow/core:framework",
        "//tensorflow/core:lib",
        "//tensorflow/core:protos_all_cc",
        "//tensorflow/core:test",
        "//tensorflow/core:test_main",
        "//tensorflow/core:testlib",
    ] + select({
        ":xsmm_convolutions": [
            "@libxsmm_archive//:xsmm_avx",
        ],
        "//conditions:default": [],
    }),
)

tf_cuda_cc_test(
    name = "conv_ops_test",
    size = "medium",
    srcs = ["conv_ops_test.cc"],
    deps = [
        ":conv_ops",
        ":image",
        ":ops_testutil",
        ":ops_util",
        "//tensorflow/cc:cc_ops",
        "//tensorflow/core:core_cpu",
        "//tensorflow/core:framework",
        "//tensorflow/core:framework_internal",
        "//tensorflow/core:lib",
        "//tensorflow/core:protos_all_cc",
        "//tensorflow/core:tensorflow",
        "//tensorflow/core:test",
        "//tensorflow/core:test_main",
        "//tensorflow/core:testlib",
        "@com_google_absl//absl/algorithm:container",
    ],
)

tf_cuda_cc_test(
    name = "conv_ops_benchmark_test",
    size = "medium",
    srcs = ["conv_ops_benchmark_test.cc"],
    tags = [
        "nomac",  # b/132448918
        "nomsan",  # b/141643254
    ],
    deps = [
        ":bias_op",
        ":conv_ops",
        ":fused_batch_norm_op",
        ":ops_testutil",
        ":ops_util",
        ":relu_op",
        "//tensorflow/cc:cc_ops",
        "//tensorflow/core:core_cpu",
        "//tensorflow/core:framework",
        "//tensorflow/core:framework_internal",
        "//tensorflow/core:lib",
        "//tensorflow/core:protos_all_cc",
        "//tensorflow/core:test",
        "//tensorflow/core:test_main",
        "//tensorflow/core:testlib",
        "//tensorflow/stream_executor/cuda:cudnn_plugin",
    ],
)

tf_cuda_cc_test(
    name = "conv_grad_filter_ops_benchmark_test",
    size = "medium",
    srcs = ["conv_grad_filter_ops_benchmark_test.cc"],
    tags = ["nomsan"],  # b/141643254
    deps = [
        ":conv_ops",
        ":host_constant_op",
        ":ops_testutil",
        ":ops_util",
        "//tensorflow/cc:cc_ops",
        "//tensorflow/core:core_cpu",
        "//tensorflow/core:framework",
        "//tensorflow/core:framework_internal",
        "//tensorflow/core:lib",
        "//tensorflow/core:protos_all_cc",
        "//tensorflow/core:test",
        "//tensorflow/core:test_main",
        "//tensorflow/core:testlib",
        "//tensorflow/stream_executor/cuda:cudnn_plugin",
    ],
)

tf_cuda_cc_test(
    name = "conv_grad_input_ops_benchmark_test",
    size = "medium",
    srcs = ["conv_grad_input_ops_benchmark_test.cc"],
    tags = ["nomsan"],  # b/141643254
    deps = [
        ":conv_ops",
        ":host_constant_op",
        ":ops_testutil",
        ":ops_util",
        "//tensorflow/cc:cc_ops",
        "//tensorflow/core:core_cpu",
        "//tensorflow/core:framework",
        "//tensorflow/core:framework_internal",
        "//tensorflow/core:lib",
        "//tensorflow/core:protos_all_cc",
        "//tensorflow/core:test",
        "//tensorflow/core:test_main",
        "//tensorflow/core:testlib",
        "//tensorflow/stream_executor/cuda:cudnn_plugin",
    ],
)

tf_cuda_cc_test(
    name = "depthwise_conv_ops_test",
    size = "small",
    srcs = ["depthwise_conv_ops_test.cc"],
    tags = tf_cuda_tests_tags(),
    deps = [
        ":conv_ops",
        ":image",
        ":ops_testutil",
        ":ops_util",
        "//tensorflow/cc:cc_ops",
        "//tensorflow/core:core_cpu",
        "//tensorflow/core:framework",
        "//tensorflow/core:framework_internal",
        "//tensorflow/core:lib",
        "//tensorflow/core:protos_all_cc",
        "//tensorflow/core:tensorflow",
        "//tensorflow/core:test",
        "//tensorflow/core:test_main",
        "//tensorflow/core:testlib",
    ],
)

tf_cc_test(
    name = "decode_wav_op_test",
    size = "small",
    srcs = ["decode_wav_op_test.cc"],
    deps = [
        ":decode_wav_op",
        ":ops_testutil",
        ":ops_util",
        "//tensorflow/cc:cc_ops",
        "//tensorflow/cc:client_session",
        "//tensorflow/core:core_cpu",
        "//tensorflow/core:framework",
        "//tensorflow/core:framework_internal",
        "//tensorflow/core:lib",
        "//tensorflow/core:protos_all_cc",
        "//tensorflow/core:tensorflow",
        "//tensorflow/core:test",
        "//tensorflow/core:test_main",
        "//tensorflow/core:testlib",
    ],
)

tf_cc_test(
    name = "encode_jpeg_op_test",
    size = "small",
    srcs = ["encode_jpeg_op_test.cc"],
    deps = [
        ":encode_jpeg_op",
        ":ops_testutil",
        ":ops_util",
        "//tensorflow/core:core_cpu",
        "//tensorflow/core:framework",
        "//tensorflow/core:lib",
        "//tensorflow/core:protos_all_cc",
        "//tensorflow/core:test",
        "//tensorflow/core:test_main",
        "//tensorflow/core:testlib",
    ],
)

tf_cc_test(
    name = "encode_wav_op_test",
    size = "small",
    srcs = ["encode_wav_op_test.cc"],
    deps = [
        ":decode_wav_op",
        ":encode_wav_op",
        ":ops_testutil",
        ":ops_util",
        "//tensorflow/cc:cc_ops",
        "//tensorflow/cc:client_session",
        "//tensorflow/core:core_cpu",
        "//tensorflow/core:framework",
        "//tensorflow/core:framework_internal",
        "//tensorflow/core:lib",
        "//tensorflow/core:protos_all_cc",
        "//tensorflow/core:tensorflow",
        "//tensorflow/core:test",
        "//tensorflow/core:test_main",
        "//tensorflow/core:testlib",
    ],
)

tf_cc_test(
    name = "example_parsing_ops_test",
    size = "medium",
    srcs = ["example_parsing_ops_test.cc"],
    shard_count = 4,
    tags = ["optonly"],
    deps = [
        ":example_parsing_ops",
        ":ops_testutil",
        ":ops_util",
        "//tensorflow/core:core_cpu",
        "//tensorflow/core:framework",
        "//tensorflow/core:lib",
        "//tensorflow/core:protos_all_cc",
        "//tensorflow/core:test",
        "//tensorflow/core:test_main",
        "//tensorflow/core:testlib",
        "//tensorflow/core/kernels/data:single_threaded_executor",
        "@com_google_absl//absl/base",
    ],
)

tf_cc_test(
    name = "fake_quant_ops_test",
    size = "small",
    srcs = ["fake_quant_ops_test.cc"],
    deps = [
        ":fake_quant_ops",
        ":ops_testutil",
        ":ops_util",
        "//tensorflow/core:core_cpu",
        "//tensorflow/core:framework",
        "//tensorflow/core:lib",
        "//tensorflow/core:protos_all_cc",
        "//tensorflow/core:test",
        "//tensorflow/core:test_main",
        "//tensorflow/core:testlib",
    ],
)

tf_cuda_cc_test(
    name = "fused_batch_norm_op_test",
    size = "small",
    srcs = ["fused_batch_norm_op_test.cc"],
    deps = [
        ":fused_batch_norm_op",
        ":ops_testutil",
        ":ops_util",
        "//tensorflow/core:core_cpu",
        "//tensorflow/core:framework",
        "//tensorflow/core:lib",
        "//tensorflow/core:protos_all_cc",
        "//tensorflow/core:test",
        "//tensorflow/core:test_main",
        "//tensorflow/core:testlib",
        "//tensorflow/stream_executor/cuda:cudnn_plugin",
    ],
)

tf_cuda_cc_test(
    name = "fused_batch_norm_ex_op_test",
    size = "small",
    srcs = ["fused_batch_norm_ex_op_test.cc"],
    tags = [
        "no_cuda_on_cpu_tap",
        "nomsan",  # b/141643254
    ],
    deps = [
        ":cwise_op",
        ":fused_batch_norm_op",
        ":ops_testutil",
        ":ops_util",
        ":relu_op",
        "//tensorflow/cc:cc_ops",
        "//tensorflow/cc:cc_ops_internal",
        "//tensorflow/core:core_cpu",
        "//tensorflow/core:direct_session",
        "//tensorflow/core:framework",
        "//tensorflow/core:framework_internal",
        "//tensorflow/core:lib",
        "//tensorflow/core:protos_all_cc",
        "//tensorflow/core:test",
        "//tensorflow/core:test_main",
        "//tensorflow/core:testlib",
        "//tensorflow/stream_executor/cuda:cudnn_plugin",
        "@com_google_absl//absl/algorithm:container",
        "@com_google_absl//absl/strings",
    ],
)

tf_cc_test(
    name = "in_topk_op_test",
    size = "small",
    srcs = ["in_topk_op_test.cc"],
    tags = ["nomsan"],  # b/141643254
    deps = [
        ":in_topk_op",
        ":ops_testutil",
        ":ops_util",
        "//tensorflow/core:core_cpu",
        "//tensorflow/core:framework",
        "//tensorflow/core:lib",
        "//tensorflow/core:protos_all_cc",
        "//tensorflow/core:test",
        "//tensorflow/core:test_main",
        "//tensorflow/core:testlib",
        "//tensorflow/stream_executor/cuda:cudnn_plugin",
    ],
)

tf_kernel_library(
    name = "gather_functor",
    prefix = "gather_functor",
    visibility = [":friends"],
    deps = [
        ":bounds_check",
        "//tensorflow/core:framework",
        "//third_party/eigen3",
    ] + if_ve(["//tensorflow/core:ve_runtime",
               "//tensorflow/core:core_cpu"]),
)

# Unlike gather_functor library, this does not include the CUDA code and deps.
cc_library(
    name = "gather_functor_hdr",
    hdrs = [
        "gather_functor.h",
        "gather_functor_batched.h",
    ],
)

tf_kernel_library(
    name = "dense_update_functor",
    srcs = ["dense_update_functor.cc"],
    hdrs = ["dense_update_functor.h"],
    gpu_srcs = [
        "dense_update_functor.h",
        "dense_update_functor_gpu.cu.cc",
    ],
    deps = [
        "//tensorflow/core:framework",
        "//tensorflow/core:lib",
        "//third_party/eigen3",
    ] + if_ve(["//tensorflow/core:ve_runtime",
               "//tensorflow/core:core_cpu"]),
    alwayslink = 0,
)

tf_cuda_cc_test(
    name = "gather_op_test",
    size = "small",
    srcs = ["gather_op_test.cc"],
    deps = [
        ":gather_op",
        ":host_constant_op",
        ":ops_testutil",
        ":ops_util",
        "//tensorflow/core:core_cpu",
        "//tensorflow/core:framework",
        "//tensorflow/core:lib",
        "//tensorflow/core:protos_all_cc",
        "//tensorflow/core:test",
        "//tensorflow/core:test_main",
        "//tensorflow/core:testlib",
    ],
)

tf_cuda_cc_test(
    name = "gather_nd_op_test",
    size = "small",
    srcs = ["gather_nd_op_test.cc"],
    deps = [
        ":gather_nd_op",
        ":host_constant_op",
        ":ops_testutil",
        ":ops_util",
        "//tensorflow/core:core_cpu",
        "//tensorflow/core:framework",
        "//tensorflow/core:lib",
        "//tensorflow/core:protos_all_cc",
        "//tensorflow/core:test",
        "//tensorflow/core:test_main",
        "//tensorflow/core:testlib",
    ],
)

tf_cc_test(
    name = "guarantee_const_op_test",
    size = "small",
    srcs = ["guarantee_const_op_test.cc"],
    deps = [
        ":guarantee_const_op",
        ":ops_testutil",
        ":ops_util",
        ":variable_ops",
        "//tensorflow/core:core_cpu",
        "//tensorflow/core:framework",
        "//tensorflow/core:lib",
        "//tensorflow/core:protos_all_cc",
        "//tensorflow/core:test",
        "//tensorflow/core:test_main",
        "//tensorflow/core:testlib",
    ],
)

tf_cc_test(
    name = "identity_op_test",
    size = "small",
    srcs = ["identity_op_test.cc"],
    deps = [
        ":identity_op",
        ":ops_testutil",
        ":ops_util",
        "//tensorflow/core:core_cpu",
        "//tensorflow/core:framework",
        "//tensorflow/core:lib",
        "//tensorflow/core:protos_all_cc",
        "//tensorflow/core:test",
        "//tensorflow/core:test_main",
        "//tensorflow/core:testlib",
    ],
)

tf_cc_test(
    name = "identity_n_op_test",
    size = "small",
    srcs = ["identity_n_op_test.cc"],
    deps = [
        ":identity_n_op",
        ":ops_testutil",
        ":ops_util",
        "//tensorflow/core:core_cpu",
        "//tensorflow/core:framework",
        "//tensorflow/core:lib",
        "//tensorflow/core:protos_all_cc",
        "//tensorflow/core:test",
        "//tensorflow/core:test_main",
        "//tensorflow/core:testlib",
    ],
)

tf_cc_test(
    name = "debug_ops_test",
    size = "small",
    srcs = ["debug_ops_test.cc"],
    deps = [
        ":debug_ops",
        ":ops_testutil",
        ":ops_util",
        "//tensorflow/core:core_cpu",
        "//tensorflow/core:debug_ops_op_lib",
        "//tensorflow/core:framework",
        "//tensorflow/core:lib",
        "//tensorflow/core:protos_all_cc",
        "//tensorflow/core:test",
        "//tensorflow/core:test_main",
        "//tensorflow/core:testlib",
        "//tensorflow/core/debug:debug_io_utils",
        "//tensorflow/core/debug:debug_node_key",
    ],
)

tf_cuda_cc_test(
    name = "quantize_and_dequantize_op_test",
    size = "small",
    srcs = ["quantize_and_dequantize_op_test.cc"],
    deps = [
        ":ops_testutil",
        ":ops_util",
        ":quantize_and_dequantize_op",
        "//tensorflow/cc:cc_ops",
        "//tensorflow/core:core_cpu",
        "//tensorflow/core:framework",
        "//tensorflow/core:lib",
        "//tensorflow/core:protos_all_cc",
        "//tensorflow/core:test",
        "//tensorflow/core:test_main",
        "//tensorflow/core:testlib",
    ],
)

tf_cc_test(
    name = "dequantize_op_test",
    size = "small",
    srcs = ["dequantize_op_test.cc"],
    deps = [
        ":ops_testutil",
        ":ops_util",
        ":quantized_ops",
        "//tensorflow/cc:cc_ops",
        "//tensorflow/core:core_cpu",
        "//tensorflow/core:framework",
        "//tensorflow/core:lib",
        "//tensorflow/core:protos_all_cc",
        "//tensorflow/core:test",
        "//tensorflow/core:test_main",
        "//tensorflow/core:testlib",
    ],
)

tf_cc_test(
    name = "one_hot_op_test",
    size = "small",
    srcs = ["one_hot_op_test.cc"],
    tags = ["nomsan"],  # b/141643254
    deps = [
        ":one_hot_op",
        ":ops_testutil",
        ":ops_util",
        "//tensorflow/core:core_cpu",
        "//tensorflow/core:framework",
        "//tensorflow/core:lib",
        "//tensorflow/core:protos_all_cc",
        "//tensorflow/core:test",
        "//tensorflow/core:test_main",
        "//tensorflow/core:testlib",
        "//tensorflow/stream_executor/cuda:cudnn_plugin",
    ],
)

tf_cc_test(
    name = "reverse_op_test",
    size = "small",
    srcs = ["reverse_op_test.cc"],
    deps = [
        ":ops_testutil",
        ":ops_util",
        ":reverse_op",
        "//tensorflow/core:core_cpu",
        "//tensorflow/core:core_cpu_internal",
        "//tensorflow/core:framework",
        "//tensorflow/core:lib",
        "//tensorflow/core:protos_all_cc",
        "//tensorflow/core:test",
        "//tensorflow/core:test_main",
        "//tensorflow/core:testlib",
    ],
)

tf_kernel_library(
    name = "scatter_functor",
    prefix = "scatter_functor",
    visibility = [":friends"],
    deps = [
        ":bounds_check",
        ":dense_update_functor",
        "//tensorflow/core:framework",
        "//tensorflow/core:lib",
        "//third_party/eigen3",
    ],
)

tf_cc_test(
    name = "slice_op_test",
    size = "small",
    srcs = ["slice_op_test.cc"],
    linkopts = select({
        "//tensorflow:macos": ["-headerpad_max_install_names"],
        "//conditions:default": [],
    }),
    deps = [
        ":ops_testutil",
        ":ops_util",
        ":slice_op",
        "//tensorflow/core:core_cpu",
        "//tensorflow/core:framework",
        "//tensorflow/core:lib",
        "//tensorflow/core:protos_all_cc",
        "//tensorflow/core:test",
        "//tensorflow/core:test_main",
        "//tensorflow/core:testlib",
        "//tensorflow/core/kernels/data:single_threaded_executor",
    ],
)

tf_cc_test(
    name = "strided_slice_op_test",
    size = "small",
    srcs = ["strided_slice_op_test.cc"],
    deps = [
        ":ops_testutil",
        ":ops_util",
        ":slice_op",
        ":strided_slice_op",
        "//tensorflow/core:core_cpu",
        "//tensorflow/core:framework",
        "//tensorflow/core:lib",
        "//tensorflow/core:protos_all_cc",
        "//tensorflow/core:test",
        "//tensorflow/core:test_main",
        "//tensorflow/core:testlib",
    ],
)

tf_cc_test(
    name = "unique_op_test",
    size = "small",
    srcs = ["unique_op_test.cc"],
    deps = [
        ":ops_testutil",
        ":ops_util",
        ":unique_op",
        "//tensorflow/core:core_cpu",
        "//tensorflow/core:framework",
        "//tensorflow/core:lib",
        "//tensorflow/core:protos_all_cc",
        "//tensorflow/core:test",
        "//tensorflow/core:test_main",
        "//tensorflow/core:testlib",
    ],
)

tf_kernel_library(
    name = "transpose_functor",
    srcs = ["transpose_functor_cpu.cc"],
    hdrs = ["transpose_functor.h"],
    gpu_srcs = [
        "transpose_functor_gpu.cu.cc",
        "transpose_functor.h",
    ],
    visibility = [":friends"],
    deps = [
        ":conv_2d",
        ":ops_util",
        "//tensorflow/core:framework",
        "//tensorflow/core:lib",
        "//tensorflow/core:protos_all_cc",
        "//third_party/eigen3",
    ] + if_ve(["//tensorflow/core:ve_runtime"]),
    alwayslink = 1,
)

tf_cc_test(
    name = "transpose_util_test",
    size = "small",
    srcs = ["transpose_util_test.cc"],
    deps = [
        ":transpose_functor",
        "//tensorflow/core:framework",
        "//tensorflow/core:tensor_testutil",
        "//tensorflow/core:test",
        "//tensorflow/core:test_main",
    ],
)

tf_kernel_library(
    name = "candidate_sampler_ops",
    prefix = "candidate_sampler_ops",
    deps = [
        ":range_sampler",
        "//tensorflow/core:framework",
        "//tensorflow/core:lib",
    ],
)

cc_library(
    name = "range_sampler",
    srcs = ["range_sampler.cc"],
    hdrs = ["range_sampler.h"],
    visibility = ["//visibility:private"],
    deps = [
        "//tensorflow/core:lib",
        "//tensorflow/core:lib_internal",
    ],
)

tf_cc_test(
    name = "range_sampler_test",
    size = "small",
    srcs = ["range_sampler_test.cc"],
    deps = [
        ":range_sampler",
        "//tensorflow/core:framework",
        "//tensorflow/core:lib",
        "//tensorflow/core:test",
        "//tensorflow/core:test_main",
    ],
)

tf_kernel_library(
    name = "control_flow_ops",
    prefix = "control_flow_ops",
    deps = [
        "//tensorflow/core:framework",
        "//tensorflow/core:lib",
    ],
)

tf_kernel_library(
    name = "ctc_ops",
    prefix = "ctc",
    deps = [
        ":bounds_check",
        ":ops_util",
        "//tensorflow/core:framework",
        "//tensorflow/core:lib",
        "//tensorflow/core/util/ctc:ctc_beam_search_lib",
        "//tensorflow/core/util/ctc:ctc_loss_calculator_lib",
    ] + if_cuda_or_rocm([
        ":gpu_utils",
        ":conv_ops_gpu_hdrs",
    ]) + if_cuda([
        "@local_config_cuda//cuda:cudnn_header",
    ]),
)

tf_cc_test(
    name = "control_flow_ops_test",
    size = "small",
    srcs = ["control_flow_ops_test.cc"],
    deps = [
        ":control_flow_ops",
        ":ops_testutil",
        ":ops_util",
        "//tensorflow/core:framework",
        "//tensorflow/core:protos_all_cc",
        "//tensorflow/core:test",
        "//tensorflow/core:test_main",
        "//tensorflow/core:testlib",
    ],
)

cc_library(
    name = "data_flow",
    deps = [
        ":barrier_ops",
        ":conditional_accumulator_base_op",
        ":conditional_accumulator_op",
        ":dynamic_partition_op",
        ":dynamic_stitch_op",
        ":fifo_queue_op",
        ":lookup_table_init_op",
        ":lookup_table_op",
        ":map_stage_op",
        ":padding_fifo_queue_op",
        ":priority_queue_op",
        ":queue_ops",
        ":random_shuffle_queue_op",
        ":record_input_op",
        ":session_ops",
        ":sparse_conditional_accumulator_op",
        ":stack_ops",
        ":stage_op",
        ":tensor_array_ops",
    ],
)

cc_library(
    name = "lookup",
    deps = [
        ":lookup_table_init_op",
        ":lookup_table_op",
    ],
)

cc_header_only_library(
    name = "lookup_headers_lib",
    deps = [":lookup"],
)

DATA_FLOW_DEPS = [
    ":bounds_check",
    ":concat_lib",
    ":conditional_accumulator",
    ":conditional_accumulator_base",
    ":fifo_queue",
    ":initializable_lookup_table",
    ":lookup_util",
    ":padding_fifo_queue",
    ":priority_queue",
    ":queue_base",
    ":queue_op",
    ":sparse_conditional_accumulator",
    ":split_lib",
    ":tensor_array",
    ":typed_conditional_accumulator_base",
    ":typed_queue",
    "//third_party/eigen3",
    "//tensorflow/core:core_cpu",
    "//tensorflow/core:framework",
    "//tensorflow/core:lib",
    "//tensorflow/core:lib_internal",
]

tf_kernel_library(
    name = "conditional_accumulator_base_op",
    prefix = "conditional_accumulator_base_op",
    deps = DATA_FLOW_DEPS,
)

tf_kernel_library(
    name = "conditional_accumulator_op",
    prefix = "conditional_accumulator_op",
    deps = DATA_FLOW_DEPS,
)

tf_kernel_library(
    name = "barrier_ops",
    prefix = "barrier_ops",
    deps = DATA_FLOW_DEPS,
)

tf_kernel_library(
    name = "fifo_queue_op",
    prefix = "fifo_queue_op",
    deps = DATA_FLOW_DEPS,
)

tf_kernel_library(
    name = "padding_fifo_queue_op",
    prefix = "padding_fifo_queue_op",
    deps = DATA_FLOW_DEPS,
)

tf_kernel_library(
    name = "priority_queue_op",
    prefix = "priority_queue_op",
    deps = DATA_FLOW_DEPS,
)

tf_kernel_library(
    name = "queue_ops",
    prefix = "queue_ops",
    deps = DATA_FLOW_DEPS,
)

tf_kernel_library(
    name = "random_shuffle_queue_op",
    prefix = "random_shuffle_queue_op",
    deps = DATA_FLOW_DEPS + [
        "//tensorflow/core:protos_all_cc",
    ],
)

tf_kernel_library(
    name = "scoped_allocator_ops",
    prefix = "scoped_allocator_ops",
    deps = [
        "//tensorflow/core:core_cpu",
        "//tensorflow/core:core_cpu_internal",
        "//tensorflow/core:framework",
        "//tensorflow/core:lib",
        "//tensorflow/core:lib_internal",
    ],
)

tf_cuda_cc_test(
    name = "scoped_allocator_ops_test",
    srcs = ["scoped_allocator_ops_test.cc"],
    linkstatic = tf_kernel_tests_linkstatic(),  #Required for benchmarking
    deps = [
        ":cwise_op",
        ":dense_update_ops",
        ":ops_testutil",
        ":ops_util",
        ":scoped_allocator_ops",
        ":variable_ops",
        "//tensorflow/core:core_cpu",
        "//tensorflow/core:core_cpu_internal",
        "//tensorflow/core:framework",
        "//tensorflow/core:lib",
        "//tensorflow/core:protos_all_cc",
        "//tensorflow/core:test",
        "//tensorflow/core:test_main",
        "//tensorflow/core:testlib",
    ],
)

tf_kernel_library(
    name = "session_ops",
    prefix = "session_ops",
    deps = DATA_FLOW_DEPS,
)

tf_kernel_library(
    name = "sparse_conditional_accumulator_op",
    prefix = "sparse_conditional_accumulator_op",
    deps = DATA_FLOW_DEPS,
)

cc_library(
    name = "stack",
    srcs = ["stack.cc"],
    hdrs = ["stack.h"],
    deps = [
        "//tensorflow/core:core_cpu",
        "//tensorflow/core:framework",
        "//tensorflow/core:lib",
        "//tensorflow/core:lib_internal",
    ],
)

tf_kernel_library(
    name = "stack_ops",
    prefix = "stack_ops",
    deps = DATA_FLOW_DEPS + [":stack"],
)

tf_kernel_library(
    name = "tensor_array_ops",
    prefix = "tensor_array_ops",
    deps = DATA_FLOW_DEPS,
)

DYNAMIC_DEPS = [
    ":bounds_check",
    "//tensorflow/core:core_cpu",
    "//tensorflow/core:framework",
    "//tensorflow/core:lib",
    "//tensorflow/core:lib_internal",
]

tf_kernel_library(
    name = "dynamic_partition_op",
    prefix = "dynamic_partition_op",
    deps = DYNAMIC_DEPS + [
        ":fill_functor",
        ":gather_functor",
        "//tensorflow/core:framework_internal",
    ] + if_cuda(["@cub_archive//:cub"]) + if_rocm([
        "@local_config_rocm//rocm:rocprim",
    ]),
)

tf_kernel_library(
    name = "dynamic_stitch_op",
    gpu_srcs = [
        "gpu_device_array.h",
        "gpu_device_array_gpu.h",
    ],
    prefix = "dynamic_stitch_op",
    deps = DYNAMIC_DEPS,
)

cc_library(
    name = "tensor_cord",
    srcs = ["tensor_cord.cc"],
    hdrs = ["tensor_cord.h"],
    deps = [
        "//tensorflow/core:framework",
        "@com_google_absl//absl/strings",
        "@com_google_absl//absl/types:span",
    ],
)

tf_cc_test(
    name = "tensor_cord_test",
    srcs = ["tensor_cord_test.cc"],
    deps = [
        ":tensor_cord",
        "//tensorflow/core:framework",
        "//tensorflow/core:framework_internal",
        "//tensorflow/core:test",
        "//tensorflow/core:test_main",
        "//tensorflow/core/platform:cord",
    ],
)

LOOKUP_DEPS = [
    ":bounds_check",
    ":initializable_lookup_table",
    ":lookup_util",
    "@com_google_absl//absl/container:flat_hash_map",
    "//tensorflow/core:core_cpu",
    "//tensorflow/core:framework",
    "//tensorflow/core:lib",
    "//tensorflow/core:lib_internal",
]

tf_kernel_library(
    name = "lookup_table_init_op",
    prefix = "lookup_table_init_op",
    deps = LOOKUP_DEPS,
)

tf_kernel_library(
    name = "lookup_table_op",
    prefix = "lookup_table_op",
    deps = LOOKUP_DEPS,
)

cc_library(
    name = "checkpoint_ops",
    deps = [
        ":generate_vocab_remapping_op",
        ":load_and_remap_matrix_op",
    ],
)

tf_kernel_library(
    name = "generate_vocab_remapping_op",
    srcs = ["generate_vocab_remapping_op.cc"],
    deps = [
        ":lookup_table_init_op",
        ":lookup_table_op",
        "//tensorflow/core:framework",
        "//tensorflow/core:lib",
        "//third_party/eigen3",
    ],
)

tf_kernel_library(
    name = "load_and_remap_matrix_op",
    srcs = ["load_and_remap_matrix_op.cc"],
    deps = [
        "//tensorflow/core:framework",
        "//tensorflow/core:lib",
        "//tensorflow/core:lib_internal",
        "//tensorflow/core/util/tensor_bundle",
        "//third_party/eigen3",
    ],
)

tf_cuda_cc_tests(
    name = "dynamic_op_test",
    size = "small",
    srcs = [
        "dynamic_partition_op_test.cc",
        "dynamic_stitch_op_test.cc",
    ],
    deps = [
        ":data_flow",
        ":ops_testutil",
        ":ops_util",
        "//tensorflow/core:core_cpu",
        "//tensorflow/core:framework",
        "//tensorflow/core:lib",
        "//tensorflow/core:protos_all_cc",
        "//tensorflow/core:test",
        "//tensorflow/core:test_main",
        "//tensorflow/core:testlib",
    ],
)

tf_kernel_library(
    name = "eye_functor",
    hdrs = ["eye_functor.h"],
    gpu_srcs = [
        "eye_functor_gpu.cu.cc",
        "eye_functor.h",
    ],
    visibility = [":friends"],
    deps = [
        "//tensorflow/core:framework",
        "//third_party/eigen3",
    ],
    alwayslink = 0,
)

cc_library(
    name = "fifo_queue",
    srcs = ["fifo_queue.cc"],
    hdrs = ["fifo_queue.h"],
    visibility = [":friends"],
    deps = [
        ":queue_base",
        ":queue_op",
        ":typed_queue",
        "//tensorflow/core:framework",
        "//tensorflow/core:lib",
        "//tensorflow/core:protos_all_cc",
    ],
)

cc_library(
    name = "padding_fifo_queue",
    srcs = ["padding_fifo_queue.cc"],
    hdrs = ["padding_fifo_queue.h"],
    visibility = ["//visibility:private"],
    deps = [
        ":fifo_queue",
        ":queue_base",
        ":typed_queue",
        "//tensorflow/core:framework",
        "//tensorflow/core:lib",
        "//tensorflow/core:protos_all_cc",
    ],
)

cc_library(
    name = "conditional_accumulator_base",
    srcs = ["conditional_accumulator_base.cc"],
    hdrs = [
        "conditional_accumulator_base.h",
    ],
    deps = [
        "//tensorflow/core:framework",
        "//tensorflow/core:lib",
        "//third_party/eigen3",
    ],
)

cc_library(
    name = "typed_conditional_accumulator_base",
    hdrs = ["typed_conditional_accumulator_base.h"],
    deps = [
        ":conditional_accumulator_base",
    ],
)

cc_library(
    name = "conditional_accumulator",
    hdrs = [
        "conditional_accumulator.h",
        "conditional_accumulator_base_op.h",
    ],
    deps = [
        ":conditional_accumulator_base",
        ":fill_functor",
        ":typed_conditional_accumulator_base",
    ],
)

cc_library(
    name = "sparse_conditional_accumulator",
    hdrs = ["sparse_conditional_accumulator.h"],
    deps = [
        ":typed_conditional_accumulator_base",
    ],
)

tf_kernel_library(
    name = "tensor_array",
    srcs = ["tensor_array.cc"],
    hdrs = ["tensor_array.h"],
    visibility = ["//visibility:private"],
    deps = [
        ":aggregate_ops",
        "//tensorflow/core:framework",
        "//tensorflow/core:lib",
        "//third_party/eigen3",
    ],
)

tf_kernel_library(
    name = "resource_variable_ops",
    srcs = ["resource_variable_ops.cc"],
    hdrs = ["resource_variable_ops.h"],
    deps = [
        ":bounds_check",
        ":dense_update_functor",
        ":gather_functor",
        ":gather_nd_op",
        ":scatter_functor",
        ":training_op_helpers",
        ":variable_ops",
        "//tensorflow/core:core_cpu_lib",
        "//tensorflow/core:framework",
        "//tensorflow/core:lib",
        "//tensorflow/core:lib_internal",
        "@com_google_absl//absl/strings",
    ],
)

cc_library(
    name = "tensor_list",
    srcs = ["tensor_list.cc"],
    hdrs = ["tensor_list.h"],
    deps = [
        "//tensorflow/core:framework",
        "//tensorflow/core:lib",
        "//tensorflow/core:protos_all_cc",
        "//tensorflow/core/framework:tensor_shape_proto_cc",
        "//tensorflow/core/lib/core:refcount",
    ],
)

tf_kernel_library(
    name = "list_kernels",
    srcs = ["list_kernels.cc"],
    hdrs = ["list_kernels.h"],
    gpu_srcs = [
        "list_kernels.cu.cc",
        "list_kernels.h",
    ],
    deps = [
        ":concat_lib",
        ":fill_functor",
        ":tensor_list",
        "//tensorflow/core:framework",
        "//tensorflow/core:lib",
        "//third_party/eigen3",
    ],
)

tf_kernel_library(
    name = "fact_op",
    prefix = "fact_op",
    deps = [
        "//tensorflow/core:framework",
        "//tensorflow/core:lib",
    ],
)

tf_kernel_library(
    name = "function_ops",
    prefix = "function_ops",
    deps = [
        "//tensorflow/core:core_cpu",
        "//tensorflow/core:core_cpu_internal",
        "//tensorflow/core:framework",
        "//tensorflow/core:lib",
        "//tensorflow/core:lib_internal",
        "//tensorflow/core/profiler/lib:traceme",
    ],
)

tf_kernel_library(
    name = "functional_ops",
    prefix = "functional_ops",
    deps = [
        "//tensorflow/core:core_cpu",
        "//tensorflow/core:core_cpu_internal",
        "//tensorflow/core:framework",
        "//tensorflow/core:lib",
        "//tensorflow/core:lib_internal",
        "//tensorflow/core/profiler/lib:traceme",
        "//third_party/eigen3",
    ],
)

tf_kernel_library(
    name = "partitioned_function_ops",
    prefix = "partitioned_function_ops",
    deps = [
        "//tensorflow/core:core_cpu_internal",
        "//tensorflow/core:framework",
        "//tensorflow/core:lib",
        "//tensorflow/core:lib_internal",
        "//tensorflow/core:protos_all_cc",
        "//tensorflow/core/grappler:grappler_item",
        "//tensorflow/core/grappler/clusters:virtual_cluster",
        "//tensorflow/core/grappler/optimizers:meta_optimizer",
        "//tensorflow/core/grappler/utils:functions",
        "//tensorflow/core/profiler/lib:traceme",
        "//tensorflow/stream_executor:stream",
        "@com_google_absl//absl/strings",
    ],
)

cc_library(
    name = "image",
    deps = [
        ":adjust_contrast_op",
        ":adjust_hue_op",
        ":adjust_saturation_op",
        ":attention_ops",
        ":colorspace_op",
        ":crop_and_resize_op",
        ":decode_bmp_op",
        ":decode_image_op",
        ":draw_bounding_box_op",
        ":encode_jpeg_op",
        ":encode_png_op",
        ":extract_jpeg_shape_op",
        ":generate_box_proposals_op",
        ":image_ops",
        ":non_max_suppression_op",
        ":random_crop_op",
        ":resize_area_op",
        ":resize_bicubic_op",
        ":resize_bilinear_op",
        ":resize_nearest_neighbor_op",
        ":sample_distorted_bounding_box_op",
        ":scale_and_translate_op",
    ],
)

IMAGE_DEPS = [
    ":bounds_check",
    ":eigen_helpers",
    ":image_resizer_state",
    "//third_party/eigen3",
    "//tensorflow/core:framework",
    "//tensorflow/core:gif_internal",
    "//tensorflow/core:jpeg_internal",
    "//tensorflow/core:lib",
    "//tensorflow/core:lib_internal",
    "//tensorflow/core:png_internal",
    "//tensorflow/core:protos_all_cc",
]

tf_kernel_library(
    name = "adjust_contrast_op",
    prefix = "adjust_contrast_op",
    deps = IMAGE_DEPS,
)

cc_library(
    name = "adjust_hsv_gpu_lib",
    hdrs = ["adjust_hsv_gpu.cu.h"],
    deps = ["//tensorflow/core:framework"],
)

tf_kernel_library(
    name = "adjust_hue_op",
    prefix = "adjust_hue_op",
    deps = IMAGE_DEPS + [":adjust_hsv_gpu_lib"],
)

tf_kernel_library(
    name = "adjust_saturation_op",
    prefix = "adjust_saturation_op",
    deps = IMAGE_DEPS + [":adjust_hsv_gpu_lib"],
)

tf_kernel_library(
    name = "attention_ops",
    prefix = "attention_ops",
    deps = IMAGE_DEPS,
)

tf_kernel_library(
    name = "colorspace_op",
    prefix = "colorspace_op",
    deps = IMAGE_DEPS,
)

tf_kernel_library(
    name = "crop_and_resize_op",
    prefix = "crop_and_resize_op",
    deps = IMAGE_DEPS + ["//tensorflow/core:framework_internal"],
)

tf_kernel_library(
    name = "decode_bmp_op",
    prefix = "decode_bmp_op",
    deps = IMAGE_DEPS,
)

tf_kernel_library(
    name = "decode_image_op",
    prefix = "decode_image_op",
    deps = IMAGE_DEPS + ["@com_google_absl//absl/strings"],
)

tf_kernel_library(
    name = "draw_bounding_box_op",
    prefix = "draw_bounding_box_op",
    deps = IMAGE_DEPS,
)

tf_kernel_library(
    name = "encode_jpeg_op",
    prefix = "encode_jpeg_op",
    deps = IMAGE_DEPS,
)

tf_kernel_library(
    name = "encode_png_op",
    prefix = "encode_png_op",
    deps = IMAGE_DEPS,
)

tf_kernel_library(
    name = "extract_jpeg_shape_op",
    prefix = "extract_jpeg_shape_op",
    deps = IMAGE_DEPS,
)

tf_kernel_library(
    name = "generate_box_proposals_op",
    gpu_srcs = ["generate_box_proposals_op.cu.cc"],
    deps = if_cuda([
        "@cub_archive//:cub",
        ":non_max_suppression_op_gpu",
    ]),
)

tf_kernel_library(
    name = "non_max_suppression_op",
    prefix = "non_max_suppression_op",
    deps = IMAGE_DEPS + if_cuda(["@cub_archive//:cub"]),
)

tf_kernel_library(
    name = "scale_and_translate_op",
    prefix = "scale_and_translate_op",
    deps = IMAGE_DEPS + [":sampling_kernels"],
)

tf_kernel_library(
    name = "random_crop_op",
    prefix = "random_crop_op",
    deps = IMAGE_DEPS,
)

tf_kernel_library(
    name = "resize_area_op",
    prefix = "resize_area_op",
    deps = IMAGE_DEPS,
)

tf_kernel_library(
    name = "resize_bicubic_op",
    prefix = "resize_bicubic_op",
    deps = IMAGE_DEPS,
)

tf_kernel_library(
    name = "resize_bilinear_op",
    prefix = "resize_bilinear_op",
    deps = IMAGE_DEPS,
)

tf_kernel_library(
    name = "resize_nearest_neighbor_op",
    prefix = "resize_nearest_neighbor_op",
    deps = IMAGE_DEPS,
)

tf_kernel_library(
    name = "sample_distorted_bounding_box_op",
    prefix = "sample_distorted_bounding_box_op",
    deps = IMAGE_DEPS,
)

tf_kernel_library(
    name = "image_ops",
    prefix = "image_ops",
    deps = IMAGE_DEPS,
)

tf_kernel_library(
    name = "encode_wav_op",
    prefix = "encode_wav_op",
    deps = [
        ":bounds_check",
        "//tensorflow/core:framework",
        "//tensorflow/core:lib",
        "//tensorflow/core:lib_internal",
        "//tensorflow/core:protos_all_cc",
    ],
)

tf_kernel_library(
    name = "decode_wav_op",
    prefix = "decode_wav_op",
    deps = [
        "//tensorflow/core:framework",
        "//tensorflow/core:lib",
        "//tensorflow/core:lib_internal",
        "//tensorflow/core:protos_all_cc",
    ],
)

tf_cc_tests(
    name = "eigen_test",
    size = "small",
    srcs = [
        "eigen_activations_test.cc",
        "eigen_attention_test.cc",
        "eigen_backward_cuboid_convolutions_test.cc",
        "eigen_backward_spatial_convolutions_test.cc",
        "eigen_pooling_test.cc",
        "eigen_spatial_convolutions_test.cc",
    ],
    deps = [
        ":eigen_helpers",
        "//tensorflow/core:test",
        "//tensorflow/core:test_main",
        "@com_google_absl//absl/strings",
    ],
)

# Conditional test target generation is not supported by the "tf_cc_tests" macro
# (can't add 'select' to the srcs field, type 'select' is not iterable).
tf_cc_test(
    name = "eigen_mkldnn_contraction_kernel_test",
    size = "small",
    srcs = select({
        "//tensorflow:android": [],
        "//tensorflow:arm": [],
        "//tensorflow:ios": [],
        "//tensorflow:linux_ppc64le": [],
        ":no_mkldnn_contraction_kernel": [],
        "//conditions:default": ["eigen_mkldnn_contraction_kernel_test.cc"],
    }),
    tags = ["mkldnn_contraction_kernel"],
    deps = [
        ":eigen_contraction_kernel",
        "//tensorflow/core:test",
        "//tensorflow/core:test_main",
        "//third_party/eigen3",
    ],
)

cc_library(
    name = "eigen_benchmark",
    testonly = 1,
    hdrs = [
        "eigen_benchmark.h",
        ":eigen_helpers",
    ],
    deps = [
        "//tensorflow/core:framework",
        "//third_party/eigen3",
    ],
)

tf_cc_test(
    name = "eigen_benchmark_cpu_test",
    srcs = ["eigen_benchmark_cpu_test.cc"],
    deps = [
        ":eigen_benchmark",
        ":eigen_helpers",
        "//tensorflow/core:test",
        "//tensorflow/core:test_main",
        "//third_party/eigen3",
    ],
)

tf_cc_tests(
    name = "basic_ops_benchmark_test",
    size = "small",
    srcs = [
        "basic_ops_benchmark_test.cc",
    ],
    deps = [
        ":math",
        ":ops_util",
        ":state",
        "//tensorflow/core:core_cpu",
        "//tensorflow/core:framework",
        "//tensorflow/core:test",
        "//tensorflow/core:test_main",
        "//tensorflow/core:testlib",
    ],
)

tf_cc_tests(
    name = "bonus_tests",
    srcs = [
        "adjust_contrast_op_test.cc",
        "colorspace_op_test.cc",
        "crop_and_resize_op_test.cc",
        "mirror_pad_op_test.cc",
        "non_max_suppression_op_test.cc",
        "resize_area_op_test.cc",
        "resize_bicubic_op_test.cc",
        "resize_nearest_neighbor_op_test.cc",
        "scale_and_translate_op_test.cc",
    ],
    linkopts = select({
        "//tensorflow:macos": ["-headerpad_max_install_names"],
        "//conditions:default": [],
    }),
    deps = [
        ":image",
        ":mirror_pad_op",
        ":ops_testutil",
        ":ops_util",
        ":sampling_kernels",
        "//tensorflow/core:core_cpu",
        "//tensorflow/core:framework",
        "//tensorflow/core:lib",
        "//tensorflow/core:lib_internal",
        "//tensorflow/core:protos_all_cc",
        "//tensorflow/core:test",
        "//tensorflow/core:test_main",
        "//tensorflow/core:testlib",
    ],
)

tf_cc_test(
    name = "non_max_suppression_op_benchmark_test",
    srcs = ["non_max_suppression_op_benchmark_test.cc"],
    deps = [
        ":image",
        ":ops_testutil",
        ":ops_util",
        "//tensorflow/core:core_cpu",
        "//tensorflow/core:framework",
        "//tensorflow/core:protos_all_cc",
        "//tensorflow/core:test",
        "//tensorflow/core:test_main",
        "//tensorflow/core:testlib",
    ],
)

tf_cuda_cc_test(
    name = "resize_bilinear_op_test",
    srcs = ["resize_bilinear_op_test.cc"],
    tags = ["no_cuda_on_cpu_tap"],
    deps = [
        ":image",
        ":ops_testutil",
        ":ops_util",
        ":sampling_kernels",
        "//tensorflow/core:core_cpu",
        "//tensorflow/core:framework",
        "//tensorflow/core:lib",
        "//tensorflow/core:lib_internal",
        "//tensorflow/core:protos_all_cc",
        "//tensorflow/core:test",
        "//tensorflow/core:test_main",
        "//tensorflow/core:testlib",
    ],
)

tf_cuda_cc_test(
    name = "adjust_contrast_op_benchmark_test",
    srcs = ["adjust_contrast_op_benchmark_test.cc"],
    deps = [
        ":image",
        ":ops_testutil",
        ":ops_util",
        "//tensorflow/core:core_cpu",
        "//tensorflow/core:framework",
        "//tensorflow/core:protos_all_cc",
        "//tensorflow/core:test",
        "//tensorflow/core:test_main",
        "//tensorflow/core:testlib",
    ],
)

tf_cuda_cc_test(
    name = "crop_and_resize_op_benchmark_test",
    srcs = ["crop_and_resize_op_benchmark_test.cc"],
    deps = [
        ":image",
        ":ops_testutil",
        ":ops_util",
        "//tensorflow/core:core_cpu",
        "//tensorflow/core:framework",
        "//tensorflow/core:protos_all_cc",
        "//tensorflow/core:test",
        "//tensorflow/core:test_main",
        "//tensorflow/core:testlib",
    ],
)

tf_cuda_cc_test(
    name = "mirror_pad_op_benchmark_test",
    srcs = ["mirror_pad_op_benchmark_test.cc"],
    deps = [
        ":mirror_pad_op",
        ":ops_testutil",
        ":ops_util",
        "//tensorflow/core:core_cpu",
        "//tensorflow/core:framework",
        "//tensorflow/core:protos_all_cc",
        "//tensorflow/core:test",
        "//tensorflow/core:test_main",
        "//tensorflow/core:testlib",
    ],
)

tf_cuda_cc_test(
    name = "non_max_suppression_op_gpu_test",
    srcs = ["non_max_suppression_op_gpu_test.cc"],
    tags = tf_cuda_tests_tags() + ["no_cuda_on_cpu_tap"],
    deps = [
        ":image",
        ":ops_testutil",
        "//tensorflow/core:core_cpu",
        "//tensorflow/core:framework",
        "//tensorflow/core:lib",
        "//tensorflow/core:protos_all_cc",
        "//tensorflow/core:test",
        "//tensorflow/core:test_main",
        "//tensorflow/core:testlib",
        "@com_google_absl//absl/strings",
    ],
)

tf_cuda_cc_test(
    name = "resize_benchmark_test",
    srcs = ["resize_op_benchmark_test.cc"],
    deps = [
        ":image",
        ":ops_testutil",
        ":ops_util",
        "//tensorflow/core:core_cpu",
        "//tensorflow/core:framework",
        "//tensorflow/core:protos_all_cc",
        "//tensorflow/core:test",
        "//tensorflow/core:test_main",
        "//tensorflow/core:testlib",
    ],
)

cc_library(
    name = "io",
    deps = [
        ":fixed_length_record_reader_op",
        ":identity_reader_op",
        ":lmdb_reader_op",
        ":matching_files_op",
        ":reader_ops",
        ":restore_op",
        ":save_op",
        ":save_restore_v2_ops",
        ":text_line_reader_op",
        ":tf_record_reader_op",
        ":whole_file_read_ops",
    ],
)

IO_DEPS = [
    ":ops_util",
    "//tensorflow/core:framework",
    "//tensorflow/core:lib",
    "//tensorflow/core:lib_internal",
    "//tensorflow/core:protos_all_cc",
    "//tensorflow/core:reader_base",
    "//tensorflow/core/util/tensor_bundle",
]

tf_kernel_library(
    name = "fixed_length_record_reader_op",
    prefix = "fixed_length_record_reader_op",
    deps = IO_DEPS,
)

tf_kernel_library(
    name = "identity_reader_op",
    prefix = "identity_reader_op",
    deps = IO_DEPS + ["@com_google_absl//absl/strings"],
)

tf_kernel_library(
    name = "lmdb_reader_op",
    prefix = "lmdb_reader_op",
    deps = IO_DEPS + [
        "@lmdb",
    ],
)

tf_kernel_library(
    name = "matching_files_op",
    prefix = "matching_files_op",
    deps = IO_DEPS,
)

tf_kernel_library(
    name = "reader_ops",
    prefix = "reader_ops",
    deps = IO_DEPS,
)

SAVE_RESTORE_DEPS = [
    ":bounds_check_lib",
    ":save_restore_tensor",
    "//tensorflow/core:framework",
    "//tensorflow/core:lib",
    "//tensorflow/core:lib_internal",
    "//tensorflow/core:protos_all_cc",
    "//tensorflow/core/util/tensor_bundle",
]

tf_kernel_library(
    name = "restore_op",
    prefix = "restore_op",
    deps = SAVE_RESTORE_DEPS,
)

tf_kernel_library(
    name = "save_op",
    prefix = "save_op",
    deps = SAVE_RESTORE_DEPS,
)

tf_kernel_library(
    name = "save_restore_v2_ops",
    prefix = "save_restore_v2_ops",
    deps = SAVE_RESTORE_DEPS,
)

tf_kernel_library(
    name = "text_line_reader_op",
    prefix = "text_line_reader_op",
    deps = IO_DEPS,
)

tf_kernel_library(
    name = "tf_record_reader_op",
    prefix = "tf_record_reader_op",
    deps = IO_DEPS,
)

tf_kernel_library(
    name = "whole_file_read_ops",
    prefix = "whole_file_read_ops",
    deps = IO_DEPS + ["@com_google_absl//absl/strings"],
)

tf_cc_tests(
    name = "bonus2_tests",
    size = "small",
    srcs = [
        "merge_v2_checkpoints_op_test.cc",
        "restore_op_test.cc",
        "restore_v2_op_test.cc",
        "save_op_test.cc",
        "save_v2_op_test.cc",
    ],
    deps = [
        ":io",
        ":ops_testutil",
        ":ops_util",
        "//tensorflow/cc:cc_ops",
        "//tensorflow/core:core_cpu",
        "//tensorflow/core:core_cpu_internal",
        "//tensorflow/core:framework",
        "//tensorflow/core:lib",
        "//tensorflow/core:protos_all_cc",
        "//tensorflow/core:test",
        "//tensorflow/core:test_main",
        "//tensorflow/core:testlib",
        "//tensorflow/core/util/tensor_bundle",
    ],
)

cc_library(
    name = "linalg",
    deps = [
        ":cholesky_grad",
        ":cholesky_op",
        ":determinant_op",
        ":eig_op",
        ":einsum_op",
        ":lu_op",
        ":matrix_exponential_op",
        ":matrix_inverse_op",
        ":matrix_logarithm_op",
        ":matrix_solve_ls_op",
        ":matrix_solve_op",
        ":matrix_square_root_op",
        ":matrix_triangular_solve_op",
        ":qr_op",
        ":self_adjoint_eig_op",
        ":self_adjoint_eig_v2_op",
        ":svd_op",
        ":tridiagonal_matmul_op",
        ":tridiagonal_solve_op",
    ],
)

tf_kernel_library(
    name = "cuda_solvers",
    srcs = ["cuda_solvers.cc"],
    hdrs = ["cuda_solvers.h"],
    # @local_config_cuda//cuda:cusolver_static, //third_party/eigen3:blas,
    # and //third_party/libf2c all contain various parts of BLAS, LAPACK,
    # and f2c helper functions in global namespace. Tell the compiler to
    # allow multiple definitions when linking this.
    linkopts = select({
        "//tensorflow:macos": [],
        "//tensorflow:windows": [],
        "//conditions:default": ["-Wl,-z,muldefs"],
    }),
    visibility = [":friends"],
    deps = [
        "//tensorflow/core:framework",
        "//tensorflow/core:lib",
        "//tensorflow/core/platform/default/build_config:cublas_plugin",
        "//tensorflow/stream_executor/cuda:cublas_lib",
        "//tensorflow/stream_executor/cuda:cusolver_lib",
    ],
)

tf_kernel_library(
    name = "rocm_solvers",
    srcs = ["rocm_solvers.cc"],
    hdrs = ["rocm_solvers.h"],
    visibility = [":friends"],
    deps = [
        "//tensorflow/core:framework",
        "//tensorflow/core:framework_internal",
        "//tensorflow/core:lib",
        "//tensorflow/stream_executor/lib",
        "//tensorflow/stream_executor/platform:dso_loader",
        "//tensorflow/stream_executor/rocm:rocblas_plugin",
        "//tensorflow/stream_executor/rocm:rocm_gpu_executor",
    ] + if_rocm([
        "@local_config_rocm//rocm:rocprim",
    ]),
)

tf_kernel_library(
    name = "cuda_sparse",
    srcs = if_cuda(["cuda_sparse.cc"]) + if_rocm(["rocm_sparse.cc"]),
    hdrs = ["cuda_sparse.h"],
    deps = [
        "//tensorflow/core:framework",
        "//tensorflow/core:lib",
        "//tensorflow/core/kernels:cuda_solvers",
    ] + if_cuda([
        "//tensorflow/stream_executor/cuda:cusparse_lib",
        "@cub_archive//:cub",
    ]) + if_rocm([
        "@local_config_rocm//rocm:hipsparse",
    ]),
)

LINALG_DEPS = [
    ":linalg_ops_common",
    "//third_party/eigen3",
    "//tensorflow/core:framework",
    "//tensorflow/core:lib",
] + if_cuda([
    ":cuda_solvers",
    ":transpose_functor",
]) + if_rocm([
    ":rocm_solvers",
])

tf_kernel_library(
    name = "cholesky_op",
    prefix = "cholesky_op",
    deps = if_cuda([
        ":matrix_band_part_op",
    ]) + LINALG_DEPS,
)

tf_kernel_library(
    name = "cholesky_grad",
    prefix = "cholesky_grad",
    deps = LINALG_DEPS,
)

tf_kernel_library(
    name = "determinant_op",
    prefix = "determinant_op",
    deps = if_cuda([
        ":fill_functor",
    ]) + LINALG_DEPS,
)

tf_kernel_library(
    name = "matrix_exponential_op",
    prefix = "matrix_exponential_op",
    deps = LINALG_DEPS,
)

tf_kernel_library(
    name = "matrix_logarithm_op",
    prefix = "matrix_logarithm_op",
    deps = LINALG_DEPS,
)

tf_kernel_library(
    name = "self_adjoint_eig_op",
    prefix = "self_adjoint_eig_op",
    deps = LINALG_DEPS + ["//tensorflow/core:lib_internal"],
)

tf_kernel_library(
    name = "self_adjoint_eig_v2_op",
    prefix = "self_adjoint_eig_v2_op",
    deps = LINALG_DEPS + ["//tensorflow/core:lib_internal"] + if_cuda([
        ":cast_op",
        ":cwise_op",
    ]),
)

tf_kernel_library(
    name = "eig_op",
    prefix = "eig_op",
    deps = LINALG_DEPS + ["//tensorflow/core:lib_internal"] + if_cuda([
        ":cast_op",
        ":cwise_op",
    ]),
)

tf_kernel_library(
    name = "matrix_inverse_op",
    prefix = "matrix_inverse_op",
    deps = LINALG_DEPS + if_cuda([":eye_functor"]),
)

tf_kernel_library(
    name = "matrix_solve_ls_op",
    prefix = "matrix_solve_ls_op",
    deps = LINALG_DEPS,
)

tf_kernel_library(
    name = "matrix_solve_op",
    prefix = "matrix_solve_op",
    deps = LINALG_DEPS,
)

tf_kernel_library(
    name = "matrix_square_root_op",
    prefix = "matrix_square_root_op",
    deps = LINALG_DEPS,
)

tf_kernel_library(
    name = "matrix_triangular_solve_op",
    hdrs = ["matrix_triangular_solve_op_impl.h"],
    prefix = "matrix_triangular_solve_op",
    deps = [
        ":linalg_ops_common",
        "//third_party/eigen3",
        "//tensorflow/core:framework",
        "//tensorflow/core:lib",
        ":fill_functor",
        "//tensorflow/core:stream_executor",
    ] + if_cuda([
        "//tensorflow/core/platform/default/build_config:cublas_plugin",
        ":cuda_solvers",
    ]) + if_rocm([
        "@local_config_rocm//rocm:rocprim",
        ":rocm_solvers",
    ]) + if_cuda_or_rocm([
        ":transpose_functor",
    ]),
)

tf_kernel_library(
    name = "tridiagonal_matmul_op",
    srcs = ["tridiagonal_matmul_op.cc"],
    gpu_srcs = ["tridiagonal_matmul_op_gpu.cu.cc"],
    deps = LINALG_DEPS + if_cuda([
        ":cuda_sparse",
    ]),
)

tf_kernel_library(
    name = "tridiagonal_solve_op",
    srcs = ["tridiagonal_solve_op.cc"],
    gpu_srcs = ["tridiagonal_solve_op_gpu.cu.cc"],
    deps = LINALG_DEPS + if_cuda([
        ":cuda_sparse",
    ]),
)

tf_kernel_library(
    name = "qr_op",
    prefix = "qr_op",
    deps = LINALG_DEPS + if_cuda([
        ":cwise_op",
        ":eye_functor",
        ":matrix_band_part_op",
    ]),
)

tf_kernel_library(
    name = "svd_op",
    prefix = "svd_op",
    deps = LINALG_DEPS,
)

tf_kernel_library(
    name = "lu_op",
    prefix = "lu_op",
    deps = if_cuda([
        ":cuda_solvers",
        ":transpose_functor",
    ]) + [
        "//third_party/eigen3",
        "//tensorflow/core:framework",
        "//tensorflow/core:lib",
    ],
)

tf_kernel_library(
    name = "einsum_op",
    prefix = "einsum_op",
    deps = [
        ":batch_matmul_op",
        ":fill_functor",
        ":reduction_ops",
        ":transpose_functor",
        "//tensorflow/core:framework",
        "//tensorflow/core:lib",
        "//third_party/eigen3",
        "@com_google_absl//absl/container:flat_hash_map",
        "@com_google_absl//absl/strings",
    ],
)

cc_library(
    name = "linalg_ops_common",
    srcs = ["linalg_ops_common.cc"],
    hdrs = ["linalg_ops_common.h"],
    visibility = ["//visibility:private"],
    deps = [
        "//tensorflow/core:framework",
        "//tensorflow/core:lib",
        "//third_party/eigen3",
    ],
)

cc_library(
    name = "logging",
    deps = [
        ":logging_ops",
        ":summary_audio_op",
        ":summary_image_op",
        ":summary_op",
        ":summary_tensor_op",
    ],
)

LOGGING_DEPS = [
    "@com_google_absl//absl/strings",
    "//tensorflow/core:framework",
    "//tensorflow/core:lib",
    "//tensorflow/core:lib_internal",
    "//tensorflow/core:protos_all_cc",
]

tf_kernel_library(
    name = "logging_ops",
    prefix = "logging_ops",
    deps = LOGGING_DEPS,
)

tf_kernel_library(
    name = "summary_audio_op",
    prefix = "summary_audio_op",
    deps = LOGGING_DEPS,
)

tf_kernel_library(
    name = "summary_image_op",
    prefix = "summary_image_op",
    deps = LOGGING_DEPS + ["//tensorflow/core:png_internal"],
)

tf_kernel_library(
    name = "summary_op",
    prefix = "summary_op",
    deps = LOGGING_DEPS,
)

tf_kernel_library(
    name = "summary_tensor_op",
    prefix = "summary_tensor_op",
    deps = LOGGING_DEPS,
)

tf_cc_tests(
    name = "bonus3_tests",
    size = "small",
    srcs = [
        "logging_ops_test.cc",
        "summary_audio_op_test.cc",
        "summary_image_op_test.cc",
        "summary_op_test.cc",
        "summary_tensor_op_test.cc",
    ],
    deps = [
        ":logging",
        ":ops_testutil",
        ":ops_util",
        "//tensorflow/core:framework",
        "//tensorflow/core:lib",
        "//tensorflow/core:protos_all_cc",
        "//tensorflow/core:test",
        "//tensorflow/core:test_main",
        "//tensorflow/core:testlib",
        "@com_google_absl//absl/strings",
    ],
)

cc_library(
    name = "manip",
    deps = [
        ":roll_op",
    ],
)

tf_kernel_library(
    name = "roll_op",
    srcs = ["roll_op.cc"],
    hdrs = ["roll_op.h"],
    gpu_srcs = [
        "roll_op_gpu.cu.cc",
        "roll_op.h",
    ],
    deps = [
        ":bounds_check",
        "//tensorflow/core:framework",
        "//tensorflow/core:lib",
        "//third_party/eigen3",
    ],
)

tf_cc_test(
    name = "roll_op_test",
    size = "small",
    srcs = ["roll_op_test.cc"],
    deps = [
        ":ops_testutil",
        ":ops_util",
        ":roll_op",
        "//tensorflow/core:core_cpu",
        "//tensorflow/core:core_cpu_internal",
        "//tensorflow/core:framework",
        "//tensorflow/core:lib",
        "//tensorflow/core:protos_all_cc",
        "//tensorflow/core:test",
        "//tensorflow/core:test_main",
        "//tensorflow/core:testlib",
    ],
)

MATH_DEPS = [
    ":bounds_check",
    ":fill_functor",
    "//tensorflow/core:core_cpu",
    "//tensorflow/core:framework",
    "//tensorflow/core:lib",
    "//tensorflow/core:lib_internal",
    "//tensorflow/core:math_grad",
    "//third_party/eigen3",
]

tf_kernel_library(
    name = "sparse_matmul_op",
    defines = select({
        ":xsmm": ["TENSORFLOW_USE_LIBXSMM"],
        "//conditions:default": [],
    }),
    prefix = "sparse_matmul_op",
    deps = MATH_DEPS + [":eigen_contraction_kernel"] + select({
        ":xsmm": [
            "@libxsmm_archive//:xsmm_avx",
        ],
        "//conditions:default": [],
    }),
)

cc_library(
    name = "math",
    deps = [
        ":aggregate_ops",
        ":argmax_op",
        ":batch_matmul_op",
        ":betainc_op",
        ":bincount_op",
        ":bucketize_op",
        ":cast_op",
        ":check_numerics_op",
        ":compare_and_bitpack_op",
        ":cross_op",
        ":cwise_op",
        ":fft_ops",
        ":histogram_op",
        ":matmul_op",
        ":nextafter_op",
        ":population_count_op",
        ":reduction_ops",
        ":scan_ops",
        ":segment_reduction_ops",
        ":sequence_ops",
        ":sparse_matmul_op",
        "//tensorflow/core/kernels/special_math:special_math_op",
    ],
)

tf_kernel_library(
    name = "aggregate_ops",
    prefix = "aggregate_ops",
    deps = MATH_DEPS + [
        "//tensorflow/core:ve_runtime",
    ],
)

cc_library(
    name = "aggregate_ops_headers",
    hdrs = [
        "aggregate_ops.h",
        "aggregate_ops_cpu.h",
    ],
    deps = select({
        "//tensorflow:android": [
            "//tensorflow/core:android_tensorflow_lib_lite",  # TODO(annarev): exclude runtime srcs
        ],
        "//conditions:default": [
            "//third_party/eigen3",
            "//tensorflow/core:framework",
        ],
    }),
)

# TODO(annarev): conv_ops_3d_headers currently depends on android target build
# from selected sources. We should switch to use granular dependencies instead.
# Then, we can just depend on "conv3d".
cc_library(
    name = "conv_3d_mobile",
    hdrs = [
        "conv_3d.h",
        "eigen_backward_cuboid_convolutions.h",
        "eigen_convolution_helpers.h",
        "eigen_cuboid_convolution.h",
        "eigen_volume_patch.h",
    ],
    deps = [
        ":eigen_spatial_convolutions-inl",
    ] + select({
        "//tensorflow:android": [
            "//tensorflow/core:android_tensorflow_lib_lite",  # TODO(annarev): exclude runtime srcs
        ],
        "//conditions:default": [
            "//tensorflow/core:framework",
        ],
    }),
)

cc_library(
    name = "conv_ops_3d_headers",
    hdrs = [
        "conv_ops_3d.h",
    ],
    deps = select({
        "//tensorflow:android": [
            ":conv_3d_mobile",
            "//tensorflow/core:android_tensorflow_lib_lite",  # TODO(annarev): exclude runtime srcs
        ],
        "//conditions:default": [
            ":conv_3d",
            "//third_party/eigen3",
            "//tensorflow/core:framework",
        ],
    }),
)

tf_kernel_library(
    name = "argmax_op",
    prefix = "argmax_op",
    deps = MATH_DEPS + if_ve(["//tensorflow/core:ve_runtime"]),
)

tf_kernel_library(
    name = "batch_matmul_op",
    # <prefix>*impl.h are excluded by default from the CPU build, add explicitly.
    hdrs = ["batch_matmul_op_impl.h"],
    prefix = "batch_matmul_op",
    deps = MATH_DEPS + [":eigen_contraction_kernel"] + if_mkl_ml([
        "//third_party/mkl:intel_binary_blob",
    ]),
)

tf_mkl_kernel_library(
    name = "mkl_batch_matmul_op",
    srcs = ["mkl_batch_matmul_op.cc"],
    hdrs = [
        "batch_matmul_op_impl.h",
        "mkl_matmul_ops_common.h",
    ],
    deps = MATH_DEPS + mkl_deps(),
)

tf_kernel_library(
    name = "betainc_op",
    prefix = "betainc_op",
    deps = MATH_DEPS,
)

tf_kernel_library(
    name = "bucketize_op",
    gpu_srcs = ["gpu_device_array.h"],
    prefix = "bucketize_op",
    deps = ARRAY_DEPS,
)

tf_kernel_library(
    name = "cast_op",
    prefix = "cast_op",
    deps = MATH_DEPS,
)

tf_kernel_library(
    name = "check_numerics_op",
    prefix = "check_numerics_op",
    deps = MATH_DEPS + ["//tensorflow/core:framework_internal"],
)

tf_kernel_library(
    name = "cross_op",
    prefix = "cross_op",
    deps = MATH_DEPS,
)

tf_kernel_library(
    name = "cwise_op",
    prefix = "cwise_op",
    deps = MATH_DEPS + [
      "//tensorflow/core:ve_runtime",
    ]
)

tf_kernel_library(
    name = "nextafter_op",
    prefix = "nextafter_op",
    deps = MATH_DEPS + [":cwise_op"],
)

tf_kernel_library(
    name = "population_count_op",
    prefix = "population_count_op",
    deps = MATH_DEPS,
)

tf_kernel_library(
    name = "fft_ops",
    prefix = "fft_ops",
    deps = MATH_DEPS + [
    ] + if_cuda([
        "//tensorflow/core/platform/default/build_config:cufft_plugin",
    ]),
)

tf_kernel_library(
    name = "matmul_op",
    srcs = [
        "matmul_op.cc",
        "matmul_op_fused.cc",
    ],
    hdrs = ["matmul_op.h"],
    defines = select({
        ":xsmm": ["TENSORFLOW_USE_LIBXSMM"],
        "//conditions:default": [],
    }),
    deps = MATH_DEPS + [
        ":eigen_contraction_kernel",
        ":fused_eigen_output_kernels",
    ] + select({
        ":xsmm": ["@libxsmm_archive//:xsmm_avx"],
        "//conditions:default": [],
    }) + mkl_deps() + if_cuda([
        "//tensorflow/core/platform/default/build_config:cublas_plugin",
<<<<<<< HEAD
    ]) + if_ve([
        "//tensorflow/core:ve_runtime",
    ]),
=======
    ]) + if_cuda_or_rocm([":gpu_utils"]),
>>>>>>> 9a257b75
)

tf_mkl_kernel_library(
    name = "mkl_matmul_op",
    srcs = [
        "mkl_matmul_op.cc",
        "mkl_matmul_op_fused.cc",
    ],
    hdrs = ["mkl_matmul_ops_common.h"],
    deps = MATH_DEPS + mkl_deps(),
)

tf_kernel_library(
    name = "reduction_ops",
    gpu_srcs = ["reduction_gpu_kernels.cu.h"],
    prefix = "reduction_ops",
    deps = MATH_DEPS + [":transpose_functor"] + if_cuda([
        "@cub_archive//:cub",
    ]) + if_rocm([
        "@local_config_rocm//rocm:rocprim",
    ]) + if_ve(["//tensorflow/core:ve_runtime"]),
)

tf_kernel_library(
    name = "segment_reduction_ops",
    prefix = "segment_reduction_ops",
    deps = MATH_DEPS + if_cuda_or_rocm([
        ":cuda_solvers",
    ])
    + if_ve(["//tensorflow/core:ve_runtime"]),
)

tf_kernel_library(
    name = "scan_ops",
    srcs = ["scan_ops.cc"],
    hdrs = ["scan_ops.h"],
    gpu_srcs = [
        "scan_ops.h",
        "scan_ops_gpu.h",
        "scan_ops_gpu_double.cu.cc",
        "scan_ops_gpu_float.cu.cc",
        "scan_ops_gpu_half.cu.cc",
        "scan_ops_gpu_int.cu.cc",
    ],
    deps = MATH_DEPS + if_cuda([
        "@cub_archive//:cub",
    ]) + if_rocm([
        "@local_config_rocm//rocm:rocprim",
    ]),
)

tf_kernel_library(
    name = "sequence_ops",
    prefix = "sequence_ops",
    deps = MATH_DEPS,
)

tf_kernel_library(
    name = "unary_ops_composition",
    prefix = "unary_ops_composition",
    deps = MATH_DEPS + [
        ":cwise_op",
        ":relu_op",
    ],
)

tf_cc_test(
    name = "sequence_ops_test",
    size = "small",
    srcs = ["sequence_ops_test.cc"],
    deps = [
        ":ops_testutil",
        ":ops_util",
        ":sequence_ops",
        "//tensorflow/core:core_cpu",
        "//tensorflow/core:framework",
        "//tensorflow/core:lib",
        "//tensorflow/core:protos_all_cc",
        "//tensorflow/core:test",
        "//tensorflow/core:test_main",
        "//tensorflow/core:testlib",
    ],
)

tf_cuda_cc_test(
    name = "cast_op_test",
    size = "small",
    srcs = ["cast_op_test.cc"],
    deps = [
        ":cast_op",
        ":ops_testutil",
        ":ops_util",
        "//tensorflow/core:core_cpu",
        "//tensorflow/core:framework",
        "//tensorflow/core:lib",
        "//tensorflow/core:protos_all_cc",
        "//tensorflow/core:test",
        "//tensorflow/core:test_main",
        "//tensorflow/core:testlib",
    ],
)

tf_cc_test(
    name = "cross_op_test",
    size = "small",
    srcs = ["cross_op_test.cc"],
    deps = [
        ":cross_op",
        ":ops_testutil",
        ":ops_util",
        "//tensorflow/core:core_cpu",
        "//tensorflow/core:framework",
        "//tensorflow/core:lib",
        "//tensorflow/core:protos_all_cc",
        "//tensorflow/core:test",
        "//tensorflow/core:test_main",
        "//tensorflow/core:testlib",
    ],
)

tf_cc_tests(
    name = "sparse_tests",
    size = "small",
    srcs = [
        "sparse_add_op_test.cc",
        "sparse_dense_binary_op_shared_test.cc",
        "sparse_reduce_sum_op_test.cc",
    ],
    deps = [
        ":ops_testutil",
        ":ops_util",
        ":sparse_add_op",
        ":sparse_dense_binary_op_shared",
        ":sparse_reduce_op",
        "//tensorflow/core:core_cpu",
        "//tensorflow/core:framework",
        "//tensorflow/core:lib",
        "//tensorflow/core:protos_all_cc",
        "//tensorflow/core:test",
        "//tensorflow/core:test_main",
        "//tensorflow/core:testlib",
    ],
)

tf_cuda_cc_test(
    name = "cwise_ops_test",
    size = "small",
    srcs = ["cwise_ops_test.cc"],
    deps = [
        ":bounds_check",
        ":cwise_op",
        ":nn",
        ":ops_testutil",
        ":ops_util",
        "//tensorflow/core:core_cpu",
        "//tensorflow/core:framework",
        "//tensorflow/core:lib",
        "//tensorflow/core:protos_all_cc",
        "//tensorflow/core:test",
        "//tensorflow/core:test_main",
        "//tensorflow/core:testlib",
    ],
)

tf_cuda_cc_test(
    name = "unary_ops_composition_test",
    size = "small",
    srcs = ["unary_ops_composition_test.cc"],
    deps = [
        ":ops_testutil",
        ":ops_util",
        ":unary_ops_composition",
        "//tensorflow/cc:cc_ops",
        "//tensorflow/cc:client_session",
        "//tensorflow/core:core_cpu",
        "//tensorflow/core:framework",
        "//tensorflow/core:framework_internal",
        "//tensorflow/core:lib",
        "//tensorflow/core:protos_all_cc",
        "//tensorflow/core:tensorflow",
        "//tensorflow/core:test",
        "//tensorflow/core:test_main",
        "//tensorflow/core:testlib",
    ],
)

tf_cuda_cc_test(
    name = "matmul_op_test",
    size = "small",
    srcs = ["matmul_op_test.cc"],
    deps = [
        ":matmul_op",
        ":ops_testutil",
        ":ops_util",
        ":quantized_ops",
        "//tensorflow/cc:cc_ops",
        "//tensorflow/cc:client_session",
        "//tensorflow/core:core_cpu",
        "//tensorflow/core:framework",
        "//tensorflow/core:framework_internal",
        "//tensorflow/core:lib",
        "//tensorflow/core:protos_all_cc",
        "//tensorflow/core:tensorflow",
        "//tensorflow/core:test",
        "//tensorflow/core:test_main",
        "//tensorflow/core:testlib",
        "@com_google_absl//absl/algorithm:container",
    ],
)

tf_cuda_cc_test(
    name = "batch_matmul_op_test",
    size = "small",
    srcs = ["batch_matmul_op_test.cc"],
    deps = [
        ":batch_matmul_op",
        ":broadcast_to_op",
        ":ops_testutil",
        ":ops_util",
        "//tensorflow/core:core_cpu",
        "//tensorflow/core:framework",
        "//tensorflow/core:lib",
        "//tensorflow/core:protos_all_cc",
        "//tensorflow/core:test",
        "//tensorflow/core:test_main",
        "//tensorflow/core:testlib",
    ],
)

tf_cuda_cc_test(
    name = "matrix_triangular_solve_op_test",
    size = "small",
    srcs = ["matrix_triangular_solve_op_test.cc"],
    deps = [
        ":broadcast_to_op",
        ":matrix_triangular_solve_op",
        ":ops_testutil",
        ":ops_util",
        "//tensorflow/core:core_cpu",
        "//tensorflow/core:framework",
        "//tensorflow/core:lib",
        "//tensorflow/core:protos_all_cc",
        "//tensorflow/core:test",
        "//tensorflow/core:test_main",
        "//tensorflow/core:testlib",
    ],
)

tf_cuda_cc_test(
    name = "scan_ops_test",
    size = "small",
    srcs = ["scan_ops_test.cc"],
    linkopts = select({
        "//tensorflow:macos": ["-headerpad_max_install_names"],
        "//conditions:default": [],
    }),
    deps = [
        ":host_constant_op",
        ":ops_testutil",
        ":ops_util",
        ":scan_ops",
        "//tensorflow/core:core_cpu",
        "//tensorflow/core:framework",
        "//tensorflow/core:lib",
        "//tensorflow/core:protos_all_cc",
        "//tensorflow/core:test",
        "//tensorflow/core:test_main",
        "//tensorflow/core:testlib",
    ],
)

tf_cuda_cc_test(
    name = "reduction_ops_test",
    size = "small",
    srcs = ["reduction_ops_test.cc"],
    linkopts = select({
        "//tensorflow:macos": ["-headerpad_max_install_names"],
        "//conditions:default": [],
    }),
    deps = [
        ":host_constant_op",
        ":ops_testutil",
        ":ops_util",
        ":reduction_ops",
        "//tensorflow/core:core_cpu",
        "//tensorflow/core:framework",
        "//tensorflow/core:lib",
        "//tensorflow/core:protos_all_cc",
        "//tensorflow/core:test",
        "//tensorflow/core:test_main",
        "//tensorflow/core:testlib",
    ],
)

tf_cc_test(
    name = "segment_reduction_ops_test",
    size = "small",
    srcs = ["segment_reduction_ops_test.cc"],
    deps = [
        ":ops_testutil",
        ":ops_util",
        ":segment_reduction_ops",
        "//tensorflow/core:core_cpu",
        "//tensorflow/core:core_cpu_internal",
        "//tensorflow/core:framework",
        "//tensorflow/core:lib",
        "//tensorflow/core:protos_all_cc",
        "//tensorflow/core:test",
        "//tensorflow/core:test_main",
        "//tensorflow/core:testlib",
    ],
)

tf_cc_test(
    name = "immutable_constant_op_test",
    srcs = ["immutable_constant_op_test.cc"],
    deps = [
        ":array",
        ":immutable_constant_op",
        ":matmul_op",
        ":ops_testutil",
        ":ops_util",
        ":random_shuffle_op",
        "//tensorflow/cc:cc_ops",
        "//tensorflow/core:core_cpu",
        "//tensorflow/core:direct_session",
        "//tensorflow/core:framework",
        "//tensorflow/core:lib",
        "//tensorflow/core:ops",
        "//tensorflow/core:test",
        "//tensorflow/core:test_main",
        "//tensorflow/core:testlib",
    ],
)

tf_cuda_cc_test(
    name = "sparse_matmul_op_test",
    size = "small",
    srcs = ["sparse_matmul_op_test.cc"],
    deps = [
        ":ops_testutil",
        ":ops_util",
        ":sparse_matmul_op",
        "//tensorflow/core:core_cpu",
        "//tensorflow/core:framework",
        "//tensorflow/core:lib",
        "//tensorflow/core:protos_all_cc",
        "//tensorflow/core:test",
        "//tensorflow/core:test_main",
        "//tensorflow/core:testlib",
    ],
)

tf_cuda_cc_test(
    name = "split_op_test",
    size = "small",
    srcs = ["split_op_test.cc"],
    deps = [
        ":ops_testutil",
        ":ops_util",
        ":split_op",
        "//tensorflow/core:core_cpu",
        "//tensorflow/core:framework",
        "//tensorflow/core:lib",
        "//tensorflow/core:protos_all_cc",
        "//tensorflow/core:test",
        "//tensorflow/core:test_main",
        "//tensorflow/core:testlib",
    ],
)

tf_cuda_cc_test(
    name = "split_v_op_test",
    size = "small",
    srcs = ["split_v_op_test.cc"],
    deps = [
        ":ops_testutil",
        ":ops_util",
        ":split_v_op",
        "//tensorflow/core:core_cpu",
        "//tensorflow/core:framework",
        "//tensorflow/core:lib",
        "//tensorflow/core:protos_all_cc",
        "//tensorflow/core:test",
        "//tensorflow/core:test_main",
        "//tensorflow/core:testlib",
    ],
)

tf_cuda_cc_test(
    name = "diag_op_test",
    size = "small",
    srcs = ["diag_op_test.cc"],
    deps = [
        ":diag_op",
        ":host_constant_op",
        ":ops_testutil",
        ":ops_util",
        "//tensorflow/core:core_cpu",
        "//tensorflow/core:framework",
        "//tensorflow/core:lib",
        "//tensorflow/core:protos_all_cc",
        "//tensorflow/core:test",
        "//tensorflow/core:test_main",
        "//tensorflow/core:testlib",
    ],
)

# conv_grad_ops currently has to be built with conv_ops*.
# TODO(josh11b, zhengxq): put these a separate libraries in ":nn" below once
# conv_ops_gpu.h has be separated into its own library.
tf_kernel_library(
    name = "conv_ops",
    srcs = [
        "conv_grad_filter_ops.cc",
        "conv_grad_input_ops.cc",
        "conv_grad_ops_3d.cc",
        "deep_conv2d.cc",
    ] + select({
        ":xsmm_convolutions": ["xsmm_conv2d.cc"],
        "//conditions:default": [],
    }),
    hdrs = [
        "fill_functor.h",
        "conv_grad_ops.h",
        "deep_conv2d.h",
        "gemm_functors.h",
        "winograd_transform.h",
    ] + select({
        ":xsmm_convolutions": ["xsmm_conv2d.h"],
        "//conditions:default": [],
    }) + if_ve(["transpose_functor.h"]),
    defines = select({
        ":xsmm_convolutions": ["TENSORFLOW_USE_LIBXSMM_CONVOLUTIONS"],
        "//conditions:default": [],
    }) + select({
        ":xsmm_backward_convolutions": ["TENSORFLOW_USE_LIBXSMM_BACKWARD_CONVOLUTIONS"],
        "//conditions:default": [],
    }),
    prefix = "conv_ops",
    deps = [
        ":conv_grad_shape_utils",
        ":conv_ops_3d_headers",
        ":bounds_check",
        ":conv_2d",
        ":conv_3d",
        ":eigen_contraction_kernel",
        ":image_resizer_state",
        ":fill_functor",
        ":fused_eigen_output_kernels",
        ":ops_util",
        "@com_google_absl//absl/base:dynamic_annotations",
        "@com_google_absl//absl/strings",
        "//third_party/eigen3",
        "//tensorflow/core:core_cpu",
        "//tensorflow/core:framework",
        "//tensorflow/core:lib",
        "//tensorflow/core:lib_internal",
        "//tensorflow/core/util/proto:proto_utils",
<<<<<<< HEAD
        "//tensorflow/stream_executor/gpu:asm_compiler",
        "//tensorflow/stream_executor/gpu:redzone_allocator",
        "//tensorflow/core:ve_runtime",
=======
        "//tensorflow/stream_executor/gpu:gpu_asm_opts",
>>>>>>> 9a257b75
    ] + select({
        ":xsmm_convolutions": [
            "@libxsmm_archive//:xsmm_avx",
        ],
        "//conditions:default": [],
    }) + if_cuda([
        "//tensorflow/core/platform/default/build_config:cublas_plugin",
        "//tensorflow/core/platform/default/build_config:cudnn_plugin",
        "//tensorflow/stream_executor:tf_allocator_adapter",
        "//tensorflow/stream_executor:stream_executor_headers",
        "//tensorflow/core:stream_executor",
<<<<<<< HEAD
    ]) + if_ve([":transpose_functor"]),
=======
    ]) + if_cuda_or_rocm([
        ":gpu_utils",
        "//tensorflow/stream_executor/gpu:redzone_allocator",
    ]),
>>>>>>> 9a257b75
)

cc_library(
    name = "conv_grad_shape_utils",
    srcs = [
        "conv_grad_shape_utils.cc",
    ],
    hdrs = [
        "conv_grad_shape_utils.h",
    ],
    deps = [
        ":ops_util",
        "//tensorflow/core:framework",
        "//tensorflow/core/lib/core:errors",
        "//tensorflow/core/lib/core:stringpiece",
        "//tensorflow/core/platform:logging",
        "//tensorflow/core/platform:macros",
    ],
)

tf_kernel_library(
    name = "depthwise_conv_op",
    srcs = ["depthwise_conv_op.cc"],
    hdrs = ["depthwise_conv_op.h"],
    gpu_copts = if_not_windows([
        "-Wno-pass-failed",  # clang misses #pragma loop optimizations
    ]),
    gpu_srcs = [
        "depthwise_conv_op.h",
        "depthwise_conv_op_gpu.h",
        "depthwise_conv_op_gpu_double.cu.cc",
        "depthwise_conv_op_gpu_float.cu.cc",
        "depthwise_conv_op_gpu_half.cu.cc",
    ],
    deps = [
        ":bounds_check",
        ":conv_ops",
        ":ops_util",
        "//tensorflow/core:core_cpu",
        "//tensorflow/core:framework",
        "//tensorflow/core:lib",
    ] + if_cuda([
        "@cub_archive//:cub",
        "@local_config_cuda//cuda:cudnn_header",
    ]) + if_rocm([
        "@local_config_rocm//rocm:rocprim",
    ]),
)

tf_kernel_library(
    name = "depthwise_conv_grad_op",
    hdrs = [
        "depthwise_conv_op.h",
    ],
    prefix = "depthwise_conv_grad_op",
    deps = [
        ":bounds_check",
        ":conv_ops",
        ":ops_util",
        "//tensorflow/core:core_cpu",
        "//tensorflow/core:framework",
        "//tensorflow/core:lib",
    ] + if_cuda([
        "@local_config_cuda//cuda:cudnn_header",
    ]),
)

cc_library(
    name = "nn",
    deps = [
        ":batch_norm_op",
        ":bias_op",
        ":conv_ops",
        ":data_format_ops",
        ":depthwise_conv_grad_op",
        ":depthwise_conv_op",
        ":dilation_ops",
        ":fused_batch_norm_op",
        ":in_topk_op",
        ":l2loss_op",
        ":lrn_op",
        ":nth_element_op",
        ":relu_op",
        ":softmax_op",
        ":softplus_op",
        ":softsign_op",
        ":topk_op",
        ":xent_op",
    ],
)

# Kernels for the nodes intented to be added to the graph by the Grappler optimizers.
cc_library(
    name = "grappler",
    deps = [
        ":unary_ops_composition",
    ],
)

NN_DEPS = [
    ":bounds_check",
    ":conv_2d",
    ":eigen_contraction_kernel",
    ":ops_util",
    "//tensorflow/core:framework",
    "//tensorflow/core:lib",
    "//tensorflow/core:lib_internal",
    "//tensorflow/core:nn_grad",
    "//third_party/eigen3",
] + if_ve(["//tensorflow/core:ve_runtime", "//tensorflow/core:core_cpu"])

tf_kernel_library(
    name = "batch_norm_op",
    prefix = "batch_norm_op",
    deps = NN_DEPS,
)

tf_kernel_library(
    name = "data_format_ops",
    prefix = "data_format_ops",
    deps = NN_DEPS,
)

tf_kernel_library(
    name = "bias_op",
    prefix = "bias_op",
    deps = NN_DEPS + [
        ":redux_functor",
    ] + if_cuda_or_rocm([
        ":reduction_ops",
    ]) + if_cuda([
        "@cub_archive//:cub",
        "//tensorflow/core:stream_executor",
        "//tensorflow/stream_executor/cuda:cuda_stream",
    ]) + if_rocm([
        "@local_config_rocm//rocm:rocprim",
    ]),
)

tf_kernel_library(
    name = "fused_batch_norm_op",
    prefix = "fused_batch_norm_op",
    deps = NN_DEPS + [
        ":fill_functor",
        ":redux_functor",
        ":transpose_functor",
    ] + if_cuda([
        "//tensorflow/core:stream_executor",
    ]),
)

tf_kernel_library(
    name = "in_topk_op",
    prefix = "in_topk_op",
    deps = NN_DEPS + [":reduction_ops"],
)

tf_kernel_library(
    name = "lrn_op",
    prefix = "lrn_op",
    deps = NN_DEPS + if_rocm([":conv_ops_gpu_hdrs"]),
)

tf_kernel_library(
    name = "relu_op",
    prefix = "relu_op",
    deps = NN_DEPS,
)

tf_kernel_library(
    name = "softmax_op",
    prefix = "softmax_op",
    deps = NN_DEPS + if_cuda_or_rocm([
        ":reduction_ops",
    ]) + if_cuda([
        "@cub_archive//:cub",
    ]) + if_rocm([
        "@local_config_rocm//rocm:rocprim",
    ]),
)

tf_kernel_library(
    name = "softplus_op",
    prefix = "softplus_op",
    deps = NN_DEPS,
)

tf_kernel_library(
    name = "softsign_op",
    prefix = "softsign_op",
    deps = NN_DEPS,
)

tf_kernel_library(
    name = "topk_op",
    srcs = ["topk_op.cc"],
    hdrs = ["topk_op.h"],
    gpu_srcs = [
        "topk_op.h",
        "topk_op_gpu.h",
        "topk_op_gpu_double.cu.cc",
        "topk_op_gpu_float.cu.cc",
        "topk_op_gpu_half.cu.cc",
        "topk_op_gpu_int64.cu.cc",
        "topk_op_gpu_int32.cu.cc",
        "topk_op_gpu_int16.cu.cc",
        "topk_op_gpu_uint16.cu.cc",
        "topk_op_gpu_int8.cu.cc",
        "topk_op_gpu_uint8.cu.cc",
    ],
    deps = NN_DEPS + if_cuda([
        "@cub_archive//:cub",
    ]) + if_rocm([
        "@local_config_rocm//rocm:rocprim",
    ]),
)

tf_kernel_library(
    name = "nth_element_op",
    prefix = "nth_element_op",
    deps = NN_DEPS,
)

tf_kernel_library(
    name = "xent_op",
    prefix = "xent_op",
    deps = NN_DEPS,
)

tf_kernel_library(
    name = "bincount_op",
    prefix = "bincount_op",
    deps = [
        "//tensorflow/core:framework",
        "//tensorflow/core:lib",
        "//tensorflow/core:lib_internal",
        "//third_party/eigen3",
    ] + if_cuda(["@cub_archive//:cub"]) + if_rocm([
        "@local_config_rocm//rocm:rocprim",
    ]),
)

tf_kernel_library(
    name = "histogram_op",
    prefix = "histogram_op",
    deps = [
        "//tensorflow/core:framework",
        "//tensorflow/core:lib",
        "//tensorflow/core:lib_internal",
        "//third_party/eigen3",
    ] + if_cuda(["@cub_archive//:cub"]) + if_rocm([
        "@local_config_rocm//rocm:rocprim",
    ]),
)

tf_kernel_library(
    name = "l2loss_op",
    prefix = "l2loss_op",
    deps = [
        ":reduction_ops",
        "//third_party/eigen3",
        "//tensorflow/core:framework",
        "//tensorflow/core:lib",
        "//tensorflow/core:lib_internal",
        "//tensorflow/core:nn_grad",
    ] + if_cuda(["@cub_archive//:cub"]) + if_rocm([
        "@local_config_rocm//rocm:rocprim",
    ]),
)

tf_cuda_cc_test(
    name = "lrn_op_test",
    srcs = ["lrn_op_test.cc"],
    deps = [
        ":nn",
        ":ops_testutil",
        ":ops_util",
        ":xent_op",
        "//tensorflow/cc:cc_ops",
        "//tensorflow/core:core_cpu",
        "//tensorflow/core:core_cpu_internal",
        "//tensorflow/core:framework",
        "//tensorflow/core:lib",
        "//tensorflow/core:protos_all_cc",
        "//tensorflow/core:test",
        "//tensorflow/core:test_main",
        "//tensorflow/core:testlib",
    ],
)

tf_cuda_cc_test(
    name = "xent_op_test",
    srcs = ["xent_op_test.cc"],
    deps = [
        ":nn",
        ":ops_testutil",
        ":ops_util",
        ":xent_op",
        "//tensorflow/cc:cc_ops",
        "//tensorflow/core:core_cpu",
        "//tensorflow/core:core_cpu_internal",
        "//tensorflow/core:framework",
        "//tensorflow/core:lib",
        "//tensorflow/core:protos_all_cc",
        "//tensorflow/core:test",
        "//tensorflow/core:test_main",
        "//tensorflow/core:testlib",
    ],
)

tf_cuda_cc_test(
    name = "nn_ops_test",
    srcs = ["nn_ops_test.cc"],
    deps = [
        ":host_constant_op",
        ":nn",
        ":ops_testutil",
        ":ops_util",
        ":pooling_ops",
        "//tensorflow/cc:cc_ops",
        "//tensorflow/cc:cc_ops_internal",
        "//tensorflow/core:core_cpu",
        "//tensorflow/core:core_cpu_internal",
        "//tensorflow/core:framework",
        "//tensorflow/core:lib",
        "//tensorflow/core:protos_all_cc",
        "//tensorflow/core:test",
        "//tensorflow/core:test_main",
        "//tensorflow/core:testlib",
        "//third_party/eigen3",
    ],
)

tf_kernel_library(
    name = "pooling_ops",
    srcs = [
        "avgpooling_op.cc",
        "cudnn_pooling_gpu.cc",
        "fractional_avg_pool_op.cc",
        "fractional_max_pool_op.cc",
        "fractional_pool_common.cc",
        "maxpooling_op.cc",
        "pooling_ops_3d.cc",
        "pooling_ops_common.cc",
    ],
    hdrs = [
        "avgpooling_op.h",
        "cudnn_pooling_gpu.h",
        "fractional_pool_common.h",
        "maxpooling_op.h",
        "pooling_ops_3d.h",
        "pooling_ops_common.h",
    ] + if_sycl(["pooling_ops_3d_sycl.h"]),
    gpu_srcs = [
        "avgpooling_op.h",
        "avgpooling_op_gpu.cu.cc",
        "maxpooling_op.h",
        "maxpooling_op_gpu.cu.cc",
        "maxpooling_op_gpu.h",
        "pooling_ops_common.h",
        "pooling_ops_common_gpu.h",
        "pooling_ops_3d_gpu.h",
        "pooling_ops_3d_gpu.cu.cc",
    ],
    deps = [
        ":bounds_check",
        ":conv_2d",
        ":conv_3d",
        ":conv_ops",
        ":eigen_helpers",
        ":ops_util",
        "//tensorflow/core:core_cpu",
        "//tensorflow/core:framework",
        "//tensorflow/core:lib",
        "//tensorflow/core:lib_internal",
        "//tensorflow/core:stream_executor",
        "//third_party/eigen3",
    ],
)

tf_kernel_library(
    name = "fake_quant_ops",
    srcs = ["fake_quant_ops.cc"],
    hdrs = ["fake_quant_ops_functor.h"],
    gpu_srcs = [
        "fake_quant_ops_gpu.cu.cc",
        "fake_quant_ops_functor.h",
    ],
    deps = [
        "//tensorflow/core:framework",
        "//tensorflow/core:lib",
        "//third_party/eigen3",
    ],
    alwayslink = 1,
)

cc_library(
    name = "pooling_ops_hdrs",
    hdrs = [
        "avgpooling_op.h",
        "maxpooling_op.h",
        "pooling_ops_common.h",
    ],
    deps = [
        ":eigen_helpers",
        ":ops_util_hdrs",
        "//third_party/eigen3",
    ],
)

tf_kernel_library(
    name = "dilation_ops",
    prefix = "dilation_ops",
    deps = [
        ":ops_util",
        "//tensorflow/core:core_cpu",
        "//tensorflow/core:framework",
        "//tensorflow/core:lib",
        "//third_party/eigen3",
    ],
)

tf_kernel_library(
    name = "batch_space_ops",
    srcs = [
        "batchtospace_op.cc",
        "spacetobatch_functor.cc",
        "spacetobatch_functor.h",
        "spacetobatch_op.cc",
    ],
    gpu_srcs = [
        "spacetobatch_functor.h",
        "spacetobatch_functor_gpu.cu.cc",
    ],
    visibility = [":friends"],
    deps = [
        ":bounds_check",
        "//tensorflow/core:framework",
        "//tensorflow/core:lib",
        "//third_party/eigen3",
    ],
)

tf_cuda_cc_test(
    name = "spacetobatch_benchmark_test",
    srcs = ["spacetobatch_benchmark_test.cc"],
    deps = [
        ":batch_space_ops",
        ":host_constant_op",
        ":ops_testutil",
        ":ops_util",
        "//tensorflow/core:core_cpu",
        "//tensorflow/core:framework",
        "//tensorflow/core:protos_all_cc",
        "//tensorflow/core:test",
        "//tensorflow/core:test_main",
        "//tensorflow/core:testlib",
    ],
)

tf_kernel_library(
    name = "depth_space_ops",
    srcs = [
        "depthtospace_op.cc",
        "spacetodepth_op.cc",
    ],
    hdrs = [
        "depthtospace_op.h",
        "spacetodepth_op.h",
    ],
    gpu_srcs = [
        "depthtospace_op.h",
        "depthtospace_op_gpu.cu.cc",
        "spacetodepth_op.h",
        "spacetodepth_op_gpu.cu.cc",
    ],
    visibility = [":friends"],
    deps = [
        "//tensorflow/core:framework",
        "//tensorflow/core:lib",
        "//third_party/eigen3",
    ],
)

cc_library(
    name = "parsing",
    deps = [
        ":decode_compressed_op",
        ":decode_csv_op",
        ":decode_padded_raw_op",
        ":decode_raw_op",
        ":example_parsing_ops",
        ":parse_tensor_op",
        ":string_to_number_op",
    ],
)

PARSING_DEPS = [
    "@com_google_absl//absl/base",
    "//tensorflow/core:core_cpu_internal",
    "//tensorflow/core:framework",
    "//tensorflow/core:lib",
    "//tensorflow/core:protos_all_cc",
]

tf_kernel_library(
    name = "decode_csv_op",
    prefix = "decode_csv_op",
    deps = PARSING_DEPS,
)

tf_kernel_library(
    name = "decode_raw_op",
    prefix = "decode_raw_op",
    deps = PARSING_DEPS,
)

tf_kernel_library(
    name = "decode_padded_raw_op",
    prefix = "decode_padded_raw_op",
    deps = PARSING_DEPS,
)

tf_kernel_library(
    name = "decode_compressed_op",
    prefix = "decode_compressed_op",
    deps = [
        "//tensorflow/core:lib_internal",
    ] + PARSING_DEPS,
)

tf_kernel_library(
    name = "example_parsing_ops",
    prefix = "example_parsing_ops",
    deps = PARSING_DEPS,
)

tf_kernel_library(
    name = "parse_tensor_op",
    prefix = "parse_tensor_op",
    deps = PARSING_DEPS,
)

tf_cc_test(
    name = "parse_tensor_test",
    srcs = ["parse_tensor_test.cc"],
    deps = [
        ":ops_testutil",
        ":parse_tensor_op",
        "//tensorflow/core:core_cpu",
        "//tensorflow/core:core_cpu_internal",
        "//tensorflow/core:framework",
        "//tensorflow/core:test",
        "//tensorflow/core:test_main",
        "//tensorflow/core:testlib",
    ],
)

tf_kernel_library(
    name = "string_to_number_op",
    prefix = "string_to_number_op",
    deps = PARSING_DEPS,
)

cc_library(
    name = "random_ops",
    deps = [
        ":random_op",
        ":random_shuffle_op",
    ],
)

RANDOM_OPS_DEPS = [
    "//tensorflow/core:core_cpu",
    "//tensorflow/core:framework",
    "//tensorflow/core:lib",
    "//tensorflow/core:lib_internal",
]

tf_kernel_library(
    name = "random_op",
    prefix = "random_op",
    deps = RANDOM_OPS_DEPS,
)

tf_kernel_library(
    name = "random_shuffle_op",
    prefix = "random_shuffle_op",
    deps = RANDOM_OPS_DEPS,
)

tf_cuda_cc_test(
    name = "random_op_test",
    size = "small",
    srcs = ["random_op_test.cc"],
    deps = [
        ":host_constant_op",
        ":random_ops",
        "//tensorflow/core:core_cpu",
        "//tensorflow/core:framework",
        "//tensorflow/core:lib",
        "//tensorflow/core:test",
        "//tensorflow/core:test_main",
        "//tensorflow/core:testlib",
    ],
)

cc_library(
    name = "stateful_random_ops_header",
    hdrs = ["stateful_random_ops.h"],
    deps = [
        "//tensorflow/core:framework",
        "//tensorflow/core:lib",
    ],
)

tf_kernel_library(
    name = "stateful_random_ops",
    prefix = "stateful_random_ops",
    deps = [
        ":bounds_check",
        ":dense_update_functor",
        ":gather_functor",
        ":mutex_ops",
        ":random_op",
        ":resource_variable_ops",
        ":scatter_functor",
        ":state",
        ":stateful_random_ops_header",
        ":training_op_helpers",
        ":variable_ops",
        "//tensorflow/core:core_cpu",
        "//tensorflow/core:core_cpu_lib",
        "//tensorflow/core:framework",
        "//tensorflow/core:lib",
        "//tensorflow/core:lib_internal",
        "@com_google_absl//absl/strings",
        "@com_google_absl//absl/types:variant",
    ],
)

tf_kernel_library(
    name = "stateless_random_ops",
    prefix = "stateless_random_ops",
    deps = [
        ":bounds_check",
        ":random_op",
        ":random_poisson_op",
        "//tensorflow/core:framework",
        "//tensorflow/core:lib",
    ],
)

cc_library(
    name = "required",
    deps = [
        ":no_op",
        ":sendrecv_ops",
    ],
)

REQUIRED_DEPS = [
    "//tensorflow/core:framework",
    "//tensorflow/core:lib",
    "//tensorflow/core:protos_all_cc",
]

tf_kernel_library(
    name = "no_op",
    prefix = "no_op",
    deps = REQUIRED_DEPS,
)

tf_kernel_library(
    name = "sendrecv_ops",
    prefix = "sendrecv_ops",
    deps = REQUIRED_DEPS,
)

tf_cc_test(
    name = "sendrecv_ops_test",
    srcs = ["sendrecv_ops_test.cc"],
    linkstatic = tf_kernel_tests_linkstatic(),  # Required for benchmarking
    deps = [
        ":ops_testutil",
        ":ops_util",
        ":sendrecv_ops",
        "//tensorflow/core:framework",
        "//tensorflow/core:test",
        "//tensorflow/core:test_main",
        "//tensorflow/core:testlib",
    ],
)

cc_library(
    name = "sparse",
    deps = [
        ":deserialize_sparse_string_op",
        ":deserialize_sparse_variant_op",
        ":serialize_sparse_op",
        ":sparse_add_grad_op",
        ":sparse_add_op",
        ":sparse_concat_op",
        ":sparse_cross_op",
        ":sparse_dense_binary_op_shared",
        ":sparse_fill_empty_rows_op",
        ":sparse_reduce_op",
        ":sparse_reorder_op",
        ":sparse_reshape_op",
        ":sparse_slice_grad_op",
        ":sparse_slice_op",
        ":sparse_softmax",
        ":sparse_sparse_binary_op_shared",
        ":sparse_split_op",
        ":sparse_tensor_dense_add_op",
        ":sparse_tensor_dense_matmul_op",
        ":sparse_tensors_map_ops",
        ":sparse_to_dense_op",
        ":sparse_xent_op",
    ],
)

SPARSE_DEPS = [
    "//tensorflow/core:framework",
    "//tensorflow/core:lib",
]

tf_kernel_library(
    name = "sparse_add_grad_op",
    prefix = "sparse_add_grad_op",
    deps = SPARSE_DEPS,
)

tf_kernel_library(
    name = "sparse_add_op",
    prefix = "sparse_add_op",
    deps = SPARSE_DEPS,
)

tf_kernel_library(
    name = "sparse_concat_op",
    prefix = "sparse_concat_op",
    deps = SPARSE_DEPS,
)

tf_kernel_library(
    name = "sparse_fill_empty_rows_op",
    prefix = "sparse_fill_empty_rows_op",
    deps = SPARSE_DEPS,
)

tf_kernel_library(
    name = "sparse_cross_op",
    prefix = "sparse_cross_op",
    deps = SPARSE_DEPS + [
        "//third_party/eigen3",
    ],
)

tf_kernel_library(
    name = "sparse_reduce_op",
    prefix = "sparse_reduce_op",
    deps = SPARSE_DEPS,
)

tf_kernel_library(
    name = "sparse_dense_binary_op_shared",
    prefix = "sparse_dense_binary_op_shared",
    deps = SPARSE_DEPS + [
        ":cwise_op",
        "//third_party/eigen3",
    ],
)

tf_kernel_library(
    name = "sparse_sparse_binary_op_shared",
    prefix = "sparse_sparse_binary_op_shared",
    deps = SPARSE_DEPS + [
        ":cwise_op",
        "//third_party/eigen3",
    ],
)

tf_kernel_library(
    name = "sparse_reorder_op",
    prefix = "sparse_reorder_op",
    deps = SPARSE_DEPS,
)

tf_kernel_library(
    name = "sparse_reshape_op",
    prefix = "sparse_reshape_op",
    deps = SPARSE_DEPS + [
        ":reshape_util",
    ],
)

tf_kernel_library(
    name = "sparse_slice_grad_op",
    prefix = "sparse_slice_grad_op",
    deps = SPARSE_DEPS,
)

tf_kernel_library(
    name = "sparse_slice_op",
    prefix = "sparse_slice_op",
    deps = SPARSE_DEPS,
)

tf_kernel_library(
    name = "sparse_softmax",
    prefix = "sparse_softmax",
    deps = SPARSE_DEPS + [
        "//third_party/eigen3",
    ],
)

tf_kernel_library(
    name = "sparse_split_op",
    prefix = "sparse_split_op",
    deps = SPARSE_DEPS,
)

tf_kernel_library(
    name = "sparse_tensor_dense_add_op",
    prefix = "sparse_tensor_dense_add_op",
    deps = SPARSE_DEPS + [
        ":scatter_functor",
        "//third_party/eigen3",
    ],
)

tf_kernel_library(
    name = "sparse_tensor_dense_matmul_op",
    prefix = "sparse_tensor_dense_matmul_op",
    deps = SPARSE_DEPS + [
        ":bounds_check",
        ":fill_functor",
        "//third_party/eigen3",
    ],
)

tf_kernel_library(
    name = "sparse_to_dense_op",
    prefix = "sparse_to_dense_op",
    deps = SPARSE_DEPS + [
        "//third_party/eigen3",
    ],
)

tf_kernel_library(
    name = "sparse_xent_op",
    prefix = "sparse_xent_op",
    deps = SPARSE_DEPS + [
        ":bounds_check",
        "//third_party/eigen3",
    ] + if_cuda_or_rocm([
        ":reduction_ops",
    ]) + if_cuda([
        "@cub_archive//:cub",
    ]) + if_rocm([
        "@local_config_rocm//rocm:rocprim",
    ]) + if_ve(["//tensorflow/core:ve_runtime",
             "//tensorflow/core:core_cpu",
    ]),
)

tf_kernel_library(
    name = "serialize_sparse_op",
    prefix = "serialize_sparse_op",
    deps = SPARSE_DEPS + [
        ":reshape_util",
        "//tensorflow/core:core_cpu_internal",
        "//tensorflow/core:protos_all_cc",
    ],
)

tf_kernel_library(
    name = "deserialize_sparse_string_op",
    prefix = "deserialize_sparse_string_op",
    deps = SPARSE_DEPS + [
        ":reshape_util",
        "//tensorflow/core:protos_all_cc",
    ],
)

tf_kernel_library(
    name = "deserialize_sparse_variant_op",
    prefix = "deserialize_sparse_variant_op",
    deps = SPARSE_DEPS + [
        "//tensorflow/core:protos_all_cc",
    ],
)

tf_kernel_library(
    name = "sparse_tensors_map_ops",
    prefix = "sparse_tensors_map_ops",
    deps = SPARSE_DEPS,
)

tf_cuda_cc_tests(
    name = "sparse2_tests",
    size = "small",
    srcs = [
        "sparse_tensor_dense_matmul_op_test.cc",
        "sparse_to_dense_op_test.cc",
        "sparse_xent_op_test.cc",
    ],
    deps = [
        ":host_constant_op",
        ":ops_testutil",
        ":ops_util",
        ":sparse",
        ":xent_op",
        "//tensorflow/core:core_cpu",
        "//tensorflow/core:core_cpu_internal",
        "//tensorflow/core:framework",
        "//tensorflow/core:protos_all_cc",
        "//tensorflow/core:test",
        "//tensorflow/core:test_main",
        "//tensorflow/core:testlib",
    ],
)

cc_library(
    name = "loss_updaters",
    hdrs = [
        "hinge-loss.h",
        "logistic-loss.h",
        "loss.h",
        "poisson-loss.h",
        "smooth-hinge-loss.h",
        "squared-loss.h",
    ],
    deps = [
        "//tensorflow/core:framework_headers_lib",
        "//tensorflow/core:lib",
    ],
)

tf_cc_test(
    name = "loss_test",
    size = "small",
    srcs = ["loss_test.cc"],
    deps = [
        ":loss_updaters",
        "//tensorflow/core:lib",
        "//tensorflow/core:test",
        "//tensorflow/core:test_main",
    ],
)

tf_cc_test(
    name = "sdca_ops_test",
    size = "small",
    srcs = ["sdca_ops_test.cc"],
    linkstatic = tf_kernel_tests_linkstatic(),  # Required for benchmarking
    deps = [
        ":ops_util",
        "//tensorflow/core:all_kernels",
        "//tensorflow/core:core_cpu",
        "//tensorflow/core:framework",
        "//tensorflow/core:lib_internal",
        "//tensorflow/core:test",
        "//tensorflow/core:test_main",
        "//tensorflow/core:testlib",
    ],
)

tf_kernel_library(
    name = "sdca_ops",
    prefix = "sdca_ops",
    deps = [
        ":loss_updaters",
        ":sdca_internal",
        "//tensorflow/core:framework",
        "//tensorflow/core:lib",
        "//tensorflow/core:lib_internal",
        "//third_party/eigen3",
        "@com_google_absl//absl/strings:str_format",
    ],
    alwayslink = 1,
)

cc_library(
    name = "sdca_internal",
    srcs = ["sdca_internal.cc"],
    hdrs = ["sdca_internal.h"],
    deps = [
        ":eigen_contraction_kernel",
        ":loss_updaters",
        "//tensorflow/core:framework",
        "//tensorflow/core:lib",
        "//tensorflow/core:lib_internal",
        "//third_party/eigen3",
    ],
)

cc_library(
    name = "state",
    deps = [
        ":count_up_to_op",
        ":dense_update_ops",
        ":scatter_nd_op",
        ":scatter_op",
        ":variable_ops",
    ],
)

STATE_DEPS = [
    ":assign_op",
    ":bounds_check",
    ":fill_functor",
    ":scatter_functor",
    "//third_party/eigen3",
    "//tensorflow/core:framework",
    "//tensorflow/core:lib",
    "//tensorflow/core:lib_internal",
] + if_sycl(["//tensorflow/core/common_runtime/sycl:sycl_runtime"])

tf_kernel_library(
    name = "count_up_to_op",
    prefix = "count_up_to_op",
    deps = STATE_DEPS + [":variable_ops"],
)

tf_kernel_library(
    name = "dense_update_ops",
    prefix = "dense_update_ops",
    deps = STATE_DEPS + [":dense_update_functor"],
)

tf_kernel_library(
    name = "scatter_op",
    prefix = "scatter_op",
    deps = STATE_DEPS,
)

tf_kernel_library(
    name = "scatter_nd_op",
    srcs = [
        "scatter_nd_op.cc",
        "scatter_nd_op_cpu_impl_0.cc",
        "scatter_nd_op_cpu_impl_1.cc",
        "scatter_nd_op_cpu_impl_2.cc",
        "scatter_nd_op_cpu_impl_3.cc",
        "scatter_nd_op_cpu_impl_4.cc",
        "scatter_nd_op_cpu_impl_5.cc",
        "scatter_nd_op_cpu_impl_6.cc",
        "scatter_nd_op_cpu_impl_7.cc",
    ],
    hdrs = [
        "scatter_nd_op.h",
        "scatter_nd_op_cpu_impl.h",
    ],
    gpu_copts = if_not_windows([
        "-Wno-pass-failed",  # clang misses #pragma loop optimizations
    ]),
    gpu_srcs = [
        "scatter_nd_op.h",
        "scatter_nd_op_gpu.cu.cc",
    ],
    deps = STATE_DEPS + [
        ":dense_update_functor",
        ":training_op_helpers",
        ":variable_ops",
        ":inplace_ops",
    ],
)

tf_kernel_library(
    name = "variable_ops",
    prefix = "variable_ops",
    deps = STATE_DEPS,
)

tf_kernel_library(
    name = "mutex_ops",
    prefix = "mutex_ops",
    deps = STATE_DEPS + [":ops_util"],
)

tf_cc_test(
    name = "scatter_op_test",
    size = "small",
    srcs = ["scatter_op_test.cc"],
    deps = [
        ":fill_functor",
        ":ops_testutil",
        ":ops_util",
        ":scatter_op",
        "//tensorflow/core:framework",
        "//tensorflow/core:lib",
        "//tensorflow/core:protos_all_cc",
        "//tensorflow/core:test",
        "//tensorflow/core:test_main",
        "//tensorflow/core:testlib",
    ],
)

tf_cuda_cc_test(
    name = "scatter_nd_op_test",
    size = "small",
    srcs = ["scatter_nd_op_test.cc"],
    tags = ["noasan"],  # http://b/32635055
    deps = [
        ":ops_testutil",
        ":ops_util",
        ":scatter_nd_op",
        "//tensorflow/core:core_cpu",
        "//tensorflow/core:framework",
        "//tensorflow/core:lib",
        "//tensorflow/core:protos_all_cc",
        "//tensorflow/core:test",
        "//tensorflow/core:test_main",
        "//tensorflow/core:testlib",
    ],
)

cc_library(
    name = "string",
    deps = [
        ":as_string_op",
        ":base64_ops",
        ":reduce_join_op",
        ":regex_full_match_op",
        ":regex_replace_op",
        ":string_format_op",
        ":string_join_op",
        ":string_length_op",
        ":string_lower_op",
        ":string_ngrams_op",
        ":string_split_op",
        ":string_strip_op",
        ":string_to_hash_bucket_op",
        ":string_upper_op",
        ":substr_op",
        ":unicode_ops",
        ":unicode_script_op",
        ":unsorted_segment_join_op",
    ],
)

cc_library(
    name = "string_util",
    srcs = ["string_util.cc"],
    hdrs = ["string_util.h"],
    deps = [
        "//tensorflow/core:framework",
        "//tensorflow/core:lib",
        "//tensorflow/core:protos_all_cc",
        "@icu//:common",
    ],
)

STRING_DEPS = [
    ":bounds_check",
    ":string_util",
    "//third_party/eigen3",
    "//tensorflow/core:framework",
    "//tensorflow/core:lib",
    "//tensorflow/core:lib_internal",
]

tf_kernel_library(
    name = "string_to_hash_bucket_op",
    prefix = "string_to_hash_bucket_op",
    deps = STRING_DEPS,
)

tf_kernel_library(
    name = "reduce_join_op",
    prefix = "reduce_join_op",
    deps = STRING_DEPS,
)

tf_kernel_library(
    name = "unsorted_segment_join_op",
    prefix = "unsorted_segment_join_op",
    deps = STRING_DEPS,
)

tf_kernel_library(
    name = "string_format_op",
    prefix = "string_format_op",
    deps = STRING_DEPS + ["@com_google_absl//absl/strings"],
)

tf_cc_test(
    name = "string_format_op_test",
    size = "small",
    srcs = ["string_format_op_test.cc"],
    deps = [
        ":ops_testutil",
        ":ops_util",
        ":string_format_op",
        "//tensorflow/core:core_cpu",
        "//tensorflow/core:framework",
        "//tensorflow/core:lib",
        "//tensorflow/core:protos_all_cc",
        "//tensorflow/core:test",
        "//tensorflow/core:test_main",
        "//tensorflow/core:testlib",
    ],
)

tf_kernel_library(
    name = "string_join_op",
    prefix = "string_join_op",
    deps = STRING_DEPS,
)

tf_kernel_library(
    name = "string_length_op",
    prefix = "string_length_op",
    deps = STRING_DEPS,
)

tf_kernel_library(
    name = "regex_full_match_op",
    prefix = "regex_full_match_op",
    deps = STRING_DEPS + ["@com_googlesource_code_re2//:re2"],
)

tf_kernel_library(
    name = "regex_replace_op",
    prefix = "regex_replace_op",
    deps = STRING_DEPS + ["@com_googlesource_code_re2//:re2"],
)

tf_cc_test(
    name = "regex_replace_op_test",
    size = "small",
    srcs = ["regex_replace_op_test.cc"],
    deps = [
        ":ops_testutil",
        ":ops_util",
        ":regex_replace_op",
        "//tensorflow/core:core_cpu",
        "//tensorflow/core:framework",
        "//tensorflow/core:lib",
        "//tensorflow/core:protos_all_cc",
        "//tensorflow/core:test",
        "//tensorflow/core:test_main",
        "//tensorflow/core:testlib",
    ],
)

tf_kernel_library(
    name = "string_split_op",
    prefix = "string_split_op",
    deps = STRING_DEPS,
)

tf_cc_test(
    name = "string_split_op_test",
    size = "small",
    srcs = ["string_split_op_test.cc"],
    deps = [
        ":ops_testutil",
        ":ops_util",
        ":string_split_op",
        "//tensorflow/core:core_cpu",
        "//tensorflow/core:framework",
        "//tensorflow/core:lib",
        "//tensorflow/core:protos_all_cc",
        "//tensorflow/core:test",
        "//tensorflow/core:test_main",
        "//tensorflow/core:testlib",
    ],
)

tf_kernel_library(
    name = "string_ngrams_op",
    srcs = ["string_ngrams_op.cc"],
    deps = STRING_DEPS + [
        "@com_google_absl//absl/strings",
    ],
)

tf_cc_test(
    name = "string_ngrams_op_test",
    srcs = ["string_ngrams_op_test.cc"],
    deps = [
        ":ops_testutil",
        ":ops_util",
        ":string_ngrams_op",
        "//tensorflow/core:framework",
        "//tensorflow/core:lib",
        "//tensorflow/core:protos_all_cc",
        "//tensorflow/core:test",
        "//tensorflow/core:test_main",
        "//tensorflow/core:testlib",
    ],
)

tf_kernel_library(
    name = "string_strip_op",
    prefix = "string_strip_op",
    deps = STRING_DEPS,
)

tf_kernel_library(
    name = "string_lower_op",
    prefix = "string_lower_op",
    deps = STRING_DEPS + [
        "@com_google_absl//absl/strings",
        "@icu//:common",
    ],
)

tf_kernel_library(
    name = "string_upper_op",
    prefix = "string_upper_op",
    deps = STRING_DEPS + [
        "@com_google_absl//absl/strings",
        "@icu//:common",
    ],
)

tf_kernel_library(
    name = "substr_op",
    prefix = "substr_op",
    deps = STRING_DEPS,
)

tf_cc_test(
    name = "substr_op_test",
    size = "small",
    srcs = ["substr_op_test.cc"],
    deps = [
        ":ops_testutil",
        ":ops_util",
        ":substr_op",
        "//tensorflow/core:core_cpu",
        "//tensorflow/core:framework",
        "//tensorflow/core:lib",
        "//tensorflow/core:lib_internal",
        "//tensorflow/core:protos_all_cc",
        "//tensorflow/core:test",
        "//tensorflow/core:test_main",
        "//tensorflow/core:testlib",
    ],
)

tf_kernel_library(
    name = "as_string_op",
    prefix = "as_string_op",
    deps = STRING_DEPS,
)

tf_kernel_library(
    name = "unicode_ops",
    prefix = "unicode_ops",
    deps = [
        ":bounds_check",
        ":string_util",
        "//tensorflow/core:framework",
        "//tensorflow/core:lib",
        "//tensorflow/core:lib_internal",
        "//third_party/eigen3",
        "//third_party/icu/data:conversion_data",
        "@icu//:common",
    ],
)

tf_kernel_library(
    name = "base64_ops",
    prefix = "base64_ops",
    deps = STRING_DEPS,
)

tf_kernel_library(
    name = "training_ops",
    prefix = "training_ops",
    deps = [
        ":bounds_check",
        ":training_op_helpers",
        ":variable_ops",
        "//tensorflow/core:framework",
        "//tensorflow/core:lib",
        "//third_party/eigen3",
    ] 
    + if_ve(["//tensorflow/core:ve_runtime",
             "//tensorflow/core:core_cpu"]),
)

tf_cc_test(
    name = "training_ops_test",
    size = "small",
    srcs = ["training_ops_test.cc"],
    deps = [
        ":dense_update_ops",
        ":ops_util",
        ":training_ops",
        "//tensorflow/core:core_cpu",
        "//tensorflow/core:framework",
        "//tensorflow/core:test",
        "//tensorflow/core:test_main",
        "//tensorflow/core:testlib",
    ],
)

tf_kernel_library(
    name = "multinomial_op",
    prefix = "multinomial_op",
    deps = [
        ":random_op",
        ":random_ops",
        ":stateless_random_ops",
        "//third_party/eigen3",
        "//tensorflow/core:framework",
        "//tensorflow/core:lib",
        "//tensorflow/core:lib_internal",
    ] + if_cuda_or_rocm([
        ":reduction_ops",
    ]) + if_cuda([
        "@cub_archive//:cub",
    ]) + if_rocm([
        "@local_config_rocm//rocm:rocprim",
    ]),
)

tf_cuda_cc_test(
    name = "multinomial_op_test",
    size = "small",
    srcs = ["multinomial_op_test.cc"],
    deps = [
        ":host_constant_op",
        ":multinomial_op",
        ":ops_util",
        "//tensorflow/core:core_cpu",
        "//tensorflow/core:framework",
        "//tensorflow/core:test",
        "//tensorflow/core:test_main",
        "//tensorflow/core:testlib",
    ],
)

tf_kernel_library(
    name = "parameterized_truncated_normal_op",
    gpu_copts = if_not_windows([
        "-Wno-pass-failed",  # clang misses #pragma loop optimizations
    ]),
    prefix = "parameterized_truncated_normal_op",
    deps = [
        "//tensorflow/core:core_cpu",
        "//tensorflow/core:framework",
        "//tensorflow/core:lib",
        "//tensorflow/core:lib_internal",
    ],
)

tf_cuda_cc_test(
    name = "parameterized_truncated_normal_op_test",
    size = "small",
    srcs = ["parameterized_truncated_normal_op_test.cc"],
    deps = [
        ":host_constant_op",
        ":ops_util",
        ":parameterized_truncated_normal_op",
        "//tensorflow/core:core_cpu",
        "//tensorflow/core:framework",
        "//tensorflow/core:test",
        "//tensorflow/core:test_main",
        "//tensorflow/core:testlib",
    ],
)

tf_kernel_library(
    name = "random_binomial_op",
    prefix = "random_binomial_op",
    deps = [
        ":cwise_op",
        ":random_ops",
        ":resource_variable_ops",
        ":stateful_random_ops",
        ":stateless_random_ops",
        ":training_op_helpers",
        "//tensorflow/core:framework",
        "//tensorflow/core:framework_internal",
        "//tensorflow/core:lib",
        "//tensorflow/core:lib_internal",
        "//tensorflow/core:random_ops_op_lib",
    ],
)

tf_cuda_cc_test(
    name = "random_binomial_op_test",
    size = "small",
    srcs = ["random_binomial_op_test.cc"],
    deps = [
        ":ops_util",
        ":random_binomial_op",
        "//tensorflow/core:core_cpu",
        "//tensorflow/core:framework",
        "//tensorflow/core:test",
        "//tensorflow/core:test_main",
        "//tensorflow/core:testlib",
    ],
)

tf_kernel_library(
    name = "random_poisson_op",
    prefix = "random_poisson_op",
    deps = [
        ":random_ops",
        "//tensorflow/core:framework",
        "//tensorflow/core:lib",
        "//tensorflow/core:lib_internal",
    ],
)

tf_cuda_cc_test(
    name = "random_poisson_op_test",
    size = "small",
    srcs = ["random_poisson_op_test.cc"],
    deps = [
        ":ops_util",
        ":random_poisson_op",
        "//tensorflow/core:core_cpu",
        "//tensorflow/core:framework",
        "//tensorflow/core:test",
        "//tensorflow/core:test_main",
        "//tensorflow/core:testlib",
    ],
)

tf_kernel_library(
    name = "word2vec_kernels",
    prefix = "word2vec_kernels",
    deps = [
        "//tensorflow/core:framework",
        "//tensorflow/core:lib",
        "//tensorflow/core:lib_internal",
        "//tensorflow/core:word2vec_ops",
    ],
)

filegroup(
    name = "spectrogram_test_data",
    srcs = [
        "spectrogram_test_data/short_test_segment.wav",
        "spectrogram_test_data/short_test_segment_spectrogram.csv.bin",
        "spectrogram_test_data/short_test_segment_spectrogram_400_200.csv.bin",
    ],
    visibility = ["//visibility:public"],
)

cc_library(
    name = "spectrogram",
    srcs = ["spectrogram.cc"],
    hdrs = ["spectrogram.h"],
    copts = tf_copts(),
    deps = [
        "//tensorflow/core:framework",
        "//tensorflow/core:lib",
        "//third_party/fft2d:fft2d_headers",
        "@fft2d",
    ],
)

cc_library(
    name = "spectrogram_test_utils",
    testonly = 1,
    srcs = ["spectrogram_test_utils.cc"],
    hdrs = ["spectrogram_test_utils.h"],
    copts = tf_copts(),
    deps = [
        "//tensorflow/core:framework",
        "//tensorflow/core:lib",
        "//tensorflow/core:lib_internal",
        "//tensorflow/core:protos_all_cc",
        "//tensorflow/core:test",
    ],
)

tf_cc_binary(
    name = "spectrogram_convert_test_data",
    testonly = 1,
    srcs = ["spectrogram_convert_test_data.cc"],
    deps = [
        ":spectrogram_test_utils",
        "//tensorflow/core:lib",
        "//tensorflow/core:lib_internal",
    ],
)

tf_cc_test(
    name = "spectrogram_test",
    size = "medium",
    srcs = ["spectrogram_test.cc"],
    data = [":spectrogram_test_data"],
    deps = [
        ":spectrogram",
        ":spectrogram_test_utils",
        "//tensorflow/core:lib",
        "//tensorflow/core:lib_internal",
        "//tensorflow/core:lib_test_internal",
        "//tensorflow/core:protos_all_cc",
        "//tensorflow/core:test",
        "//tensorflow/core:test_main",
        "//tensorflow/core/platform:resource_loader",
        "//third_party/eigen3",
    ],
)

tf_kernel_library(
    name = "spectrogram_op",
    prefix = "spectrogram_op",
    deps = [
        ":spectrogram",
        "//tensorflow/core:core_cpu",
        "//tensorflow/core:framework",
        "//tensorflow/core:lib",
        "//tensorflow/core:lib_internal",
    ],
    alwayslink = 1,
)

tf_cuda_cc_test(
    name = "spectrogram_op_test",
    size = "small",
    srcs = ["spectrogram_op_test.cc"],
    deps = [
        ":ops_util",
        ":spectrogram_op",
        "//tensorflow/cc:cc_ops",
        "//tensorflow/cc:client_session",
        "//tensorflow/core:core_cpu",
        "//tensorflow/core:framework",
        "//tensorflow/core:framework_internal",
        "//tensorflow/core:lib",
        "//tensorflow/core:protos_all_cc",
        "//tensorflow/core:tensorflow",
        "//tensorflow/core:test",
        "//tensorflow/core:test_main",
        "//tensorflow/core:testlib",
    ],
)

cc_library(
    name = "mfcc_dct",
    srcs = ["mfcc_dct.cc"],
    hdrs = ["mfcc_dct.h"],
    copts = tf_copts(),
    deps = [
        "//tensorflow/core:framework",
        "//tensorflow/core:lib",
    ],
)

tf_cc_test(
    name = "mfcc_dct_test",
    size = "small",
    srcs = ["mfcc_dct_test.cc"],
    deps = [
        ":mfcc_dct",
        "//tensorflow/core:lib",
        "//tensorflow/core:lib_internal",
        "//tensorflow/core:lib_test_internal",
        "//tensorflow/core:protos_all_cc",
        "//tensorflow/core:test",
        "//tensorflow/core:test_main",
        "//third_party/eigen3",
    ],
)

cc_library(
    name = "mfcc_mel_filterbank",
    srcs = ["mfcc_mel_filterbank.cc"],
    hdrs = ["mfcc_mel_filterbank.h"],
    copts = tf_copts(),
    deps = [
        "//tensorflow/core:framework",
        "//tensorflow/core:lib",
    ],
)

tf_cc_test(
    name = "mfcc_mel_filterbank_test",
    size = "small",
    srcs = ["mfcc_mel_filterbank_test.cc"],
    deps = [
        ":mfcc_mel_filterbank",
        "//tensorflow/core:lib",
        "//tensorflow/core:lib_internal",
        "//tensorflow/core:lib_test_internal",
        "//tensorflow/core:protos_all_cc",
        "//tensorflow/core:test",
        "//tensorflow/core:test_main",
        "//third_party/eigen3",
    ],
)

cc_library(
    name = "mfcc",
    srcs = ["mfcc.cc"],
    hdrs = ["mfcc.h"],
    copts = tf_copts(),
    deps = [
        ":mfcc_dct",
        ":mfcc_mel_filterbank",
        "//tensorflow/core:framework",
        "//tensorflow/core:lib",
    ],
)

tf_cc_test(
    name = "mfcc_test",
    size = "small",
    srcs = ["mfcc_test.cc"],
    deps = [
        ":mfcc",
        "//tensorflow/core:lib",
        "//tensorflow/core:lib_internal",
        "//tensorflow/core:lib_test_internal",
        "//tensorflow/core:protos_all_cc",
        "//tensorflow/core:test",
        "//tensorflow/core:test_main",
        "//third_party/eigen3",
    ],
)

tf_kernel_library(
    name = "mfcc_op",
    prefix = "mfcc_op",
    deps = [
        ":mfcc",
        "//tensorflow/core:core_cpu",
        "//tensorflow/core:framework",
        "//tensorflow/core:lib",
        "//tensorflow/core:lib_internal",
    ],
    alwayslink = 1,
)

tf_cuda_cc_test(
    name = "mfcc_op_test",
    size = "small",
    srcs = ["mfcc_op_test.cc"],
    deps = [
        ":mfcc_op",
        ":ops_util",
        "//tensorflow/cc:cc_ops",
        "//tensorflow/cc:client_session",
        "//tensorflow/core:core_cpu",
        "//tensorflow/core:framework",
        "//tensorflow/core:framework_internal",
        "//tensorflow/core:lib",
        "//tensorflow/core:protos_all_cc",
        "//tensorflow/core:tensorflow",
        "//tensorflow/core:test",
        "//tensorflow/core:test_main",
        "//tensorflow/core:testlib",
    ],
)

cc_library(
    name = "audio",
    deps = [
        ":decode_wav_op",
        ":encode_wav_op",
        ":mfcc_op",
        ":spectrogram_op",
    ],
)

# Android libraries -----------------------------------------------------------

# Changes to the Android srcs here should be replicated in
# tensorflow/contrib/makefile/tf_op_files.txt
# LINT.IfChange
filegroup(
    name = "mobile_srcs",
    srcs = [
        "avgpooling_op.h",
        "batch_util.h",
        "cwise_ops.h",
        "cwise_ops_common.h",
        "cwise_ops_gradients.h",
        "eigen_activations.h",
        "eigen_attention.h",
        "eigen_backward_cuboid_convolutions.h",
        "eigen_backward_spatial_convolutions.h",
        "eigen_convolution_helpers.h",
        "eigen_cuboid_convolution.h",
        "eigen_pooling.h",
        "eigen_spatial_convolutions.h",
        "eigen_spatial_convolutions-inl.h",
        "eigen_volume_patch.h",
        "fifo_queue.h",
        "maxpooling_op.h",
        "ops_util.h",
        "padding_fifo_queue.h",
        "pooling_ops_common.cc",
        "pooling_ops_common.h",
        "queue_base.h",
        "queue_op.h",
        "typed_queue.h",
    ],
)

alias(
    name = "android_srcs",
    actual = ":mobile_srcs",
)

# Core kernels we want on Android. Only a subset of kernels to keep
# base library small.
filegroup(
    name = "android_core_ops",
    srcs = [
        "aggregate_ops.cc",
        "aggregate_ops.h",
        "aggregate_ops_cpu.h",
        "assign_op.h",
        "bias_op.cc",
        "bias_op.h",
        "cast_op.cc",
        "cast_op.h",
        "cast_op_impl.h",
        "cast_op_impl_bfloat.cc",
        "cast_op_impl_bool.cc",
        "cast_op_impl_complex128.cc",
        "cast_op_impl_complex64.cc",
        "cast_op_impl_double.cc",
        "cast_op_impl_float.cc",
        "cast_op_impl_half.cc",
        "cast_op_impl_int16.cc",
        "cast_op_impl_int32.cc",
        "cast_op_impl_int64.cc",
        "cast_op_impl_int8.cc",
        "cast_op_impl_uint16.cc",
        "cast_op_impl_uint32.cc",
        "cast_op_impl_uint64.cc",
        "cast_op_impl_uint8.cc",
        "concat_lib.h",
        "concat_lib_cpu.cc",
        "concat_lib_cpu.h",
        "concat_op.cc",
        "constant_op.cc",
        "constant_op.h",
        "cwise_ops.h",
        "cwise_ops_common.cc",
        "cwise_ops_common.h",
        "cwise_ops_gradients.h",
        "dense_update_functor.cc",
        "dense_update_functor.h",
        "dense_update_ops.cc",
        "example_parsing_ops.cc",
        "fill_functor.cc",
        "fill_functor.h",
        "function_ops.cc",
        "function_ops.h",
        "gather_functor.h",
        "gather_functor_batched.h",
        "gather_nd_op.cc",
        "gather_nd_op.h",
        "gather_nd_op_cpu_impl.h",
        "gather_nd_op_cpu_impl_0.cc",
        "gather_nd_op_cpu_impl_1.cc",
        "gather_nd_op_cpu_impl_2.cc",
        "gather_nd_op_cpu_impl_3.cc",
        "gather_nd_op_cpu_impl_4.cc",
        "gather_nd_op_cpu_impl_5.cc",
        "gather_nd_op_cpu_impl_6.cc",
        "gather_nd_op_cpu_impl_7.cc",
        "gather_op.cc",
        "identity_n_op.cc",
        "identity_n_op.h",
        "identity_op.cc",
        "identity_op.h",
        "immutable_constant_op.cc",
        "immutable_constant_op.h",
        "matmul_op.cc",
        "matmul_op.h",
        "no_op.cc",
        "no_op.h",
        "non_max_suppression_op.cc",
        "non_max_suppression_op.h",
        "one_hot_op.cc",
        "one_hot_op.h",
        "ops_util.h",
        "pack_op.cc",
        "pooling_ops_common.h",
        "redux_functor.h",
        "reshape_op.cc",
        "reshape_op.h",
        "reverse_sequence_op.cc",
        "reverse_sequence_op.h",
        "sendrecv_ops.cc",
        "sendrecv_ops.h",
        "sequence_ops.cc",
        "shape_ops.cc",
        "shape_ops.h",
        "slice_op.cc",
        "slice_op.h",
        "slice_op_cpu_impl.h",
        "slice_op_cpu_impl_1.cc",
        "slice_op_cpu_impl_2.cc",
        "slice_op_cpu_impl_3.cc",
        "slice_op_cpu_impl_4.cc",
        "slice_op_cpu_impl_5.cc",
        "slice_op_cpu_impl_6.cc",
        "slice_op_cpu_impl_7.cc",
        "slice_op_cpu_impl_8.cc",
        "softmax_op.cc",
        "softmax_op_functor.h",
        "split_lib.h",
        "split_lib_cpu.cc",
        "split_op.cc",
        "split_v_op.cc",
        "strided_slice_op.cc",
        "strided_slice_op.h",
        "strided_slice_op_impl.h",
        "strided_slice_op_inst_0.cc",
        "strided_slice_op_inst_1.cc",
        "strided_slice_op_inst_2.cc",
        "strided_slice_op_inst_3.cc",
        "strided_slice_op_inst_4.cc",
        "strided_slice_op_inst_5.cc",
        "strided_slice_op_inst_6.cc",
        "strided_slice_op_inst_7.cc",
        "strided_slice_op_inst_8.cc",
        "unpack_op.cc",
        "variable_ops.cc",
        "variable_ops.h",
        "//tensorflow/c/kernels:android_all_op_kernels",
    ],
)

# Other kernels we may want on Android.
#
# The kernels can be consumed as a whole or in two groups for
# supporting separate compilation. Note that the split into groups
# is entirely for improving compilation time, and not for
# organizational reasons; you should not depend on any
# of those groups independently.
filegroup(
    name = "android_extended_ops",
    srcs = [
        ":android_extended_ops_group1",
        ":android_extended_ops_group2",
        ":android_quantized_ops",
    ],
    visibility = ["//visibility:public"],
)

filegroup(
    name = "android_extended_ops_headers",
    srcs = [
        "argmax_op.h",
        "avgpooling_op.h",
        "batch_matmul_op_impl.h",
        "batch_norm_op.h",
        "control_flow_ops.h",
        "conv_2d.h",
        "conv_3d.h",
        "conv_ops.h",
        "conv_ops_3d.h",
        "conv_ops_gpu.h",
        "data_format_ops.h",
        "depthtospace_op.h",
        "depthwise_conv_op.h",
        "extract_image_patches_op.h",
        "fake_quant_ops_functor.h",
        "fused_batch_norm_op.h",
        "gemm_functors.h",
        "image_resizer_state.h",
        "initializable_lookup_table.h",
        "inplace_ops.cc",
        "inplace_ops_functor.h",
        "lookup_table_init_op.h",
        "lookup_table_op.h",
        "lookup_util.h",
        "matrix_diag_op.h",
        "matrix_set_diag_op.h",
        "maxpooling_op.h",
        "mfcc.h",
        "mfcc_dct.h",
        "mfcc_mel_filterbank.h",
        "mirror_pad_op.h",
        "mirror_pad_op_cpu_impl.h",
        "multinomial_op.h",
        "pad_op.h",
        "pooling_ops_3d.h",
        "random_op.h",
        "random_poisson_op.h",
        "reduction_ops.h",
        "reduction_ops_common.h",
        "relu_op.h",
        "relu_op_functor.h",
        "reshape_util.h",
        "resize_bilinear_op.h",
        "resize_nearest_neighbor_op.h",
        "reverse_op.h",
        "save_restore_tensor.h",
        "scatter_nd_op.h",
        "scatter_nd_op_cpu_impl.h",
        "segment_reduction_ops.h",
        "segment_reduction_ops_impl.h",
        "softplus_op.h",
        "softsign_op.h",
        "spacetobatch_functor.h",
        "spacetodepth_op.h",
        "spectrogram.h",
        "stateless_random_ops.h",
        "string_util.h",
        "tensor_array.h",
        "tile_functor.h",
        "tile_ops_cpu_impl.h",
        "tile_ops_impl.h",
        "topk_op.h",
        "training_op_helpers.h",
        "training_ops.h",
        "transpose_functor.h",
        "transpose_op.h",
        "where_op.h",
        "xent_op.h",
    ],
)

filegroup(
    name = "android_extended_ops_group1",
    srcs = [
        "argmax_op.cc",
        "avgpooling_op.cc",
        "batch_matmul_op_real.cc",
        "batch_norm_op.cc",
        "bcast_ops.cc",
        "check_numerics_op.cc",
        "control_flow_ops.cc",
        "conv_2d.h",
        "conv_grad_filter_ops.cc",
        "conv_grad_input_ops.cc",
        "conv_grad_ops.h",
        "conv_grad_shape_utils.h",
        "conv_grad_shape_utils.cc",
        "conv_ops.cc",
        "conv_ops_3d.cc",
        "conv_ops_fused_double.cc",
        "conv_ops_fused_float.cc",
        "conv_ops_fused_half.cc",
        "conv_ops_fused_impl.h",
        "conv_ops_using_gemm.cc",
        "crop_and_resize_op.cc",
        "crop_and_resize_op.h",
        "cwise_op_abs.cc",
        "cwise_op_add_1.cc",
        "cwise_op_add_2.cc",
        "cwise_op_bitwise_and.cc",
        "cwise_op_bitwise_or.cc",
        "cwise_op_bitwise_xor.cc",
        "cwise_op_cos.cc",
        "cwise_op_cosh.cc",
        "cwise_op_div.cc",
        "cwise_op_equal_to_1.cc",
        "cwise_op_equal_to_2.cc",
        "cwise_op_not_equal_to_1.cc",
        "cwise_op_not_equal_to_2.cc",
        "cwise_op_erf.cc",
        "cwise_op_exp.cc",
        "cwise_op_floor.cc",
        "cwise_op_floor_div.cc",
        "cwise_op_floor_mod.cc",
        "cwise_op_greater.cc",
        "cwise_op_greater_equal.cc",
        "cwise_op_invert.cc",
        "cwise_op_isfinite.cc",
        "cwise_op_isnan.cc",
        "cwise_op_left_shift.cc",
        "cwise_op_less.cc",
        "cwise_op_less_equal.cc",
        "cwise_op_log.cc",
        "cwise_op_logical_and.cc",
        "cwise_op_logical_not.cc",
        "cwise_op_logical_or.cc",
        "cwise_op_maximum.cc",
        "cwise_op_minimum.cc",
        "cwise_op_mul_1.cc",
        "cwise_op_mul_2.cc",
        "cwise_op_neg.cc",
        "cwise_op_pow.cc",
        "cwise_op_reciprocal.cc",
        "cwise_op_right_shift.cc",
        "cwise_op_round.cc",
        "cwise_op_rsqrt.cc",
        "cwise_op_select.cc",
        "cwise_op_sigmoid.cc",
        "cwise_op_sign.cc",
        "cwise_op_sin.cc",
        "cwise_op_sinh.cc",
        "cwise_op_sqrt.cc",
        "cwise_op_square.cc",
        "cwise_op_squared_difference.cc",
        "cwise_op_sub.cc",
        "cwise_op_tan.cc",
        "cwise_op_tanh.cc",
        "cwise_op_xlogy.cc",
        "cwise_op_xlog1py.cc",
        "cwise_op_xdivy.cc",
        "data_format_ops.cc",
        "decode_wav_op.cc",
        "deep_conv2d.cc",
        "deep_conv2d.h",
        "depthwise_conv_op.cc",
        "dynamic_partition_op.cc",
        "encode_wav_op.cc",
        "eigen_contraction_kernel.cc",
        "eigen_contraction_kernel.h",
        "einsum_op_impl_half.cc",
        "einsum_op_impl_bfloat16.cc",
        "einsum_op_impl_int32.cc",
        "einsum_op_impl_int64.cc",
        "einsum_op_impl_float.cc",
        "einsum_op_impl_double.cc",
        "einsum_op_impl_complex64.cc",
        "einsum_op_impl_complex128.cc",
        "einsum_op_impl.h",
        "einsum_op.h",
        "fake_quant_ops.cc",
        "fifo_queue.cc",
        "fifo_queue_op.cc",
        "fused_batch_norm_op.cc",
        "fused_eigen_output_kernels.cc",
        "fused_eigen_output_kernels.h",
        "listdiff_op.cc",
        "population_count_op.cc",
        "population_count_op.h",
        "winograd_transform.h",
        ":android_extended_ops_headers",
    ] + select({
        ":xsmm_convolutions": [
            "xsmm_conv2d.h",
            "xsmm_conv2d.cc",
        ],
        "//conditions:default": [],
    }),
)

filegroup(
    name = "android_extended_ops_group2",
    srcs = [
        "batchtospace_op.cc",
        "ctc_decoder_ops.cc",
        "decode_bmp_op.cc",
        "depthtospace_op.cc",
        "dynamic_stitch_op.cc",
        "extract_image_patches_op.cc",
        "fft_ops.cc",
        "in_topk_op.cc",
        "in_topk_op.h",
        "initializable_lookup_table.cc",
        "logging_ops.cc",
        "logging_ops.h",
        "lookup_table_init_op.cc",
        "lookup_table_op.cc",
        "lookup_util.cc",
        "lrn_op.cc",
        "matrix_diag_op.cc",
        "matrix_set_diag_op.cc",
        "maxpooling_op.cc",
        "mfcc.cc",
        "mfcc_dct.cc",
        "mfcc_mel_filterbank.cc",
        "mfcc_op.cc",
        "mirror_pad_op.cc",
        "mirror_pad_op_cpu_impl_1.cc",
        "mirror_pad_op_cpu_impl_2.cc",
        "mirror_pad_op_cpu_impl_3.cc",
        "mirror_pad_op_cpu_impl_4.cc",
        "mirror_pad_op_cpu_impl_5.cc",
        "multinomial_op.cc",
        "pad_op.cc",
        "padding_fifo_queue.cc",
        "padding_fifo_queue_op.cc",
        "pooling_ops_3d.cc",
        "queue_base.cc",
        "queue_op.cc",
        "queue_ops.cc",
        "random_op.cc",
        "random_op_cpu.h",
        "random_poisson_op.cc",
        "reduction_ops_all.cc",
        "reduction_ops_any.cc",
        "reduction_ops_common.cc",
        "reduction_ops_max.cc",
        "reduction_ops_mean.cc",
        "reduction_ops_min.cc",
        "reduction_ops_prod.cc",
        "reduction_ops_sum.cc",
        "relu_op.cc",
        "reshape_util.cc",
        "resize_bilinear_op.cc",
        "resize_nearest_neighbor_op.cc",
        "restore_op.cc",
        "reverse_op.cc",
        "save_op.cc",
        "save_restore_tensor.cc",
        "save_restore_v2_ops.cc",
        "scatter_nd_op.cc",
        "scatter_nd_op_cpu_impl_0.cc",
        "scatter_nd_op_cpu_impl_1.cc",
        "scatter_nd_op_cpu_impl_2.cc",
        "scatter_nd_op_cpu_impl_3.cc",
        "scatter_nd_op_cpu_impl_4.cc",
        "scatter_nd_op_cpu_impl_5.cc",
        "scatter_nd_op_cpu_impl_6.cc",
        "scatter_nd_op_cpu_impl_7.cc",
        "segment_reduction_ops_impl_1.cc",
        "segment_reduction_ops_impl_2.cc",
        "segment_reduction_ops_impl_3.cc",
        "segment_reduction_ops_impl_4.cc",
        "segment_reduction_ops_impl_5.cc",
        "session_ops.cc",
        "softplus_op.cc",
        "softsign_op.cc",
        "spacetobatch_functor.cc",
        "spacetobatch_op.cc",
        "spacetodepth_op.cc",
        "sparse_fill_empty_rows_op.cc",
        "sparse_reshape_op.cc",
        "sparse_to_dense_op.cc",
        "spectrogram.cc",
        "spectrogram_op.cc",
        "stack.cc",
        "stack.h",
        "stack_ops.cc",
        "stateless_random_ops.cc",
        "string_join_op.cc",
        "string_util.cc",
        "summary_op.cc",
        "tensor_array.cc",
        "tensor_array_ops.cc",
        "tile_functor_cpu.h",
        "tile_functor_cpu_bfloat16.cc",
        "tile_functor_cpu_bool.cc",
        "tile_functor_cpu_complex128.cc",
        "tile_functor_cpu_complex64.cc",
        "tile_functor_cpu_double.cc",
        "tile_functor_cpu_float.cc",
        "tile_functor_cpu_half.cc",
        "tile_functor_cpu_int16.cc",
        "tile_functor_cpu_int32.cc",
        "tile_functor_cpu_int64.cc",
        "tile_functor_cpu_int8.cc",
        "tile_functor_cpu_tstring.cc",
        "tile_functor_cpu_uint8.cc",
        "tile_ops.cc",
        "tile_ops_cpu_impl_1.cc",
        "tile_ops_cpu_impl_2.cc",
        "tile_ops_cpu_impl_3.cc",
        "tile_ops_cpu_impl_4.cc",
        "tile_ops_cpu_impl_5.cc",
        "tile_ops_cpu_impl_6.cc",
        "tile_ops_cpu_impl_7.cc",
        "topk_op.cc",
        "training_op_helpers.cc",
        "training_ops.cc",
        "transpose_functor_cpu.cc",
        "transpose_op.cc",
        "unique_op.cc",
        "where_op.cc",
        "xent_op.cc",
        ":android_extended_ops_headers",
    ],
)

filegroup(
    name = "android_quantized_ops",
    srcs = [
        "dequantize_op.cc",
        "meta_support.cc",
        "meta_support.h",
        "quantization_utils.cc",
        "quantization_utils.h",
        "quantize_down_and_shrink_range.cc",
        "quantize_op.cc",
        "quantized_activation_ops.cc",
        "quantized_add_op.cc",
        "quantized_batch_norm_op.cc",
        "quantized_bias_add_op.cc",
        "quantized_concat_op.cc",
        "quantized_conv_ops.cc",
        "quantized_instance_norm.cc",
        "quantized_matmul_op.cc",
        "quantized_mul_op.cc",
        "quantized_pooling_ops.cc",
        "quantized_reshape_op.cc",
        "quantized_resize_bilinear_op.cc",
        "reference_gemm.h",
        "requantization_range_op.cc",
        "requantize.cc",
        "reshape_op.h",
    ],
    visibility = ["//visibility:public"],
)

ANDROID_TEXTUAL_HDRS = [
    "eigen_convolution_helpers.h",
    "eigen_spatial_convolutions-inl.h",
    "gather_nd_op_cpu_impl.h",
    "gemm_functors.h",
    "mirror_pad_op_cpu_impl.h",
    "scatter_nd_op_cpu_impl.h",
    "slice_op_cpu_impl.h",
    "strided_slice_op_impl.h",
    "tile_ops_cpu_impl.h",
]

# A file group which contains nearly all available operators which
# may work on Android. This is intended to be used with selective
# registration.
filegroup(
    name = "android_all_ops",
    srcs = [
        "//tensorflow/c/kernels:android_all_op_kernels",
        "//tensorflow/core/kernels/data:android_all_op_kernels",
    ] + glob(
        [
            "*.cc",
            "*.h",
        ],
        exclude = [
            "*test.cc",
            "*test_util*",
            "*testutil*",
            "*testlib*",
            "*main.cc",
            "*_gpu*",
            "*_3d*",
            "*.cu.*",
            # Helper files for tests
            "eigen_benchmark.h",
            # Ops already in android_srcs
            "pooling_ops_common.cc",
            # Ops which we are currently excluding because they are likely
            # not used on Android. Those ops also do not compile if included,
            # unless we add the additional deps they need.
            "tf_record_reader_op.*",
            "cudnn_rnn_ops.*",
            "lmdb_reader_op.*",
            "string_to_hash_bucket_op.*",
            "sdca_ops.*",
            "sdca_internal.*",
            "sparse_cross_op.*",
            "text_line_reader_op.*",
            "summary_image_op.*",
            "decode_image_op.*",
            "encode_png_op.*",
            "encode_jpeg_op.*",
            "extract_jpeg_shape_op.*",
            "decode_jpeg_op.*",
            "decode_and_crop_jpeg_op.*",
            "decode_gif_op.*",
            "identity_reader_op.*",
            "remote_fused_graph_execute_op.*",
            "remote_fused_graph_rewriter_transform.*",
            "fixed_length_record_reader_op.*",
            "whole_file_read_ops.*",
            "sample_distorted_bounding_box_op.*",
            "ctc_loss_op.*",
            "summary_interface.*",
            "summary_kernels.*",
            "spectrogram_convert_test_data.cc",
            "decode_proto_op.cc",
            "encode_proto_op.cc",
            "rpc_op.cc",
            "sobol_op.cc",
            # Excluded due to experimental status:
            "debug_ops.*",
            "mutex_ops.*",
            "batch_kernels.*",
            "regex_replace_op.cc",
            "string_lower_op.cc",  # Requires ICU for unicode.
            "string_upper_op.cc",  # Requires ICU for unicode.
            "unicode_ops.cc",
            "unicode_script_op.cc",
            # Ops that are inherently incompatible with Android (e.g. tied to x86 platform).
            "mkl_*",
            "xsmm_*",
            "cwise_ops_sycl_common.h",
            "nextafter_op.cc",
        ] + ANDROID_TEXTUAL_HDRS,
    ) + [
        # Referenced by stateful_random_ops.cc but excluded with the *gpu*
        # rule above. Seems to have only have worked before because of
        # hdrs_check loose.
        "stateful_random_ops_cpu_gpu.h",
    ],
    visibility = ["//visibility:public"],
)

filegroup(
    name = "android_all_ops_textual_hdrs",
    srcs = ANDROID_TEXTUAL_HDRS,
    visibility = ["//visibility:public"],
)
# LINT.ThenChange(//tensorflow/contrib/makefile/tf_op_files.txt)

alias(
    name = "android_tensorflow_kernels",
    actual = ":portable_tensorflow_kernels",
    visibility = ["//visibility:public"],
)

cc_library(
    name = "portable_tensorflow_kernels",
    srcs = if_mobile([
        "//tensorflow/core/kernels:android_core_ops",
        "//tensorflow/core/kernels:android_extended_ops",
    ]),
    copts = tf_copts() + tf_opts_nortti_if_lite_protos(),
    linkopts = if_android(["-ldl"]),
    tags = [
        "manual",
        "notap",
    ],
    visibility = ["//visibility:public"],
    deps = [
        "//tensorflow/core:portable_tensorflow_lib_lite",
        "//tensorflow/core:protos_all_cc_impl",
        "//third_party/eigen3",
        "//third_party/fft2d:fft2d_headers",
        "@com_google_absl//absl/base",
        "@com_google_protobuf//:protobuf",
        "@fft2d",
        "@gemmlowp",
    ],
    alwayslink = 1,
)

build_test(
    name = "android_tensorflow_kernels_build_test",
    targets = [":android_tensorflow_kernels"],
)

cc_library(
    name = "android_tensorflow_image_op",
    srcs = if_android(["decode_image_op.cc"]),
    copts = tf_copts(),
    linkopts = ["-ldl"],
    visibility = ["//visibility:public"],
    deps = [
        "//tensorflow/core:android_gif_internal",
        "//tensorflow/core:android_jpeg_internal",
        "//tensorflow/core:android_png_internal",
        "//tensorflow/core:android_tensorflow_lib_lite",
    ],
    alwayslink = 1,
)

build_test(
    name = "android_tensorflow_image_op_build_test",
    targets = [":android_tensorflow_image_op"],
)

cc_library(
    name = "android_whole_file_read_ops",
    srcs = if_android(["whole_file_read_ops.cc"]),
    copts = tf_copts(),
    linkopts = ["-ldl"],
    visibility = ["//visibility:public"],
    deps = [
        "//tensorflow/core:android_tensorflow_lib_lite",
    ],
    alwayslink = 1,
)

#   Quantization-specific OpKernels

tf_kernel_library(
    name = "quantized_ops",
    srcs = [
        "dequantize_op.cc",
        "meta_support.cc",
        "quantize_down_and_shrink_range.cc",
        "quantize_op.cc",
        "quantized_activation_ops.cc",
        "quantized_add_op.cc",
        "quantized_batch_norm_op.cc",
        "quantized_bias_add_op.cc",
        "quantized_concat_op.cc",
        "quantized_conv_ops.cc",
        "quantized_instance_norm.cc",
        "quantized_matmul_op.cc",
        "quantized_mul_op.cc",
        "quantized_pooling_ops.cc",
        "quantized_reshape_op.cc",
        "quantized_resize_bilinear_op.cc",
        "requantization_range_op.cc",
        "requantize.cc",
        "reshape_op.h",
    ],
    hdrs = [
        "meta_support.h",
        "reference_gemm.h",
    ],
    deps = [
        ":concat_lib_hdrs",
        ":conv_ops",
        ":cwise_op",
        ":eigen_helpers",
        ":image_resizer_state",
        ":ops_util",
        ":pooling_ops",
        ":quantization_utils",
        "//tensorflow/core:core_cpu",
        "//tensorflow/core:framework",
        "//tensorflow/core:lib",
        "//third_party/eigen3",
        "@gemmlowp",
    ],
)

tf_cc_test(
    name = "requantization_range_op_test",
    size = "small",
    srcs = ["requantization_range_op_test.cc"],
    deps = [
        ":ops_testutil",
        ":ops_util",
        ":quantized_ops",
        "//tensorflow/core:framework",
        "//tensorflow/core:protos_all_cc",
        "//tensorflow/core:test",
        "//tensorflow/core:test_main",
        "//tensorflow/core:testlib",
    ],
)

tf_cc_test(
    name = "quantize_down_and_shrink_range_op_test",
    size = "small",
    srcs = ["quantize_down_and_shrink_range_op_test.cc"],
    deps = [
        ":ops_testutil",
        ":ops_util",
        ":quantized_ops",
        "//tensorflow/core:framework",
        "//tensorflow/core:protos_all_cc",
        "//tensorflow/core:test",
        "//tensorflow/core:test_main",
        "//tensorflow/core:testlib",
    ],
)

tf_cc_test(
    name = "requantize_op_test",
    size = "small",
    srcs = ["requantize_op_test.cc"],
    deps = [
        ":ops_testutil",
        ":ops_util",
        ":quantized_ops",
        "//tensorflow/core:framework",
        "//tensorflow/core:protos_all_cc",
        "//tensorflow/core:test",
        "//tensorflow/core:test_main",
        "//tensorflow/core:testlib",
    ],
)

tf_cc_test(
    name = "quantization_utils_test",
    srcs = ["quantization_utils_test.cc"],
    deps = [
        ":quantization_utils",
        ":quantized_ops",
        "//tensorflow/core:array_ops_op_lib",
        "//tensorflow/core:core_cpu",
        "//tensorflow/core:core_cpu_internal",
        "//tensorflow/core:framework",
        "//tensorflow/core:lib",
        "//tensorflow/core:math_ops_op_lib",
        "//tensorflow/core:nn_ops_op_lib",
        "//tensorflow/core:protos_all_cc",
        "//tensorflow/core:test",
        "//tensorflow/core:testlib",
        "//third_party/eigen3",
    ],
)

# Android-only test for quantization utilities.
tf_cc_binary(
    name = "quantization_utils_test_android_only",
    testonly = 1,
    srcs = ["quantization_utils_test.cc"],
    copts = tf_copts(),
    linkopts = select({
        "//tensorflow:android": [
            "-lm",
            "-llog",
            "-pie",
        ],
        "//conditions:default": [],
    }),
    linkstatic = 1,
    tags = [
        "manual",
        "notap",
    ],
    deps = [
    ] + select({
        "//tensorflow:android": [
            ":android_tensorflow_kernels",
            "//tensorflow/core:android_tensorflow_lib",
            "//tensorflow/core:android_tensorflow_test_lib",
        ],
        "//conditions:default": [
            ":quantized_ops",
            "//third_party/eigen3",
            "//tensorflow/core:core_cpu_internal",
            "//tensorflow/core:lib",
            "//tensorflow/core:test",
            "//tensorflow/cc:cc_ops",
            "//tensorflow/cc:client_session",
            "//tensorflow/core:framework",
            "//tensorflow/core:tensor_testutil",
        ],
    }),
)

tf_cc_test(
    name = "quantized_activation_ops_test",
    srcs = ["quantized_activation_ops_test.cc"],
    deps = [
        ":ops_testutil",
        ":ops_util",
        ":quantization_utils",
        ":quantized_ops",
        "//tensorflow/core:array_ops_op_lib",
        "//tensorflow/core:framework",
        "//tensorflow/core:math_ops_op_lib",
        "//tensorflow/core:nn_ops_op_lib",
        "//tensorflow/core:protos_all_cc",
        "//tensorflow/core:test",
        "//tensorflow/core:test_main",
        "//tensorflow/core:testlib",
    ],
)

# Android-only test for quantized addition.
cc_binary(
    name = "quantized_add_op_test_android_only",
    testonly = 1,
    srcs = ["quantized_add_op_test.cc"],
    copts = tf_copts(),
    linkopts = select({
        "//tensorflow:android": [
            "-lm",
            "-llog",
            "-pie",
        ],
        "//conditions:default": [],
    }),
    linkstatic = 1,
    tags = [
        "manual",
        "notap",
    ],
    deps = [
        "//tensorflow/cc:cc_ops",
        "//tensorflow/cc:client_session",
    ] + select({
        "//tensorflow:android": [
            ":android_tensorflow_kernels",
            "//tensorflow/core:android_tensorflow_lib",
            "//tensorflow/core:android_tensorflow_test_lib",
        ],
        "//conditions:default": [
            ":ops_util",
            ":quantized_ops",
            "//tensorflow/core:framework",
            "//tensorflow/core:protos_all_cc",
            "//tensorflow/core:tensor_testutil",
            "//tensorflow/core:tensorflow",
            "//tensorflow/core:test",
        ],
    }),
)

tf_cc_test(
    name = "quantized_add_op_test",
    size = "small",
    srcs = ["quantized_add_op_test.cc"],
    deps = [
        ":math",
        ":ops_testutil",
        ":ops_util",
        ":quantization_utils",
        ":quantized_ops",
        "//tensorflow/cc:cc_ops",
        "//tensorflow/cc:client_session",
        "//tensorflow/core:array_ops_op_lib",
        "//tensorflow/core:core_cpu",
        "//tensorflow/core:direct_session",
        "//tensorflow/core:framework",
        "//tensorflow/core:math_ops_op_lib",
        "//tensorflow/core:nn_ops_op_lib",
        "//tensorflow/core:protos_all_cc",
        "//tensorflow/core:test",
        "//tensorflow/core:testlib",
    ],
)

tf_cc_test(
    name = "quantized_resize_bilinear_op_test",
    size = "small",
    srcs = ["quantized_resize_bilinear_op_test.cc"],
    deps = [
        ":ops_testutil",
        ":ops_util",
        ":quantization_utils",
        ":quantized_ops",
        "//tensorflow/cc:cc_ops",
        "//tensorflow/cc:client_session",
        "//tensorflow/core:core_cpu",
        "//tensorflow/core:direct_session",
        "//tensorflow/core:framework",
        "//tensorflow/core:image_ops_op_lib",
        "//tensorflow/core:protos_all_cc",
        "//tensorflow/core:test",
        "//tensorflow/core:testlib",
    ],
)

# Android-only test for quantized resize bilinear.
cc_binary(
    name = "quantized_resize_bilinear_op_test_android_only",
    testonly = 1,
    srcs = ["quantized_resize_bilinear_op_test.cc"],
    copts = tf_copts(),
    linkopts = select({
        "//tensorflow:android": [
            "-lm",
            "-llog",
            "-pie",
        ],
        "//conditions:default": [],
    }),
    linkstatic = 1,
    tags = [
        "manual",
        "notap",
    ],
    deps = [
        "//tensorflow/cc:cc_ops",
        "//tensorflow/cc:client_session",
    ] + select({
        "//tensorflow:android": [
            ":android_tensorflow_kernels",
            "//tensorflow/core:android_tensorflow_lib",
            "//tensorflow/core:android_tensorflow_test_lib",
        ],
        "//conditions:default": [
            ":ops_testutil",
            ":ops_util",
            ":quantized_ops",
            "//tensorflow/core:core_cpu",
            "//tensorflow/core:direct_session",
            "//tensorflow/core:framework",
            "//tensorflow/core:image_ops_op_lib",
            "//tensorflow/core:protos_all_cc",
            "//tensorflow/core:test",
            "//tensorflow/core:testlib",
        ],
    }),
)

tf_cc_test(
    name = "quantized_bias_add_op_test",
    size = "small",
    srcs = ["quantized_bias_add_op_test.cc"],
    deps = [
        ":ops_testutil",
        ":ops_util",
        ":quantization_utils",
        ":quantized_ops",
        "//tensorflow/core:array_ops_op_lib",
        "//tensorflow/core:framework",
        "//tensorflow/core:math_ops_op_lib",
        "//tensorflow/core:nn_ops_op_lib",
        "//tensorflow/core:protos_all_cc",
        "//tensorflow/core:test",
        "//tensorflow/core:test_main",
        "//tensorflow/core:testlib",
    ],
)

tf_cc_test(
    name = "quantized_conv_ops_test",
    size = "small",
    srcs = ["quantized_conv_ops_test.cc"],
    tags = ["nomsan"],  # http://b/32242946
    deps = [
        ":ops_testutil",
        ":ops_util",
        ":quantization_utils",
        ":quantized_ops",
        "//tensorflow/core:array_ops_op_lib",
        "//tensorflow/core:framework",
        "//tensorflow/core:math_ops_op_lib",
        "//tensorflow/core:nn_ops_op_lib",
        "//tensorflow/core:protos_all_cc",
        "//tensorflow/core:test",
        "//tensorflow/core:test_main",
        "//tensorflow/core:testlib",
    ],
)

tf_cc_test_mkl(
    name = "mkl_quantized_conv_ops_perchannel_test",
    size = "small",
    srcs = ["mkl_quantized_conv_ops_perchannel_test.cc"],
    deps = [
        ":mkl_conv_op",
        ":mkl_input_conversion_op",
        ":ops_testutil",
        ":ops_util",
        ":quantization_utils",
        ":quantized_ops",
        "//tensorflow/core:array_ops_op_lib",
        "//tensorflow/core:framework",
        "//tensorflow/core:math_ops_op_lib",
        "//tensorflow/core:nn_ops_op_lib",
        "//tensorflow/core:protos_all_cc",
        "//tensorflow/core:test",
        "//tensorflow/core:test_main",
        "//tensorflow/core:testlib",
    ],
)

tf_cc_test_mkl(
    name = "mkl_quantized_conv_ops_test",
    size = "small",
    srcs = ["mkl_quantized_conv_ops_test.cc"],
    deps = [
        ":mkl_conv_op",
        ":mkl_input_conversion_op",
        ":ops_testutil",
        ":ops_util",
        ":quantization_utils",
        ":quantized_ops",
        "//tensorflow/core:array_ops_op_lib",
        "//tensorflow/core:framework",
        "//tensorflow/core:math_ops_op_lib",
        "//tensorflow/core:nn_ops_op_lib",
        "//tensorflow/core:protos_all_cc",
        "//tensorflow/core:test",
        "//tensorflow/core:test_main",
        "//tensorflow/core:testlib",
    ],
)

tf_cc_test(
    name = "quantize_op_test",
    size = "small",
    srcs = ["quantize_op_test.cc"],
    deps = [
        ":ops_testutil",
        ":ops_util",
        ":quantized_ops",
        "//tensorflow/core:array_ops_op_lib",
        "//tensorflow/core:framework",
        "//tensorflow/core:math_ops_op_lib",
        "//tensorflow/core:nn_ops_op_lib",
        "//tensorflow/core:protos_all_cc",
        "//tensorflow/core:test",
        "//tensorflow/core:test_main",
        "//tensorflow/core:testlib",
    ],
)

tf_cc_test(
    name = "quantized_matmul_op_test",
    size = "small",
    srcs = ["quantized_matmul_op_test.cc"],
    tags = ["nomsan"],  # http://b/32242946
    deps = [
        ":ops_testutil",
        ":ops_util",
        ":quantization_utils",
        ":quantized_ops",
        "//tensorflow/core:array_ops_op_lib",
        "//tensorflow/core:framework",
        "//tensorflow/core:math_ops_op_lib",
        "//tensorflow/core:nn_ops_op_lib",
        "//tensorflow/core:protos_all_cc",
        "//tensorflow/core:test",
        "//tensorflow/core:test_main",
        "//tensorflow/core:testlib",
    ],
)

tf_cc_test_mkl(
    name = "mkl_qmatmul_op_test",
    size = "small",
    srcs = ["mkl_qmatmul_op_test.cc"],
    deps = [
        ":mkl_input_conversion_op",
        ":mkl_qmatmul_op",
        ":ops_testutil",
        ":ops_util",
        ":quantization_utils",
        ":quantized_ops",
        "//tensorflow/core:array_ops_op_lib",
        "//tensorflow/core:framework",
        "//tensorflow/core:math_ops_op_lib",
        "//tensorflow/core:nn_ops_op_lib",
        "//tensorflow/core:protos_all_cc",
        "//tensorflow/core:test",
        "//tensorflow/core:test_main",
        "//tensorflow/core:testlib",
    ],
)

# Android-only test for quantized multiply.
cc_binary(
    name = "quantized_mul_op_test_android_only",
    testonly = 1,
    srcs = ["quantized_mul_op_test.cc"],
    linkopts = select({
        "//tensorflow:android": [
            "-pie",
        ],
        "//conditions:default": [],
    }),
    linkstatic = 1,
    tags = [
        "manual",
        "notap",
    ],
    deps = [
        "//tensorflow/cc:cc_ops",
        "//tensorflow/cc:client_session",
    ] + select({
        "//tensorflow:android": [
            ":android_tensorflow_kernels",
            "//tensorflow/core:android_tensorflow_lib",
            "//tensorflow/core:android_tensorflow_test_lib",
        ],
        "//conditions:default": [
            ":ops_util",
            ":quantized_ops",
            "//tensorflow/core:framework",
            "//tensorflow/core:tensor_testutil",
            "//tensorflow/core:protos_all_cc",
            "//tensorflow/core:test",
        ],
    }),
)

tf_cc_test(
    name = "quantized_mul_op_test",
    size = "small",
    srcs = ["quantized_mul_op_test.cc"],
    deps = [
        ":math",
        ":ops_testutil",
        ":ops_util",
        ":quantization_utils",
        ":quantized_ops",
        "//tensorflow/cc:cc_ops",
        "//tensorflow/cc:client_session",
        "//tensorflow/core:array_ops_op_lib",
        "//tensorflow/core:core_cpu",
        "//tensorflow/core:direct_session",
        "//tensorflow/core:framework",
        "//tensorflow/core:math_ops_op_lib",
        "//tensorflow/core:nn_ops_op_lib",
        "//tensorflow/core:protos_all_cc",
        "//tensorflow/core:test",
        "//tensorflow/core:testlib",
    ],
)

tf_cc_test(
    name = "quantized_pooling_ops_test",
    size = "small",
    srcs = ["quantized_pooling_ops_test.cc"],
    deps = [
        ":ops_testutil",
        ":ops_util",
        ":quantization_utils",
        ":quantized_ops",
        "//tensorflow/core:array_ops_op_lib",
        "//tensorflow/core:framework",
        "//tensorflow/core:math_ops_op_lib",
        "//tensorflow/core:nn_ops_op_lib",
        "//tensorflow/core:protos_all_cc",
        "//tensorflow/core:test",
        "//tensorflow/core:test_main",
        "//tensorflow/core:testlib",
    ],
)

tf_mkl_kernel_library(
    name = "mkl_quantize_op",
    srcs = ["mkl_quantize_op.cc"],
    hdrs = [
        "meta_support.h",
        "reference_gemm.h",
    ],
    deps = [
        ":bounds_check",
        ":ops_util",
        "//tensorflow/core:core_cpu",
        "//tensorflow/core:framework",
        "//tensorflow/core:lib",
        "//tensorflow/core:lib_internal",
        "//tensorflow/core:mkl_graph_util",
        "@gemmlowp",
    ] + mkl_deps(),
)

tf_cc_test_mkl(
    name = "mkl_quantize_op_test",
    size = "small",
    srcs = ["mkl_quantize_op_test.cc"],
    deps = [
        ":mkl_quantize_op",
        ":ops_testutil",
        ":ops_util",
        "//tensorflow/core:array_ops_op_lib",
        "//tensorflow/core:framework",
        "//tensorflow/core:math_ops_op_lib",
        "//tensorflow/core:nn_ops_op_lib",
        "//tensorflow/core:protos_all_cc",
        "//tensorflow/core:test",
        "//tensorflow/core:test_main",
        "//tensorflow/core:testlib",
    ],
)

tf_cc_test_mkl(
    name = "mkl_quantized_pooling_ops_test",
    size = "small",
    srcs = ["mkl_quantized_pooling_ops_test.cc"],
    deps = [
        ":mkl_input_conversion_op",
        ":mkl_pooling_ops",
        ":ops_testutil",
        ":ops_util",
        ":quantization_utils",
        ":quantized_ops",
        "//tensorflow/core:array_ops_op_lib",
        "//tensorflow/core:framework",
        "//tensorflow/core:math_ops_op_lib",
        "//tensorflow/core:nn_ops_op_lib",
        "//tensorflow/core:protos_all_cc",
        "//tensorflow/core:test",
        "//tensorflow/core:test_main",
        "//tensorflow/core:testlib",
    ],
)

tf_cc_test(
    name = "quantized_reshape_op_test",
    size = "small",
    srcs = ["quantized_reshape_op_test.cc"],
    deps = [
        ":ops_testutil",
        ":ops_util",
        ":quantized_ops",
        "//tensorflow/core:framework",
        "//tensorflow/core:lib",
        "//tensorflow/core:protos_all_cc",
        "//tensorflow/core:test",
        "//tensorflow/core:test_main",
        "//tensorflow/core:testlib",
    ],
)

tf_cc_test(
    name = "quantized_concat_op_test",
    size = "small",
    srcs = ["quantized_concat_op_test.cc"],
    deps = [
        ":ops_testutil",
        ":ops_util",
        ":quantization_utils",
        ":quantized_ops",
        "//tensorflow/core:array_ops_op_lib",
        "//tensorflow/core:core_cpu",
        "//tensorflow/core:framework",
        "//tensorflow/core:lib",
        "//tensorflow/core:math_ops_op_lib",
        "//tensorflow/core:nn_ops_op_lib",
        "//tensorflow/core:protos_all_cc",
        "//tensorflow/core:test",
        "//tensorflow/core:test_main",
        "//tensorflow/core:testlib",
    ],
)

tf_cc_test_mkl(
    name = "mkl_quantized_concat_op_test",
    size = "small",
    srcs = ["mkl_quantized_concat_op_test.cc"],
    deps = [
        ":mkl_concat_op",
        ":ops_testutil",
        ":ops_util",
        ":quantization_utils",
        ":quantized_ops",
        "//tensorflow/core:array_ops_op_lib",
        "//tensorflow/core:core_cpu",
        "//tensorflow/core:framework",
        "//tensorflow/core:lib",
        "//tensorflow/core:math_ops_op_lib",
        "//tensorflow/core:mkl_array_ops_op_lib",
        "//tensorflow/core:nn_ops_op_lib",
        "//tensorflow/core:protos_all_cc",
        "//tensorflow/core:test",
        "//tensorflow/core:test_main",
        "//tensorflow/core:testlib",
    ],
)

tf_cc_test(
    name = "quantized_batch_norm_op_test",
    size = "small",
    srcs = ["quantized_batch_norm_op_test.cc"],
    deps = [
        ":batch_norm_op",
        ":ops_testutil",
        ":quantization_utils",
        ":quantized_ops",
        "//tensorflow/core:array_ops_op_lib",
        "//tensorflow/core:core_cpu_internal",
        "//tensorflow/core:framework",
        "//tensorflow/core:lib",
        "//tensorflow/core:math_ops_op_lib",
        "//tensorflow/core:nn_ops_op_lib",
        "//tensorflow/core:protos_all_cc",
        "//tensorflow/core:test",
        "//tensorflow/core:test_main",
        "//tensorflow/core:testlib",
        "//third_party/eigen3",
    ],
)

# Android-only test for quantized instance norm.
cc_binary(
    name = "quantized_instance_norm_test_android_only",
    testonly = 1,
    srcs = ["quantized_instance_norm_test.cc"],
    linkopts = select({
        "//tensorflow:android": [
            "-pie",
        ],
        "//conditions:default": [],
    }),
    linkstatic = 1,
    tags = [
        "manual",
        "notap",
    ],
    deps = [
        "//tensorflow/cc:cc_ops",
        "//tensorflow/cc:client_session",
    ] + select({
        "//tensorflow:android": [
            ":android_tensorflow_kernels",
            "//tensorflow/core:android_tensorflow_lib",
            "//tensorflow/core:android_tensorflow_test_lib",
        ],
        "//conditions:default": [
            "//tensorflow/core:framework",
            "//tensorflow/core:tensor_testutil",
        ],
    }),
)

tf_cc_test(
    name = "quantized_instance_norm_test",
    size = "small",
    srcs = ["quantized_instance_norm_test.cc"],
    deps = [
        ":ops_testutil",
        ":ops_util",
        ":quantized_ops",
        "//tensorflow/cc:cc_ops",
        "//tensorflow/cc:client_session",
        "//tensorflow/core:core_cpu",
        "//tensorflow/core:direct_session",
        "//tensorflow/core:framework",
        "//tensorflow/core:lib",
        "//tensorflow/core:protos_all_cc",
        "//tensorflow/core:test",
        "//tensorflow/core:testlib",
    ],
)

tf_kernel_library(
    name = "remote_fused_graph_ops",
    prefix = "remote_fused_graph_execute_op",
    deps = [
        ":remote_fused_graph_execute_utils",
        "//tensorflow/core:framework",
        "//tensorflow/core:lib",
        "//tensorflow/core:lib_internal",
        "//tensorflow/core:protos_all_cc",
    ],
)

cc_library(
    name = "quantization_utils",
    srcs = ["quantization_utils.cc"],
    hdrs = ["quantization_utils.h"],
    deps = [
        "//tensorflow/core:framework",
        "@gemmlowp",
    ],
)

cc_library(
    name = "remote_fused_graph_execute_utils",
    srcs = [
        "i_remote_fused_graph_ops_definitions.cc",
        "remote_fused_graph_execute_utils.cc",
    ],
    hdrs = [
        "i_remote_fused_graph_executor.h",
        "i_remote_fused_graph_ops_definitions.h",
        "remote_fused_graph_execute_utils.h",
    ],
    deps = [
        "//tensorflow/core:core_cpu",
        "//tensorflow/core:framework",
        "//tensorflow/core:lib",
        "//tensorflow/core:lib_internal",
        "//tensorflow/core:protos_all_cc",
    ],
)

cc_library(
    name = "remote_fused_graph_execute_op_test_utils",
    testonly = 1,
    srcs = ["remote_fused_graph_execute_op_test_utils.cc"],
    hdrs = ["remote_fused_graph_execute_op_test_utils.h"],
    deps = [
        ":cwise_op",
        ":remote_fused_graph_execute_utils",
        "//tensorflow/cc:cc_ops",
        "//tensorflow/cc:ops",
        "//tensorflow/cc:scope",
        "//tensorflow/core:framework",
        "//tensorflow/core:lib",
        "//tensorflow/core:testlib",
    ],
)

tf_cc_test(
    name = "remote_fused_graph_execute_utils_test",
    size = "small",
    srcs = [
        "remote_fused_graph_execute_utils_test.cc",
    ],
    deps = [
        ":cwise_op",
        ":remote_fused_graph_execute_op_test_utils",
        ":remote_fused_graph_execute_utils",
        "//tensorflow/cc:cc_ops",
        "//tensorflow/cc:scope",
        "//tensorflow/core:core_cpu",
        "//tensorflow/core:direct_session",
        "//tensorflow/core:framework",
        "//tensorflow/core:lib",
        "//tensorflow/core:lib_internal",
        "//tensorflow/core:ops",
        "//tensorflow/core:protos_all_cc",
        "//tensorflow/core:remote_fused_graph_ops_op_lib",
        "//tensorflow/core:test",
        "//tensorflow/core:test_main",
        "//tensorflow/core:testlib",
    ],
)

tf_cc_test(
    name = "remote_fused_graph_ops_test",
    size = "small",
    srcs = [
        "remote_fused_graph_execute_op_test.cc",
    ],
    deps = [
        ":ops_testutil",
        ":ops_util",
        ":remote_fused_graph_execute_op_test_utils",
        ":remote_fused_graph_execute_utils",
        ":remote_fused_graph_ops",
        "//tensorflow/cc:cc_ops",
        "//tensorflow/cc:ops",
        "//tensorflow/cc:scope",
        "//tensorflow/core:core_cpu",
        "//tensorflow/core:direct_session",
        "//tensorflow/core:framework",
        "//tensorflow/core:lib",
        "//tensorflow/core:protos_all_cc",
        "//tensorflow/core:remote_fused_graph_ops_op_lib",
        "//tensorflow/core:test",
        "//tensorflow/core:test_main",
        "//tensorflow/core:testlib",
    ],
)

cc_library(
    name = "remote_fused_graph_rewriter_transform",
    srcs = [
        "remote_fused_graph_rewriter_transform.cc",
    ],
    deps = [
        ":remote_fused_graph_execute_utils",
        "//tensorflow/cc:cc_ops",
        "//tensorflow/cc:remote_fused_graph_ops",
        "//tensorflow/tools/graph_transforms:transform_utils",
    ],
    alwayslink = 1,
)

tf_cc_test(
    name = "remote_fused_graph_rewriter_transform_test",
    size = "small",
    srcs = ["remote_fused_graph_rewriter_transform_test.cc"],
    deps = [
        ":remote_fused_graph_execute_op_test_utils",
        ":remote_fused_graph_execute_utils",
        ":remote_fused_graph_rewriter_transform",
        "//tensorflow/cc:cc_ops",
        "//tensorflow/core:core_cpu",
        "//tensorflow/core:core_cpu_internal",
        "//tensorflow/core:framework",
        "//tensorflow/core:lib",
        "//tensorflow/core:protos_all_cc",
        "//tensorflow/core:tensorflow",
        "//tensorflow/core:test",
        "//tensorflow/core:test_main",
        "//tensorflow/core:testlib",
        "//tensorflow/tools/graph_transforms:transform_utils",
    ],
)

tf_mkl_kernel_library(
    name = "mkl_qmatmul_op",
    srcs = ["mkl_qmatmul_op.cc"],
    hdrs = [
        "mkl_matmul_ops_common.h",
        "mkl_quantized_conv_ops.h",
        "no_op.h",
    ],
    deps = [
        ":bounds_check",
        ":fill_functor",
        ":matmul_op",
        ":ops_util",
        "//third_party/eigen3",
        "//tensorflow/core:core_cpu",
        "//tensorflow/core:framework",
        "//tensorflow/core:lib",
        "//tensorflow/core:lib_internal",
        "//tensorflow/core:math_ops_op_lib",
        "//tensorflow/core:mkl_nn_ops_op_lib",
        "//tensorflow/core:nn_ops_op_lib",
    ] + mkl_deps(),
)

tf_mkl_kernel_library(
    name = "mkl_conv_op",
    hdrs = [
        "mkl_quantized_conv_ops.h",
        "no_op.h",
    ],
    prefix = "mkl_conv",
    deps = [
        ":bounds_check",
        ":conv_ops",
        ":ops_util",
        "@com_google_absl//absl/strings",
        "//third_party/eigen3",
        "//tensorflow/core:core_cpu",
        "//tensorflow/core:framework",
        "//tensorflow/core:lib",
        "//tensorflow/core:lib_internal",
    ] + mkl_deps(),
)

tf_cc_test(
    name = "bias_op_test",
    size = "small",
    srcs = ["bias_op_test.cc"],
    deps = [
        ":bias_op",
        "//tensorflow/core:framework",
        "//tensorflow/core:lib",
        "//tensorflow/core:test",
        "//tensorflow/core:test_main",
        "//tensorflow/core:testlib",
    ],
)

tf_cc_test_mkl(
    name = "mkl_conv_ops_test",
    size = "small",
    srcs = ["mkl_conv_ops_test.cc"],
    linkstatic = 1,  # Fixes dyld error on MacOS.
    deps = [
        ":ops_testutil",
        ":ops_util",
        "//tensorflow/cc:cc_ops",
        "//tensorflow/core:core_cpu",
        "//tensorflow/core:framework",
        "//tensorflow/core:framework_internal",
        "//tensorflow/core:lib",
        "//tensorflow/core:protos_all_cc",
        "//tensorflow/core:tensorflow",
        "//tensorflow/core:test",
        "//tensorflow/core:test_main",
        "//tensorflow/core:testlib",
    ],
)

tf_mkl_kernel_library(
    name = "mkl_tfconv_op",
    prefix = "mkl_tfconv",
    deps = [
        ":bounds_check",
        ":ops_util",
        "//tensorflow/core:core_cpu",
        "//tensorflow/core:framework",
        "//tensorflow/core:lib",
        "//tensorflow/core:lib_internal",
    ] + mkl_deps(),
)

tf_mkl_kernel_library(
    name = "mkl_input_conversion_op",
    hdrs = ["mkl_tfconv_op.h"],
    prefix = "mkl_input_conversion",
    deps = [
        ":bounds_check",
        ":ops_util",
        "//tensorflow/core:core_cpu",
        "//tensorflow/core:framework",
        "//tensorflow/core:lib",
        "//tensorflow/core:lib_internal",
    ] + mkl_deps(),
)

tf_mkl_kernel_library(
    name = "mkl_pooling_ops",
    srcs = [
        "mkl_avgpooling_op.cc",
        "mkl_maxpooling_op.cc",
        "mkl_pooling_ops_common.cc",
    ],
    hdrs = ["mkl_pooling_ops_common.h"],
    deps = [
        ":bounds_check",
        ":ops_util",
        "//tensorflow/core:core_cpu",
        "//tensorflow/core:framework",
        "//tensorflow/core:lib",
        "//tensorflow/core:lib_internal",
    ] + mkl_deps(),
)

tf_mkl_kernel_library(
    name = "mkl_dequantize_op",
    srcs = ["mkl_dequantize_op.cc"],
    hdrs = [
        "meta_support.h",
        "reference_gemm.h",
    ],
    deps = [
        ":concat_lib_hdrs",
        ":conv_ops",
        ":cwise_op",
        ":eigen_helpers",
        ":image_resizer_state",
        ":ops_util",
        ":pooling_ops",
        ":quantization_utils",
        ":quantized_ops",
        ":transpose_functor",
        "//tensorflow/core:array_ops_op_lib",
        "//tensorflow/core:core_cpu",
        "//tensorflow/core:framework",
        "//tensorflow/core:lib",
        "//tensorflow/core:math_ops_op_lib",
        "//tensorflow/core:mkl_graph_util",
        "//tensorflow/core:nn_ops_op_lib",
        "//third_party/eigen3",
        "@gemmlowp",
    ] + mkl_deps(),
)

tf_cc_test_mkl(
    name = "mkl_dequantize_op_test",
    size = "small",
    srcs = ["mkl_dequantize_op_test.cc"],
    # TODO(b/149940073): Re-enable.
    tags = [
        "no_oss",
        "notap",
    ],
    deps = [
        ":mkl_dequantize_op",
        ":mkl_tfconv_op",
        ":ops_testutil",
        ":ops_util",
        "//tensorflow/core:array_ops_op_lib",
        "//tensorflow/core:framework",
        "//tensorflow/core:math_ops_op_lib",
        "//tensorflow/core:mkl_array_ops_op_lib",
        "//tensorflow/core:nn_ops_op_lib",
        "//tensorflow/core:protos_all_cc",
        "//tensorflow/core:tensorflow",
        "//tensorflow/core:test",
        "//tensorflow/core:test_main",
        "//tensorflow/core:testlib",
    ],
)

tf_mkl_kernel_library(
    name = "mkl_relu_op",
    prefix = "mkl_relu",
    deps = [
        ":bounds_check",
        ":ops_util",
        "//tensorflow/core:core_cpu",
        "//tensorflow/core:framework",
        "//tensorflow/core:lib",
        "//tensorflow/core:lib_internal",
        "//third_party/eigen3",
    ] + mkl_deps(),
)

tf_mkl_kernel_library(
    name = "mkl_softmax_op",
    prefix = "mkl_softmax",
    deps = [
        ":bounds_check",
        ":ops_util",
        "//tensorflow/core:core_cpu",
        "//tensorflow/core:framework",
        "//tensorflow/core:lib",
        "//tensorflow/core:lib_internal",
        "//third_party/eigen3",
    ] + mkl_deps(),
)

tf_mkl_kernel_library(
    name = "mkl_tmp_bf16_ops",
    prefix = "mkl_tmp_bf16_ops",
    deps = [
        ":no_op",
    ] + mkl_deps(),
)

tf_mkl_kernel_library(
    name = "mkl_fused_batch_norm_op",
    srcs = ["mkl_fused_batch_norm_op.cc"],
    deps = NN_DEPS + mkl_deps(),
)

tf_cc_test_mkl(
    name = "mkl_fused_batch_norm_op_test",
    size = "small",
    srcs = ["mkl_fused_batch_norm_op_test.cc"],
    linkstatic = 1,
    deps = [
        ":mkl_fused_batch_norm_op",
        ":ops_testutil",
        ":ops_util",
        "//tensorflow/cc:cc_ops",
        "//tensorflow/core:core_cpu",
        "//tensorflow/core:framework",
        "//tensorflow/core:framework_internal",
        "//tensorflow/core:lib",
        "//tensorflow/core:protos_all_cc",
        "//tensorflow/core:tensorflow",
        "//tensorflow/core:test",
        "//tensorflow/core:test_main",
        "//tensorflow/core:testlib",
    ],
)

tf_mkl_kernel_library(
    name = "mkl_aggregate_ops",
    prefix = "mkl_aggregate_ops",
    deps = MATH_DEPS + mkl_deps(),
)

tf_mkl_kernel_library(
    name = "mkl_concat_op",
    prefix = "mkl_concat_op",
    deps = [":quantization_utils"] + ARRAY_DEPS + mkl_deps(),
)

tf_mkl_kernel_library(
    name = "mkl_reshape_op",
    prefix = "mkl_reshape_op",
    deps = ARRAY_DEPS + mkl_deps(),
)

tf_mkl_kernel_library(
    name = "mkl_slice_op",
    prefix = "mkl_slice_op",
    deps = ARRAY_DEPS + mkl_deps(),
)

tf_mkl_kernel_library(
    name = "mkl_identity_op",
    prefix = "mkl_identity_op",
    deps = ARRAY_DEPS + mkl_deps(),
)

tf_mkl_kernel_library(
    name = "mkl_lrn_op",
    prefix = "mkl_lrn_op",
    deps = NN_DEPS + mkl_deps(),
)

tf_mkl_kernel_library(
    name = "mkl_cwise_ops_common",
    hdrs = [
        "cwise_ops.h",
        "cwise_ops_common.h",
        "cwise_ops_gradients.h",
    ],
    prefix = "mkl_cwise_ops_common",
    deps = NN_DEPS + mkl_deps() + [":cwise_op"],
)

tf_mkl_kernel_library(
    name = "mkl_requantize_ops",
    srcs = [
        "mkl_requantization_range_per_channel_op.cc",
        "mkl_requantize_per_channel_op.cc",
    ],
    hdrs = [
        "meta_support.h",
        "no_op.h",
        "reference_gemm.h",
    ],
    deps = [
        ":concat_lib_hdrs",
        ":conv_ops",
        ":cwise_op",
        ":eigen_helpers",
        ":image_resizer_state",
        ":ops_util",
        ":pooling_ops",
        ":quantization_utils",
        ":transpose_functor",
        "//third_party/eigen3",
        "@gemmlowp",
        "//tensorflow/core:core_cpu",
        "//tensorflow/core:framework",
        "//tensorflow/core:lib",
    ] + mkl_deps(),
)

tf_cc_test_mkl(
    name = "mkl_requantize_ops_test",
    size = "small",
    srcs = ["mkl_requantize_ops_test.cc"],
    linkstatic = 1,  # Fixes dyld error on MacOS.
    deps = [
        ":mkl_requantize_ops",
        ":ops_testutil",
        ":ops_util",
        ":quantization_utils",
        ":quantized_ops",
        "//tensorflow/cc:cc_ops",
        "//tensorflow/core:array_ops_op_lib",
        "//tensorflow/core:core_cpu",
        "//tensorflow/core:framework",
        "//tensorflow/core:framework_internal",
        "//tensorflow/core:lib",
        "//tensorflow/core:math_ops_op_lib",
        "//tensorflow/core:protos_all_cc",
        "//tensorflow/core:tensorflow",
        "//tensorflow/core:test",
        "//tensorflow/core:test_main",
        "//tensorflow/core:testlib",
    ],
)

tf_cc_test_mkl(
    name = "mkl_fused_ops_test",
    size = "small",
    srcs = ["mkl_fused_ops_test.cc"],
    linkstatic = 1,
    deps = [
        ":conv_ops",
        ":image",
        ":mkl_conv_op",
        ":mkl_matmul_op",
        ":mkl_tfconv_op",
        ":ops_testutil",
        ":ops_util",
        "//tensorflow/cc:cc_ops",
        "//tensorflow/core:core_cpu",
        "//tensorflow/core:framework",
        "//tensorflow/core:framework_internal",
        "//tensorflow/core:lib",
        "//tensorflow/core:protos_all_cc",
        "//tensorflow/core:tensorflow",
        "//tensorflow/core:test",
        "//tensorflow/core:test_main",
        "//tensorflow/core:testlib",
    ],
)

tf_mkl_kernel_library(
    name = "mkl_transpose_op",
    srcs = [
        "mkl_transpose_op.cc",
    ],
    hdrs = ["transpose_op.h"],
    deps = ARRAY_DEPS + mkl_deps() + [":transpose_op"],
)

# NOTE(lespeholt): This rule is deprecated, please use:
# tensorflow/core/util/batch_util.h
cc_library(
    name = "batch_util",
    hdrs = ["batch_util.h"],
    deps = [
        "//tensorflow/core:framework",
        "//tensorflow/core:lib",
    ],
)

tf_kernel_library(
    name = "boosted_trees_ops",
    deps = [
        "//tensorflow/core/kernels/boosted_trees:boosted_trees_ops",
    ],
)

tf_kernel_library(
    name = "tensor_forest_ops",
    deps = [
        "//tensorflow/core/kernels/tensor_forest:tensor_forest_ops",
    ],
)

tf_kernel_library(
    name = "data_service_ops",
    deps = [
        "//tensorflow/core/kernels/data/experimental:data_service_kernels",
    ],
)

tf_kernel_library(
    name = "dataset_ops",
    deps = [
        "//tensorflow/core/kernels/data",
    ],
)

cc_library(
    name = "summary_interface",
    hdrs = ["summary_interface.h"],
    deps = [
        "//tensorflow/core:framework",
        "//tensorflow/core:lib",
        "//tensorflow/core:protos_all_cc",
    ],
)

tf_kernel_library(
    name = "summary_kernels",
    srcs = ["summary_kernels.cc"],
    deps = [
        "//tensorflow/core:framework",
        "//tensorflow/core:lib",
        "//tensorflow/core:lib_internal",
        "//tensorflow/core:protos_all_cc",
        "//tensorflow/core/lib/db:sqlite",
        "//tensorflow/core/summary:schema",
        "//tensorflow/core/summary:summary_db_writer",
        "//tensorflow/core/summary:summary_file_writer",
    ],
)

tf_kernel_library(
    name = "decode_proto_op",
    srcs = [
        "decode_proto_op.cc",
    ],
    deps = [
        "//tensorflow/core:framework",
        "//tensorflow/core:lib",
        "//tensorflow/core/util/proto:decode",
        "//tensorflow/core/util/proto:descriptors",
        "//tensorflow/core/util/proto:proto_utils",
        "//third_party/eigen3",
        "@com_google_absl//absl/container:flat_hash_map",
        "@com_google_absl//absl/types:span",
    ],
)

tf_kernel_library(
    name = "encode_proto_op",
    srcs = ["encode_proto_op.cc"],
    deps = [
        "//tensorflow/core:framework",
        "//tensorflow/core:lib",
        "//tensorflow/core/util/proto:descriptors",
        "//tensorflow/core/util/proto:proto_utils",
        "//third_party/eigen3",
    ],
)

tf_kernel_library(
    name = "rpc_op",
    srcs = [
        "rpc_op.cc",
    ],
    deps = [
        "//tensorflow/core:framework",
        "//tensorflow/core:lib",
        "//tensorflow/core:lib_internal",
        "//tensorflow/core/util/rpc:call_container",
        "//tensorflow/core/util/rpc:rpc_factory",
        "//tensorflow/core/util/rpc:rpc_factory_registry",
        "//third_party/eigen3",
    ],
)

tf_kernel_library(
    name = "unicode_script_op",
    srcs = ["unicode_script_op.cc"],
    deps = [
        "//tensorflow/core:framework",
        "@icu//:common",
    ],
)

# Library to link with when compiling the cwise_op kernels directly,
# e.g. for selective registration.
# should not be linked by projects that also link the cwise_op library.
cc_library(
    name = "cwise_lib",
    srcs = [
        "cwise_ops_common.cc",
        "meta_support.cc",
    ],
    hdrs = [
        "cwise_ops.h",
        "cwise_ops_common.h",
        "cwise_ops_gpu_common.cu.h",
        "cwise_ops_gpu_gradients.cu.h",
        "cwise_ops_gradients.h",
        "fill_functor.h",
        "meta_support.h",
    ],
    deps = [
        ":bounds_check",
        ":quantization_utils",
        "//tensorflow/core:framework",
        "//tensorflow/core:lib",
        "//third_party/eigen3",
        "@gemmlowp",
    ] + if_ve([
        "//tensorflow/core:ve_runtime",
        "//tensorflow/core:core_cpu_lib",
    ]),
)

# Header-only version of cwise_lib for clients that want to use the cwise_ops
# functionality in their own custom ops.
cc_header_only_library(
    name = "cwise_lib_hdrs",
    deps = [
        ":cwise_lib",
    ],
)

# Library to link with when compiling the quantize and dequantize kernels directly,
# e.g. for selective registration.
cc_header_only_library(
    name = "quantize_and_dequantize_op_hdrs",
    deps = [
        ":quantize_and_dequantize_op",
    ],
)

cc_library(
    name = "kernel_platform_strings",
    srcs = ["kernel_platform_strings.h"],
    deps = [
        "//tensorflow/core/platform:platform_strings",
    ],
    alwayslink = 1,
)

# Shared object that links all the kernels TF needs.
tf_cc_shared_object(
    name = "libtfkernel_all_kernels.so",
    visibility = ["//visibility:public"],
    deps = [
        ":kernel_platform_strings",
        "//tensorflow/core:all_kernels_impl",
    ],
)

# Manually curated set of tests that are useful for building and testing against
# platforms and architecures that don't support CUDA.
# TODO(b/153737462): Automatically filter tests to create the appropriate
# portable test list.
test_suite(
    name = "portable_kernel_tests",
    tags = [
        "manual",  # Avoid redundancy when using wildcard test patterns.
    ],
    tests = [
        ":batch_matmul_op_test",
        ":batch_norm_op_test",
        ":broadcast_to_op_test",
        ":cast_op_test",
        ":concat_op_test",
        ":control_flow_ops_test",
        ":crop_and_resize_op_test",
        ":cwise_ops_test",
        ":deep_conv2d_test",
        ":dequantize_op_test",
        ":diag_op_test",
        ":eigen_activations_test",
        ":eigen_pooling_test",
        ":eigen_spatial_convolutions_test",
        ":gather_nd_op_test",
        ":matmul_op_test",
        ":mfcc_test",
        ":multinomial_op_test",
        ":nn_ops_test",
        ":non_max_suppression_op_test",
        ":quantization_utils_test",
        ":quantize_and_dequantize_op_test",
        ":quantize_op_test",
        ":quantized_activation_ops_test",
        ":quantized_batch_norm_op_test",
        ":quantized_conv_ops_test",
        ":quantized_matmul_op_test",
        ":quantized_pooling_ops_test",
        ":random_binomial_op_test",
        ":random_op_test",
        ":random_poisson_op_test",
        ":reduction_ops_test",
        ":requantization_range_op_test",
        ":resize_bilinear_op_test",
        ":scatter_op_test",
        ":segment_reduction_ops_test",
        ":slice_op_test",
        ":spectrogram_test",
        ":split_op_test",
        ":split_v_op_test",
        ":strided_slice_op_test",
        ":unique_op_test",
        ":variable_ops_test",
    ],
)

exports_files([
    "cwise_op_abs.cc",
    "cwise_op_add_1.cc",
    "cwise_op_add_2.cc",
    "cwise_op_atan2.cc",
    "cwise_op_cos.cc",
    "cwise_op_div.cc",
    "cwise_op_equal_to_1.cc",
    "cwise_op_equal_to_2.cc",
    "cwise_op_exp.cc",
    "cwise_op_floor.cc",
    "cwise_op_floor_div.cc",
    "cwise_op_floor_mod.cc",
    "cwise_op_gpu_add.cu.cc",
    "cwise_op_gpu_atan2.cu.cc",
    "cwise_op_gpu_cos.cu.cc",
    "cwise_op_gpu_div.cu.cc",
    "cwise_op_gpu_equal_to.cu.cc",
    "cwise_op_gpu_exp.cu.cc",
    "cwise_op_gpu_floor.cu.cc",
    "cwise_op_gpu_floor_div.cu.cc",
    "cwise_op_gpu_greater.cu.cc",
    "cwise_op_gpu_greater_equal.cu.cc",
    "cwise_op_gpu_less.cu.cc",
    "cwise_op_gpu_less_equal.cu.cc",
    "cwise_op_gpu_logical_and.cu.cc",
    "cwise_op_gpu_logical_not.cu.cc",
    "cwise_op_gpu_logical_or.cu.cc",
    "cwise_op_gpu_maximum.cu.cc",
    "cwise_op_gpu_minimum.cu.cc",
    "cwise_op_gpu_mod.cu.cc",
    "cwise_op_gpu_mul.cu.cc",
    "cwise_op_gpu_neg.cu.cc",
    "cwise_op_gpu_not_equal_to.cu.cc",
    "cwise_op_gpu_round.cu.cc",
    "cwise_op_gpu_rsqrt.cu.cc",
    "cwise_op_gpu_select.cu.cc",
    "cwise_op_gpu_sigmoid.cu.cc",
    "cwise_op_gpu_sin.cu.cc",
    "cwise_op_gpu_sqrt.cu.cc",
    "cwise_op_gpu_squared_difference.cu.cc",
    "cwise_op_gpu_sub.cu.cc",
    "cwise_op_gpu_tanh.cu.cc",
    "cwise_op_greater.cc",
    "cwise_op_greater_equal.cc",
    "cwise_op_less.cc",
    "cwise_op_less_equal.cc",
    "cwise_op_logical_and.cc",
    "cwise_op_logical_not.cc",
    "cwise_op_logical_or.cc",
    "cwise_op_maximum.cc",
    "cwise_op_minimum.cc",
    "cwise_op_mod.cc",
    "cwise_op_mul_1.cc",
    "cwise_op_mul_2.cc",
    "cwise_op_neg.cc",
    "cwise_op_not_equal_to_1.cc",
    "cwise_op_not_equal_to_2.cc",
    "cwise_op_round.cc",
    "cwise_op_rsqrt.cc",
    "cwise_op_select.cc",
    "cwise_op_sigmoid.cc",
    "cwise_op_sin.cc",
    "cwise_op_sqrt.cc",
    "cwise_op_square.cc",
    "cwise_op_squared_difference.cc",
    "cwise_op_sub.cc",
    "cwise_op_tanh.cc",
    "dequantize_op.cc",
    "ops_testutil.h",
    "quantize_and_dequantize_op.cc",
    "quantize_op.cc",
    "sparse_cross_op.cc",
    "sparse_fill_empty_rows_op.cc",
    "sparse_reshape_op.cc",
    "unary_ops_composition.cc",
])

tf_kernel_library(
    name = "sobol_op",
    srcs = [
        "sobol_op.cc",
    ],
    deps = [
        "//tensorflow/core:framework",
        "//tensorflow/core:lib",
        "//third_party/eigen3",
        "@sobol_data",
    ],
)<|MERGE_RESOLUTION|>--- conflicted
+++ resolved
@@ -983,18 +983,7 @@
     "//tensorflow/core:lib_internal",
     "//tensorflow/core:protos_all_cc",
     "//third_party/eigen3",
-<<<<<<< HEAD
-] + if_sycl(["//tensorflow/core:sycl_runtime"]) + if_ve(["//tensorflow/core:ve_runtime"])
-
-cc_library(
-    name = "array_not_windows",
-    deps = [
-        ":immutable_constant_op",
-    ],
-)
-=======
-] + if_sycl(["//tensorflow/core/common_runtime/sycl:sycl_runtime"])
->>>>>>> 9a257b75
+] + if_sycl(["//tensorflow/core/common_runtime/sycl:sycl_runtime"]) + if_ve(["//tensorflow/core:ve_runtime"])
 
 tf_kernel_library(
     name = "immutable_constant_op",
@@ -4161,13 +4150,7 @@
         "//conditions:default": [],
     }) + mkl_deps() + if_cuda([
         "//tensorflow/core/platform/default/build_config:cublas_plugin",
-<<<<<<< HEAD
-    ]) + if_ve([
-        "//tensorflow/core:ve_runtime",
-    ]),
-=======
-    ]) + if_cuda_or_rocm([":gpu_utils"]),
->>>>>>> 9a257b75
+    ]) + if_cuda_or_rocm([":gpu_utils"]) + if_ve(["//tensorflow/core:ve_runtime"]),
 )
 
 tf_mkl_kernel_library(
@@ -4627,13 +4610,8 @@
         "//tensorflow/core:lib",
         "//tensorflow/core:lib_internal",
         "//tensorflow/core/util/proto:proto_utils",
-<<<<<<< HEAD
-        "//tensorflow/stream_executor/gpu:asm_compiler",
-        "//tensorflow/stream_executor/gpu:redzone_allocator",
+        "//tensorflow/stream_executor/gpu:gpu_asm_opts",
         "//tensorflow/core:ve_runtime",
-=======
-        "//tensorflow/stream_executor/gpu:gpu_asm_opts",
->>>>>>> 9a257b75
     ] + select({
         ":xsmm_convolutions": [
             "@libxsmm_archive//:xsmm_avx",
@@ -4645,14 +4623,10 @@
         "//tensorflow/stream_executor:tf_allocator_adapter",
         "//tensorflow/stream_executor:stream_executor_headers",
         "//tensorflow/core:stream_executor",
-<<<<<<< HEAD
-    ]) + if_ve([":transpose_functor"]),
-=======
     ]) + if_cuda_or_rocm([
         ":gpu_utils",
         "//tensorflow/stream_executor/gpu:redzone_allocator",
-    ]),
->>>>>>> 9a257b75
+    ]) + if_ve([":transpose_functor"]),
 )
 
 cc_library(
