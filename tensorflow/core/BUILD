# Description:
# TensorFlow is a computational framework, primarily for use in machine
# learning applications.
#
# Public targets:
#
# ":protos_all" - exports all core TensorFlow protos
#     ":protos_all_py" - py_proto_library version (Google-internal)
# ":lib" - exports the public non-test headers for:
#     //third_party/tensorflow/core/platform:: Platform-specific code and external dependencies
#     lib/: Low-level libraries that are not TensorFlow-specific
# ":test" - test equivalent of ":lib".
#     This is currently public, but may be made internal in the
#     future.  Try to avoid depending on it.
# ":framework" - exports the public non-test headers for:
#     util/: General low-level TensorFlow-specific libraries
#     framework/: Support for adding new ops & kernels
#     example/: Wrappers to simplify access to Example proto
# ":ops" - defines TensorFlow ops, but no implementations / kernels
#     ops/: Standard ops
#     user_ops/: User-supplied ops
#     This aggregates a number of smaller op libraries (":*_op_lib")
# ":core_cpu" - exports the public non-test headers for:
#     graph/: Support for graphs made up of ops
#     common_runtime/: Common code for execution of graphs
#     public/: Public APIs for running graphs
# ":core" - The code for ":core_cpu" plus a GPU runtime
# ":all_kernels" - The cpu-specific kernels, plus gpu kernels if
#     built with Cuda
# ":tensorflow_opensource" - The complete open-source package, including
#      ":all_kernels", ":core", and a Session implementation.
# ":tensorflow" - "tensorflow_opensource" plus some Google-internal libraries.
# ":testlib" - TensorFlow-specific test support, e.g. utilities for testing
#      kernels.
# ":direct_session" - An implementation of the Session interface that
#      directly runs Graphs via the internal TensorFlow executor.
#  "framework_lite" - Intended to be used by operator implementations
#      (kernels) that can also be run outside the tensorflow runtime. This
#      contains a small set of headers and utilities that can be used for core
#      kernels, without bringing in libraries that can bloat code size (e.g.,
#      logging is not included because using it will bring in a large amount of
#      ostream code).
#
# ":example_parser_configuration" -- A library for extracting the
#      tensorflow.Example proto configuration from a Graph.
#
# Public mobile targets, e.g. for Android:
#
# filegroup ":android_proto_srcs" - Protos
# filegroup ":android_srcs" - Core sources
# cc_library ":portable_tensorflow_lib" - Native library
# cc_library ":portable_tensorflow_lib_lite" - Native library, without ops,
#   supporting SELECTIVE_REGISTRATION feature.
# portable_proto_library ":portable_proto_lib" (Google-internal)
#
# Note that :framework and :lib have incomplete transitive dependencies (they
# declare but do not define some symbols) if framework_shared_object=True
# (meaning there is an explicit framework shared object). Missing symbols are
# included in //tensorflow:libtensorflow_framework.so. This split supports
# custom op registration; see comments on
# //tensorflow:libtensorflow_framework.so. It does mean that TensorFlow cc_test
# and cc_binary rules will not build. Using tf_cc_test and tf_cc_binary (from
# //tensorflow/tensorflow.bzl) will include the necessary symbols in binary
# build targets.

load(
    "//tensorflow:tensorflow.bzl",
    "cc_header_only_library",
    "if_android",
    "if_chromiumos",
    "if_cuda_or_rocm",
    "if_ios",
    "if_mobile",
    "if_not_windows",
    "tf_android_core_proto_headers",
    "tf_cc_test",
    "tf_cc_test_mkl",
    "tf_cc_tests",
    "tf_copts",
    "tf_cuda_library",
    "tf_defines_nortti_if_lite_protos",
    "tf_features_nomodules_if_mobile",
    "tf_gen_op_libs",
    "tf_genrule_cmd_append_to_srcs",
    "tf_opts_nortti_if_lite_protos",
    "tf_opts_nortti_if_mobile",
    "tf_portable_full_lite_protos",
    "transitive_hdrs",
)

# buildifier: disable=same-origin-load
load("//tensorflow:tensorflow.bzl", "if_nccl")

# buildifier: disable=same-origin-load
load("//tensorflow:tensorflow.bzl", "tensorflow_opensource_extra_deps")

# buildifier: disable=same-origin-load
load("//tensorflow:tensorflow.bzl", "tf_cc_test_gpu")

# buildifier: disable=same-origin-load
load("//tensorflow:tensorflow.bzl", "tf_cc_tests_gpu")

# buildifier: disable=same-origin-load
# Placeholder: load("//tensorflow:tensorflow.bzl", "tf_portable_proto_lib")

# buildifier: disable=same-origin-load
load("//tensorflow:tensorflow.bzl", "tf_monitoring_deps")

# For platform specific build config
load(
    "//tensorflow/core/platform:build_config.bzl",
    "tf_additional_all_protos",
    "tf_additional_lib_deps",
    "tf_additional_test_deps",
    "tf_jspb_proto_library",
    "tf_kernel_tests_linkstatic",
    "tf_lib_proto_parsing_deps",
    "tf_portable_deps_no_runtime",
    "tf_proto_library",
    "tf_proto_library_cc",
    "tf_protos_all_impl",
    "tf_protos_grappler_impl",
    "tf_protos_profiler_impl",
    "tf_pyclif_proto_library",
)
load(
    "//tensorflow/core/platform:rules_cc.bzl",
    "cc_library",
)
load(
    "//tensorflow/core/platform:build_config_root.bzl",
    "if_dynamic_kernels",
    "if_static",
    "tf_cuda_tests_tags",
)
load("@local_config_cuda//cuda:build_defs.bzl", "if_cuda")
load("@local_config_tensorrt//:build_defs.bzl", "if_tensorrt")
load(
    "//third_party/mkl:build_defs.bzl",
    "if_mkl",
    "mkl_deps",
)
load("//third_party/veoffload:build_defs.bzl", "if_ve")

# Placeholder for Google-internal load statements.

package(
    default_visibility = [
        ":dependency_whitelist",
        "//tensorflow:internal",
        "//tensorflow_models:__subpackages__",
    ],
    licenses = ["notice"],  # Apache 2.0
)

package_group(
    name = "dependency_whitelist",
    packages = [
        "//learning/freud/topic_models/tensorflow/...",
        "//perftools/accelerators/xprof/api/...",
        "//quality/webanswers/brain/tokenization/custom_tf_ops/kernels/...",
        "//smartass/brain/server/...",
    ],
)

# Export the BUILD file so automated tooling can check licenses
exports_files([
    "BUILD",
    "ops/ops.pbtxt",
])

package_group(
    name = "experimental_access",
    packages = ["//tensorflow/core/common_runtime/..."],
)

# Authorized users go here.
package_group(name = "friends")

# -----------------------------------------------------------------------------
# Public targets

# Protos which are needed for core tensorflow, including on mobile builds.
#
# Note that some protos are in neither additional_core_proto_srcs nor this
# filegroup; e.g.  ones with individual proto_library targets.
# LINT.IfChange
COMMON_PROTO_SRCS = [
    "protobuf/bfc_memory_map.proto",
    "protobuf/config.proto",
    "protobuf/cluster.proto",
    "protobuf/debug.proto",
    "protobuf/device_filters.proto",
    "protobuf/device_properties.proto",
    "protobuf/graph_debug_info.proto",
    "protobuf/queue_runner.proto",
    "protobuf/rewriter_config.proto",
    "protobuf/tensor_bundle.proto",
    "protobuf/saver.proto",
    "protobuf/verifier_config.proto",
]

EXAMPLE_PROTO_SRCS = [
    "//tensorflow/core/example:example.proto",
    "//tensorflow/core/example:feature.proto",
]

UTIL_PROTO_SRCS = [
    "//tensorflow/core/util:event.proto",
    "//tensorflow/core/util:memmapped_file_system.proto",
    "//tensorflow/core/util:saved_tensor_slice.proto",
]

FRAMEWORK_PROTO_SRCS = [
    "//tensorflow/core/framework:allocation_description.proto",
    "//tensorflow/core/framework:api_def.proto",
    "//tensorflow/core/framework:attr_value.proto",
    "//tensorflow/core/framework:cost_graph.proto",
    "//tensorflow/core/framework:device_attributes.proto",
    "//tensorflow/core/framework:function.proto",
    "//tensorflow/core/framework:graph.proto",
    "//tensorflow/core/framework:graph_transfer_info.proto",
    "//tensorflow/core/framework:kernel_def.proto",
    "//tensorflow/core/framework:log_memory.proto",
    "//tensorflow/core/framework:node_def.proto",
    "//tensorflow/core/framework:op_def.proto",
    "//tensorflow/core/framework:reader_base.proto",
    "//tensorflow/core/framework:remote_fused_graph_execute_info.proto",
    "//tensorflow/core/framework:resource_handle.proto",
    "//tensorflow/core/framework:step_stats.proto",
    "//tensorflow/core/framework:summary.proto",
    "//tensorflow/core/framework:tensor.proto",
    "//tensorflow/core/framework:tensor_description.proto",
    "//tensorflow/core/framework:tensor_shape.proto",
    "//tensorflow/core/framework:tensor_slice.proto",
    "//tensorflow/core/framework:types.proto",
    "//tensorflow/core/framework:variable.proto",
    "//tensorflow/core/framework:versions.proto",
]

PROFILER_PROTO_SRCS = [
    "//tensorflow/core/profiler/protobuf:xplane.proto",
    "//tensorflow/core/profiler:profiler_options.proto",
]

ERROR_CODES_PROTO_SRCS = [
    "protobuf/error_codes.proto",
    "//tensorflow/core/lib/core:error_codes.proto",
]
# LINT.ThenChange(//tensorflow/core/portable_proto_config.asciipb)

CORE_PROTO_SRCS = COMMON_PROTO_SRCS + EXAMPLE_PROTO_SRCS + FRAMEWORK_PROTO_SRCS + UTIL_PROTO_SRCS + PROFILER_PROTO_SRCS + ERROR_CODES_PROTO_SRCS

tf_proto_library(
    name = "protos_all",
    srcs = [],
    cc_api_version = 2,
    make_default_target_header_only = True,
    protodeps = [
        ":core_protos",
        ":error_codes_proto_impl",
        "//tensorflow/core/example:protos_all",
        "//tensorflow/core/framework:protos_all",
        "//tensorflow/core/lib/core:error_codes_proto",
        "//tensorflow/core/util:protos_all",
        "//tensorflow/core/util:test_log_proto_impl",
    ],
    visibility = ["//visibility:public"],
)

tf_jspb_proto_library(
    name = "protos_all_jspb_proto",
    visibility = ["//visibility:public"],
    deps = [":protos_all"],
)

alias(
    name = "example_protos",
    actual = "//tensorflow/core/example:example_protos",
    visibility = ["//visibility:public"],
)

java_proto_library(
    name = "example_java_proto",
    visibility = ["//visibility:public"],
    deps = [":example_protos"],
)

cc_library(
    name = "platform_base",
    hdrs = ["//tensorflow/core/platform:base_hdrs"],
    copts = tf_copts(),
    tags = ["avoid_dep"],
    visibility = [":__subpackages__"],
    deps = [
        "//tensorflow/core/platform",
        "//tensorflow/core/platform:byte_order",
        "//tensorflow/core/platform:cord",
        "//tensorflow/core/platform:env_time",
        "//tensorflow/core/platform:logging",
        "//tensorflow/core/platform:macros",
        "//tensorflow/core/platform:threadpool_interface",
        "//tensorflow/core/platform:threadpool_options",
        "//tensorflow/core/platform:types",
        "@com_google_absl//absl/base",
        "@com_google_absl//absl/strings",
    ],
)

alias(
    name = "framework_bounds_check",
    actual = "//tensorflow/core/framework:bounds_check",
    visibility = ["//tensorflow/core/kernels:friends"],
)

alias(
    name = "human_readable_json",
    actual = "//tensorflow/core/platform:human_readable_json",
)

# Minimal lib so that tools used for mobile compilation
# don't have to depend on lib/platformlib.
cc_library(
    name = "lib_proto_parsing",
    hdrs = [
        "//tensorflow/core/lib/bfloat16:bfloat16.h",
        "//tensorflow/core/lib/core:legacy_lib_proto_parsing_headers",
        "//tensorflow/core/lib/strings:legacy_lib_proto_parsing_headers",
        "//tensorflow/core/platform:lib_proto_parsing_hdrs",
    ],
    copts = tf_copts(),
    deps = tf_lib_proto_parsing_deps() + [
        ":platform_base",
        "@com_google_absl//absl/strings",
        "@double_conversion//:double-conversion",
        "//tensorflow/core/lib/bfloat16",
        "//tensorflow/core/lib/core:errors",
        "//tensorflow/core/lib/core:stringpiece",
        "//tensorflow/core/lib/core:status",
        "//tensorflow/core/lib/strings:numbers",
        "//tensorflow/core/lib/strings:strcat",
        "//tensorflow/core/platform:platform_port",
        "//tensorflow/core/platform:logging",
        "//tensorflow/core/platform:macros",
        "//tensorflow/core/platform:protobuf",
        "//tensorflow/core/platform",
        "//tensorflow/core/platform:status",
        "//tensorflow/core/platform:stringpiece",
        "//tensorflow/core/platform:tstring",
        "//tensorflow/core/platform:types",
    ],
)

# This build rule (along with :lib_internal, :framework, and
# :framework_internal) purposefully omits the definitions of many declared
# symbols, which are included in //tensorflow:libtensorflow_framework.so. Using
# tf_cc_test and tf_cc_binary will include the necessary symbols.
cc_library(
    name = "lib",
    hdrs = [
        "//tensorflow/core/lib/bfloat16:bfloat16.h",
        "//tensorflow/core/lib/core:legacy_lib_core_headers",
        "//tensorflow/core/lib/gtl:legacy_lib_gtl_headers",
        "//tensorflow/core/lib/hash:legacy_lib_hash_all_headers",
        "//tensorflow/core/lib/histogram:legacy_lib_histogram_all_headers",
        "//tensorflow/core/lib/io:legacy_lib_io_headers",
        "//tensorflow/core/lib/math:math_util.h",
        "//tensorflow/core/lib/monitoring:legacy_lib_monitoring_lib_headers",
        "//tensorflow/core/lib/random:legacy_lib_random_headers",
        "//tensorflow/core/lib/strings:legacy_lib_string_headers",
        "//tensorflow/core/platform:lib_hdrs",
        "//tensorflow/core/util:lib_hdrs",
    ],
    visibility = ["//visibility:public"],
    deps = [
        ":lib_internal",
        "@com_google_absl//absl/container:inlined_vector",
        "@com_google_absl//absl/strings",
        "@com_google_absl//absl/types:optional",
    ],
)

# APIs defined in lib_experimental are for experimental usage and may be
# subject to change. Its visibility is limited to selected packages.
cc_library(
    name = "lib_experimental",
    hdrs = [
        "//tensorflow/core/lib/core:legacy_lib_core_threadpool_options_header",
    ],
    visibility = [
        ":experimental_access",
        "//tensorflow/cc:__pkg__",
    ],
    deps = [
        ":lib",
    ],
)

alias(
    name = "feature_util",
    actual = "//tensorflow/core/example:feature_util",
    visibility = ["//visibility:public"],
)

# DEPRECATED: use platform:stringpiece instead.
cc_library(
    name = "core_stringpiece",
    hdrs = ["//tensorflow/core/lib/core:legacy_lib_core_stringpiece_header"],
    copts = tf_copts(),
    deps = [
        "//tensorflow/core/platform:stringpiece",
    ],
)

# Test support library needed for all tests
# This is currently public, but may be made internal in the
# future.  Try to avoid depending on it.

cc_library(
    name = "test",
    testonly = 1,
    srcs = [
        "//tensorflow/core/platform:legacy_test_srcs",
    ],
    hdrs = [
        "//tensorflow/core/lib/core:legacy_lib_core_status_test_util_header",
        "//tensorflow/core/platform:test_hdrs",
        "//tensorflow/core/util:test_hdrs",
    ],
    copts = tf_copts(),
    linkopts = select({
        "//tensorflow:windows": [],
        "//conditions:default": ["-lm"],
    }),
    visibility = ["//visibility:public"],
    deps = [
        ":function_ops_op_lib",
        ":functional_ops_op_lib",
        ":lib",
        ":lib_internal",
        ":protos_all_cc",
        "//tensorflow/core/platform/default/build_config:gtest",
        "//tensorflow/core/kernels:required",
        "@com_google_googletest//:gtest",
    ] + tf_additional_test_deps(),
)

# This build rule (along with :framework_internal, :lib, and :lib_internal)
# purposefully omits the definitions of many declared symbols, which are
# included in //tensorflow:libtensorflow_framework.so. Using tf_cc_test and tf_cc_binary
# will include the necessary symbols.
tf_cuda_library(
    name = "framework",
    hdrs = [
        "//tensorflow/core/example:feature_util.h",
        "//tensorflow/core/framework:allocator.h",
        "//tensorflow/core/framework:allocator_registry.h",
        "//tensorflow/core/framework:attr_value_util.h",
        "//tensorflow/core/framework:bfloat16.h",
        "//tensorflow/core/framework:bounds_check.h",
        "//tensorflow/core/framework:cancellation.h",
        "//tensorflow/core/framework:collective.h",
        "//tensorflow/core/framework:common_shape_fns.h",
        "//tensorflow/core/framework:control_flow.h",  # TODO(josh11b): Make internal?
        "//tensorflow/core/framework:dataset.h",
        "//tensorflow/core/framework:dataset_stateful_op_whitelist.h",
        "//tensorflow/core/framework:device_base.h",
        "//tensorflow/core/framework:function.h",
        "//tensorflow/core/framework:function_handle_cache.h",
        "//tensorflow/core/framework:graph_def_util.h",
        "//tensorflow/core/framework:graph_to_functiondef.h",
        "//tensorflow/core/framework:kernel_def_builder.h",
        "//tensorflow/core/framework:kernel_def_util.h",
        "//tensorflow/core/framework:kernel_shape_util.h",
        "//tensorflow/core/framework:log_memory.h",
        "//tensorflow/core/framework:logging.h",
        "//tensorflow/core/framework:lookup_interface.h",
        "//tensorflow/core/framework:memory_types.h",
        "//tensorflow/core/framework:node_def_builder.h",
        "//tensorflow/core/framework:node_def_util.h",
        "//tensorflow/core/framework:node_properties.h",
        "//tensorflow/core/framework:numeric_op.h",
        "//tensorflow/core/framework:numeric_types.h",
        "//tensorflow/core/framework:op.h",
        "//tensorflow/core/framework:op_def_builder.h",
        "//tensorflow/core/framework:op_def_util.h",
        "//tensorflow/core/framework:op_kernel.h",
        "//tensorflow/core/framework:ops_util.h",
        "//tensorflow/core/framework:partial_tensor_shape.h",
        "//tensorflow/core/framework:queue_interface.h",
        "//tensorflow/core/framework:reader_interface.h",
        "//tensorflow/core/framework:reader_op_kernel.h",
        "//tensorflow/core/framework:register_types.h",
        "//tensorflow/core/framework:register_types_traits.h",
        "//tensorflow/core/framework:resource_mgr.h",
        "//tensorflow/core/framework:resource_op_kernel.h",
        "//tensorflow/core/framework:selective_registration.h",
        "//tensorflow/core/framework:session_state.h",
        "//tensorflow/core/framework:shape_inference.h",
        "//tensorflow/core/framework:shared_ptr_variant.h",
        "//tensorflow/core/framework:stats_aggregator.h",
        "//tensorflow/core/framework:tensor.h",
        "//tensorflow/core/framework:tensor_shape.h",
        "//tensorflow/core/framework:tensor_slice.h",
        "//tensorflow/core/framework:tensor_types.h",
        "//tensorflow/core/framework:tensor_util.h",
        "//tensorflow/core/framework:thread_factory.h",
        "//tensorflow/core/framework:tracking_allocator.h",
        "//tensorflow/core/framework:type_index.h",
        "//tensorflow/core/framework:type_traits.h",
        "//tensorflow/core/framework:typed_allocator.h",
        "//tensorflow/core/framework:types.h",
        "//tensorflow/core/framework:variant.h",
        "//tensorflow/core/framework:variant_encode_decode.h",
        "//tensorflow/core/framework:variant_op_registry.h",
        "//tensorflow/core/framework:variant_tensor_data.h",
        "//tensorflow/core/util/sparse:framework_group",
        "//tensorflow/core/util:framework_srcs",
        "//tensorflow/core/util:memmapped_file_system_hdrs",
        "//tensorflow/core/public:version.h",
    ] + if_mkl([
        "//tensorflow/core/util:mkl_util_hdrs",
    ]) + if_ve([
        "//tensorflow/core/framework:ve_ops_common.h",
    ]),
    visibility = ["//visibility:public"],
    deps = [
        ":framework_internal",
        "@com_google_absl//absl/base",
    ],
)

# TODO(gonnet): Remove this alias once all users have been moved to the actual target.
alias(
    name = "allocator",
    actual = "//tensorflow/core/framework:allocator",
    visibility = ["//visibility:public"],
)

# TODO(gonnet): Remove this alias once all users have been moved to the actual target.
alias(
    name = "allocator_registry_impl",
    actual = "//tensorflow/core/framework:allocator_registry_impl",
    visibility = ["//visibility:public"],
)

alias(
    name = "overflow",
    actual = "//tensorflow/core/util:overflow",
)

alias(
    name = "exec_on_stall",
    actual = "//tensorflow/core/util:exec_on_stall",
)

alias(
    name = "ptr_util",
    actual = "//tensorflow/core/util:ptr_util",
)

# TODO(gonnet): Remove this alias once all users have been moved to the actual target.
alias(
    name = "reader_base",
    actual = "//tensorflow/core/framework:reader_base",
    visibility = ["//visibility:public"],
)

# TODO(gonnet): Remove this alias once all users have been moved to the actual target.
alias(
    name = "op_gen_lib",
    actual = "//tensorflow/core/framework:op_gen_lib",
    visibility = ["//visibility:public"],
)

cc_library(
    name = "session_options",
    hdrs = ["//tensorflow/core/public:session_options.h"],
    visibility = ["//visibility:public"],
    deps = [
        ":lib",
        ":protos_all_cc",
    ],
)

cc_library(
    name = "framework_lite",
    hdrs = [
        "//tensorflow/core/framework:numeric_types.h",
        "//tensorflow/core/framework:tensor_types.h",
        "//tensorflow/core/framework:type_traits.h",
        "//tensorflow/core/lib/bfloat16:bfloat16.h",
        "//tensorflow/core/platform:framework_lite_hdrs",
        "//tensorflow/core/platform/default:integral_types.h",
        "//tensorflow/core/platform/default:logging.h",
    ],
    visibility = ["//visibility:public"],
    deps =
        [
            "@nsync//:nsync_cpp",
        ] + [
            "//third_party/eigen3",
            "//tensorflow/core/lib/bfloat16",
            "//tensorflow/core/platform:dynamic_annotations",
            "//tensorflow/core/platform:platform_port",
            "//tensorflow/core/platform:thread_annotations",
            "//tensorflow/core/platform:mutex",
            "//tensorflow/core/platform/default/build_config:minimal",
            "//tensorflow/core/platform:types",
        ],
)

# Generates library per group of ops.
tf_gen_op_libs(
    is_external = False,
    op_lib_names = [
        "batch_ops",
        "bitwise_ops",
        "boosted_trees_ops",
        "tensor_forest_ops",
        "candidate_sampling_ops",
        "checkpoint_ops",
        "clustering_ops",
        "collective_ops",
        "control_flow_ops",
        "ctc_ops",
        "data_flow_ops",
        "dataset_ops",
        "decode_proto_ops",
        "encode_proto_ops",
        "experimental_dataset_ops",
        "function_ops",
        "functional_ops",
        "image_ops",
        "io_ops",
        "linalg_ops",
        "list_ops",
        "lookup_ops",
        "logging_ops",
        "manip_ops",
        "math_ops",
        "mkl_nn_ops",
        "nccl_ops",
        "nn_ops",
        "no_op",
        "parsing_ops",
        "random_grad",
        "random_ops",
        "special_math_ops",
        "stateful_random_ops",
        "remote_fused_graph_ops",
        "rnn_ops",
        "rpc_ops",
        "scoped_allocator_ops",
        "sdca_ops",
        "set_ops",
        "script_ops",
        "sendrecv_ops",
        "sparse_csr_matrix_ops",
        "sparse_ops",
        "spectral_ops",
        "state_ops",
        "stateless_random_ops",
        "summary_ops",
        "training_ops",
    ],
    deps = [
        ":lib",
        ":protos_all_cc",
    ],
)

tf_gen_op_libs(
    op_lib_names = [
        "string_ops",
    ],
    deps = [
        ":lib_internal",
        ":lib_proto_parsing",
        "@com_google_absl//absl/strings",
    ],
)

tf_gen_op_libs(
    op_lib_names = [
        "array_ops",
    ],
    deps = [
        ":lib",
        ":protos_all_cc",
    ],
)

tf_gen_op_libs(
    op_lib_names = [
        "mkl_array_ops",
    ],
    deps = [":protos_all_cc"],
)

tf_gen_op_libs(
    op_lib_names = [
        "audio_ops",
    ],
    deps = [":lib"],
)

tf_gen_op_libs(
    op_lib_names = ["debug_ops"],
    deps = [":lib"],
)

tf_gen_op_libs(
    is_external = False,
    op_lib_names = [
        "resource_variable_ops",
    ],
    deps = [":lib"],
)

tf_gen_op_libs(
    op_lib_names = [
        "tpu_configuration_ops",
        "tpu_cross_replica_ops",
        "tpu_embedding_ops",
        "tpu_embedding_load_retrieve_ops",
        "tpu_functional_ops",
        "tpu_heartbeat_ops",
        "tpu_host_compute_ops",
        "tpu_infeed_ops",
        "tpu_outfeed_ops",
        "tpu_ordinal_selector_ops",
        "tpu_replication_ops",
    ],
    deps = [
        ":lib",
        ":lib_proto_parsing",
        ":protos_all_cc",
        "//tensorflow/core/protobuf/tpu:optimization_parameters_proto_cc",
        "//tensorflow/core/protobuf/tpu:tpu_embedding_configuration_proto_cc",
        "//tensorflow/core/tpu:tpu_embedding_optimization_parameters_utils",
        "//tensorflow/core/tpu:tpu_embedding_output_layout_utils",
    ],
)

# And one for all user ops
cc_library(
    name = "user_ops_op_lib",
    srcs = glob(["user_ops/**/*.cc"]),
    copts = tf_copts(),
    linkstatic = 1,
    visibility = ["//visibility:public"],
    deps = [":framework"],
    alwayslink = 1,
)

cc_library(
    name = "word2vec_ops",
    srcs = ["ops/word2vec_ops.cc"],
    linkstatic = 1,
    visibility = ["//tensorflow:internal"],
    deps = [":framework"],
    alwayslink = 1,
)

cc_library(
    name = "cudnn_rnn_ops",
    srcs = [
        "ops/cudnn_rnn_ops.cc",
    ],
    linkstatic = 1,
    visibility = ["//tensorflow:internal"],
    deps = [
        ":framework",
        ":lib",
        ":lib_internal",
        ":stream_executor",
        "//tensorflow/core/kernels:bounds_check_lib",
    ],
    alwayslink = 1,
)

tf_gen_op_libs(
    op_lib_names = [
        "cudnn_rnn_ops",
    ],
    deps = [
        ":lib",
    ],
)

cc_library(
    name = "ragged_ops",
    deps = [
        ":ragged_array_ops_op_lib",
        ":ragged_conversion_ops_op_lib",
        ":ragged_math_ops_op_lib",
    ],
)

tf_gen_op_libs(
    op_lib_names = [
        "ragged_array_ops",
        "ragged_conversion_ops",
        "ragged_math_ops",
    ],
    deps = [":ragged_to_dense_util"],
)

cc_library(
    name = "ragged_to_dense_util",
    srcs = [
        "ops/ragged_to_dense_util.cc",
    ],
    hdrs = [
        "ops/ragged_to_dense_util.h",
    ],
    deps = [
        ":framework",
        ":protos_all_cc",
    ],
)

tf_cc_test(
    name = "ragged_to_dense_util_test",
    srcs = [
        "ops/ragged_to_dense_util_test.cc",
    ],
    deps = [
        ":framework",
        ":protos_all_cc",
        ":ragged_to_dense_util",
        ":test",
        ":testlib",
        "@com_google_googletest//:gtest_main",
    ],
)

cc_library(
    name = "ops",
    visibility = ["//visibility:public"],
    deps = [
        ":array_ops_op_lib",
        ":audio_ops_op_lib",
        ":batch_ops_op_lib",
        ":bitwise_ops_op_lib",
        ":boosted_trees_ops_op_lib",
        ":tensor_forest_ops_op_lib",
        ":candidate_sampling_ops_op_lib",
        ":checkpoint_ops_op_lib",
        ":clustering_ops_op_lib",
        ":collective_ops_op_lib",
        ":control_flow_ops_op_lib",
        ":ctc_ops_op_lib",
        ":cudnn_rnn_ops_op_lib",
        ":data_flow_ops_op_lib",
        ":dataset_ops_op_lib",
        ":debug_ops_op_lib",
        ":decode_proto_ops_op_lib",
        ":encode_proto_ops_op_lib",
        ":experimental_dataset_ops_op_lib",
        ":function_ops_op_lib",
        ":functional_ops_op_lib",
        ":image_ops_op_lib",
        ":io_ops_op_lib",
        ":linalg_ops_op_lib",
        ":list_ops_op_lib",
        ":logging_ops_op_lib",
        ":lookup_ops_op_lib",
        ":manip_ops_op_lib",
        ":math_ops_op_lib",
        ":nccl_ops_op_lib",
        ":nn_ops_op_lib",
        ":no_op_op_lib",
        ":parsing_ops_op_lib",
        ":ragged_ops",
        ":random_ops_op_lib",
        ":rnn_ops_op_lib",
        ":special_math_ops_op_lib",
        ":stateful_random_ops_op_lib",
        ":remote_fused_graph_ops_op_lib",
        ":resource_variable_ops_op_lib",
        ":rpc_ops_op_lib",
        ":scoped_allocator_ops_op_lib",
        ":script_ops_op_lib",
        ":sdca_ops_op_lib",
        ":sendrecv_ops_op_lib",
        ":set_ops_op_lib",
        ":sparse_csr_matrix_ops_op_lib",
        ":sparse_ops_op_lib",
        ":summary_ops_op_lib",
        ":spectral_ops_op_lib",
        ":state_ops_op_lib",
        ":stateless_random_ops_op_lib",
        ":string_ops_op_lib",
        ":tpu_configuration_ops_op_lib",
        ":tpu_cross_replica_ops_op_lib",
        ":tpu_embedding_ops_op_lib",
        ":tpu_embedding_load_retrieve_ops_op_lib",
        ":tpu_functional_ops_op_lib",
        ":tpu_heartbeat_ops_op_lib",
        ":tpu_host_compute_ops_op_lib",
        ":tpu_infeed_ops_op_lib",
        ":tpu_outfeed_ops_op_lib",
        ":tpu_ordinal_selector_ops_op_lib",
        ":tpu_replication_ops_op_lib",
        ":training_ops_op_lib",
        ":user_ops_op_lib",
        ":word2vec_ops",
        "//tensorflow/c/kernels:bitcast_op_lib",
        "//tensorflow/compiler/mlir/tensorflow:mlir_passthrough_op",
    ] + if_mkl([
        ":mkl_array_ops_op_lib",
        ":mkl_nn_ops_op_lib",
    ]) + if_tensorrt([
        "//tensorflow/compiler/tf2tensorrt:trt_engine_resource_ops_op_lib",
        "//tensorflow/compiler/tf2tensorrt:trt_op_libs",
    ]),
    alwayslink = 1,
)

cc_library(
    name = "array_grad",
    srcs = ["ops/array_grad.cc"],
    linkstatic = 1,  # Needed since alwayslink is broken in bazel b/27630669
    visibility = ["//visibility:public"],
    deps = [
        ":array_ops_op_lib",
        ":framework",
        ":lib",
        "//tensorflow/c/kernels:bitcast_op_lib",
    ],
    alwayslink = 1,
)

cc_library(
    name = "functional_grad",
    srcs = ["ops/functional_grad.cc"],
    linkstatic = 1,  # Needed since alwayslink is broken in bazel b/27630669
    visibility = ["//visibility:public"],
    deps = [
        ":framework",
        ":functional_ops_op_lib",
        ":lib",
    ],
    alwayslink = 1,
)

cc_library(
    name = "math_grad",
    srcs = [
        "ops/math_grad.cc",
        "ops/random_grad.cc",
        "ops/stateless_random_grad.cc",
    ],
    linkstatic = 1,  # Needed since alwayslink is broken in bazel b/27630669
    visibility = ["//visibility:public"],
    deps = [
        ":framework",
        ":lib",
        ":math_ops_op_lib",
        ":protos_all_cc",
    ],
    alwayslink = 1,
)

cc_library(
    name = "nn_grad",
    srcs = ["ops/nn_grad.cc"],
    linkstatic = 1,  # Needed since alwayslink is broken in bazel b/27630669
    visibility = ["//visibility:public"],
    deps = [
        ":framework",
        ":lib",
        ":nn_ops_op_lib",
    ] + if_mkl([
        ":mkl_nn_ops_op_lib",
    ]),
    alwayslink = 1,
)

alias(
    name = "core_cpu",
    actual = "//tensorflow/core/common_runtime:core_cpu",
    visibility = ["//visibility:public"],
)

alias(
    name = "core",
    actual =
        "//tensorflow/core/common_runtime:core",
    visibility = ["//visibility:public"],
<<<<<<< HEAD
    deps = [
        ":core_cpu",
        ":gpu_runtime",
        ":sycl_runtime",
        ":ve_runtime",
    ],
=======
>>>>>>> 9a257b75
)

# This includes implementations of all kernels built into TensorFlow.
cc_library(
    name = "all_kernels_impl",
    visibility = [":__subpackages__"],
    deps = [
        "//tensorflow/c/kernels:bitcast_op",
        "//tensorflow/core/kernels:array",
        "//tensorflow/core/kernels:audio",
        "//tensorflow/core/kernels:batch_kernels",
        "//tensorflow/core/kernels:bincount_op",
        "//tensorflow/core/kernels:boosted_trees_ops",
        "//tensorflow/core/kernels:tensor_forest_ops",
        "//tensorflow/core/kernels:candidate_sampler_ops",
        "//tensorflow/core/kernels:checkpoint_ops",
        "//tensorflow/core/kernels:clustering_ops",
        "//tensorflow/core/kernels:collective_ops",
        "//tensorflow/core/kernels:constant_op",
        "//tensorflow/core/kernels:control_flow_ops",
        "//tensorflow/core/kernels:ctc_ops",
        "//tensorflow/core/kernels:data_flow",
        "//tensorflow/core/kernels:decode_proto_op",
        "//tensorflow/core/kernels:encode_proto_op",
        "//tensorflow/core/kernels:fact_op",
        "//tensorflow/core/kernels:fake_quant_ops",
        "//tensorflow/core/kernels:function_ops",
        "//tensorflow/core/kernels:functional_ops",
        "//tensorflow/core/kernels:grappler",
        "//tensorflow/core/kernels:histogram_op",
        "//tensorflow/core/kernels:image",
        "//tensorflow/core/kernels:io",
        "//tensorflow/core/kernels:linalg",
        "//tensorflow/core/kernels:lookup",
        "//tensorflow/core/kernels:logging",
        "//tensorflow/core/kernels:manip",
        "//tensorflow/core/kernels:math",
        "//tensorflow/core/kernels:multinomial_op",
        "//tensorflow/core/kernels:mutex_ops",
        "//tensorflow/core/kernels:nn",
        "//tensorflow/core/kernels:parameterized_truncated_normal_op",
        "//tensorflow/core/kernels:parsing",
        "//tensorflow/core/kernels:partitioned_function_ops",
        "//tensorflow/core/kernels:pooling_ops",
        "//tensorflow/core/kernels:quantized_ops",
        "//tensorflow/core/kernels:ragged_ops",
        "//tensorflow/core/kernels:random_ops",
        "//tensorflow/core/kernels:stateful_random_ops",
        "//tensorflow/core/kernels:random_binomial_op",
        "//tensorflow/core/kernels:random_poisson_op",
        "//tensorflow/core/kernels:remote_fused_graph_ops",
        "//tensorflow/core/kernels:required",
        "//tensorflow/core/kernels:resource_variable_ops",
        "//tensorflow/core/kernels:rnn_ops",
        "//tensorflow/core/kernels:rpc_op",
        "//tensorflow/core/kernels:scoped_allocator_ops",
        "//tensorflow/core/kernels:sdca_ops",
        "//tensorflow/core/kernels:searchsorted_op",
        "//tensorflow/core/kernels:set_kernels",
        "//tensorflow/core/kernels:sparse",
        "//tensorflow/core/kernels:state",
        "//tensorflow/core/kernels:stateless_random_ops",
        "//tensorflow/core/kernels:string",
        "//tensorflow/core/kernels:summary_kernels",
        "//tensorflow/core/kernels:training_ops",
        "//tensorflow/core/kernels:word2vec_kernels",
        "//tensorflow/core/kernels/sparse:kernels",
    ] + if_not_windows([
        "//tensorflow/core/kernels/neon:neon_depthwise_conv_op",
    ]) + if_mkl([
        "//tensorflow/core/kernels:mkl_aggregate_ops",
        "//tensorflow/core/kernels:mkl_concat_op",
        "//tensorflow/core/kernels:mkl_dequantize_op",
        "//tensorflow/core/kernels:mkl_conv_op",
        "//tensorflow/core/kernels:mkl_cwise_ops_common",
        "//tensorflow/core/kernels:mkl_fused_batch_norm_op",
        "//tensorflow/core/kernels:mkl_identity_op",
        "//tensorflow/core/kernels:mkl_input_conversion_op",
        "//tensorflow/core/kernels:mkl_lrn_op",
        "//tensorflow/core/kernels:mkl_pooling_ops",
        "//tensorflow/core/kernels:mkl_qmatmul_op",
        "//tensorflow/core/kernels:mkl_requantize_ops",
        "//tensorflow/core/kernels:mkl_quantize_op",
        "//tensorflow/core/kernels:mkl_relu_op",
        "//tensorflow/core/kernels:mkl_reshape_op",
        "//tensorflow/core/kernels:mkl_slice_op",
        "//tensorflow/core/kernels:mkl_softmax_op",
        "//tensorflow/core/kernels:mkl_transpose_op",
        "//tensorflow/core/kernels:mkl_batch_matmul_op",
        "//tensorflow/core/kernels:mkl_matmul_op",
        "//tensorflow/core/kernels:mkl_tfconv_op",
        "//tensorflow/core/kernels:mkl_tmp_bf16_ops",
    ]) + if_cuda_or_rocm([
        "//tensorflow/core/kernels:cudnn_rnn_kernels",
    ]) + if_cuda([
        "//tensorflow/core/grappler/optimizers:gpu_swapping_kernels",
        "//tensorflow/core/grappler/optimizers:gpu_swapping_ops",
    ]) + if_nccl([
        "//tensorflow/core/kernels:nccl_kernels",
    ]) + if_tensorrt([
        "//tensorflow/compiler/tf2tensorrt:trt_engine_resource_op_kernels",
        "//tensorflow/compiler/tf2tensorrt:trt_op_kernels",
    ]),
)

cc_library(
    name = "dynamic_kernels_impl",
    visibility = [":__subpackages__"],
    deps = [
        "//tensorflow/core/kernels:sobol_op",
    ],
)

cc_library(
    name = "all_kernels",
    visibility = ["//visibility:public"],
    deps = if_dynamic_kernels(
        [],
        otherwise = [":dynamic_kernels_impl"],
    ) + [
        # TODO(gunan): Split this up and load the resulting kernels dynamically once
        # the dependency issues are resolved.
        ":all_kernels_impl",
        # TODO(gunan): Work on the API between these and rest of TF and make
        # these also dynamically loading.
        "//tensorflow/core/kernels:dataset_ops",  # Depends on grappler
        "//tensorflow/core/kernels:list_kernels",  # Depends on variant_op_registry.h
    ],
)

tf_cuda_library(
    name = "tensorflow_opensource",
    copts = tf_copts(),
    visibility = ["//visibility:public"],
    deps = [
        ":all_kernels",
        ":core",
        ":direct_session",
        ":example_parser_configuration",
        ":gpu_runtime",
        ":lib",
        ":ops",
    ] + tensorflow_opensource_extra_deps(),
)

cc_library(
    name = "tensorflow",
    visibility = ["//visibility:public"],
    deps = [
        ":tensorflow_opensource",
        "//tensorflow/core/platform/default/build_config:tensorflow_platform_specific",
    ],
)

cc_library(
    name = "distributed_tensorflow_dependencies",
    visibility = ["//visibility:public"],
    deps = [
        "//tensorflow/core/distributed_runtime/rpc:grpc_session",
        "//tensorflow/core/kernels:data_service_ops",
    ],
)

cc_library(
    name = "testlib_kernels_impl",
    deps = [
        "//tensorflow/core/kernels:aggregate_ops",
        "//tensorflow/core/kernels:bcast_ops",
        "//tensorflow/core/kernels:cast_op",
        "//tensorflow/core/kernels:constant_op",
        "//tensorflow/core/kernels:identity_op",
        "//tensorflow/core/kernels:random_ops",
        "//tensorflow/core/kernels:reduction_ops",
        "//tensorflow/core/kernels:reshape_op",
    ],
)

# Test support library needed for higher-level (TensorFlow-specific) tests
cc_library(
    name = "testlib",
    testonly = 1,
    srcs = [
        "//tensorflow/core/common_runtime:testlib_srcs",
        "//tensorflow/core/graph:testlib_srcs",
    ],
    hdrs = [
        "//tensorflow/core/common_runtime:testlib_headers",
        "//tensorflow/core/graph:testlib_headers",
        # TODO(josh11b): Drop this once users are depending on
        # kernels:ops_testutil instead.
        "//tensorflow/core/kernels:ops_testutil.h",
        # TODO(gonnet): Stop exporting these headers once users depend on
        # the tensorflow/core/framework:* targets directly.
        "//tensorflow/core/framework:shape_inference_testutil.h",
        "//tensorflow/core/framework:tensor_testutil.h",
        "//tensorflow/core/framework:fake_input.h",
        "//tensorflow/core/framework:function_testlib.h",
    ],
    copts = tf_copts(),
    visibility = ["//visibility:public"],
    deps = [
        ":core_cpu",
        ":core_cpu_internal",
        ":core_cpu_lib",
        ":framework",
        ":framework_internal",
        ":lib",
        ":lib_internal",
        ":ops",
        ":protos_all_cc",
        ":test",
        ":testlib_ops",
        # TODO(gunan): resolve dependency issues and load these kernels dynamically.
        ":testlib_kernels_impl",
        "//tensorflow/cc:scope",
        "//tensorflow/core/framework:fake_input",
        "//tensorflow/core/framework:function_testlib",
        "//tensorflow/core/framework:shape_inference_testutil",
        "//tensorflow/core/framework:tensor_testutil",
        "//tensorflow/core/kernels:ops_testutil",
        "//tensorflow/core/kernels:ops_util",
    ],
)

alias(
    name = "testlib_ops",
    testonly = 1,
    actual =
        "//tensorflow/core/common_runtime:testlib_ops",
)

# This is a link-only library to provide a DirectSession
# implementation of the Session interface.
tf_cuda_library(
    name = "direct_session",
    copts = tf_copts(),
    linkstatic = 1,
    visibility = ["//visibility:public"],
    deps = [
        "//tensorflow/core/common_runtime:direct_session_internal",
    ],
    alwayslink = 1,
)

# -----------------------------------------------------------------------------
# MKL targets
alias(
    name = "mkl_graph_util",
    actual = "//tensorflow/core/graph:mkl_graph_util",
)

# -----------------------------------------------------------------------------
# Public Android targets

# List of protos we want on android
filegroup(
    name = "android_proto_srcs",
    srcs = CORE_PROTO_SRCS,
    visibility = ["//visibility:public"],
)

# Sources required to build the TensorFlow framework without the runtime on
# mobile platforms. This is essentially the sources required to build
# tensorflow/core/framework:tensor without using granular targets.
filegroup(
    name = "mobile_srcs_no_runtime",
    srcs = [
        "//tensorflow/compiler/jit:mobile_srcs_no_runtime",
        "//tensorflow/core/example:mobile_srcs_no_runtime",
        "//tensorflow/core/framework:attr_value_proto_text_srcs",
        "//tensorflow/core/framework:mobile_srcs_no_runtime",
        "//tensorflow/core/lib/bfloat16:mobile_srcs_no_runtime",
        "//tensorflow/core/lib/core:mobile_srcs_no_runtime",
        "//tensorflow/core/lib/gtl:mobile_srcs_no_runtime",
        "//tensorflow/core/lib/hash:mobile_srcs_no_runtime",
        "//tensorflow/core/lib/strings:mobile_srcs_no_runtime",
        "//tensorflow/core/platform:mobile_srcs_no_runtime",
        "//tensorflow/core/public:mobile_srcs_no_runtime",
        "//tensorflow/core/util:mobile_srcs_no_runtime",
        "//tensorflow/core/util/ctc:android_srcs",
    ] + glob(
        [
            "client/**/*.cc",
        ],
        exclude = [
            "**/*test.*",
            "**/*testutil*",
            "**/*testlib*",
            "**/*main.cc",
        ],
    ),
    visibility = ["//visibility:private"],
)

# Sources required to build the TensorFlow framework with runtime on
# mobile platforms without granular targets. It is assumed that the source
# files in tensorflow/core:mobile_srcs_no_runtime have been compiled
# separately and are linked in as a dependency.
filegroup(
    name = "mobile_srcs_only_runtime",
    srcs = [
        # Sources for which we do not yet have granular targets.
        "//tensorflow/c/eager:srcs",
        "//tensorflow/c:srcs",
        "//tensorflow/core/common_runtime:mobile_srcs_only_runtime",
        "//tensorflow/core/common_runtime/eager:srcs",
        "//tensorflow/core/framework:mobile_srcs_only_runtime",
        "//tensorflow/core/graph:mobile_srcs_only_runtime",
        "//tensorflow/core/kernels:android_srcs",
        "//tensorflow/core/lib/io:mobile_srcs_only_runtime",
        "//tensorflow/core/profiler:mobile_srcs",
        "//tensorflow/core/public:mobile_srcs_only_runtime",
        "//tensorflow/core/util/sparse:mobile_srcs_only_runtime",
        "//tensorflow/core/util/tensor_bundle:android_srcs",
        "//tensorflow/core/util:mobile_srcs_only_runtime",

        # Sources for which we already have granular targets.
        "//tensorflow/core/lib/core:mobile_srcs_only_runtime",
        "//tensorflow/core/lib/gtl:mobile_srcs_only_runtime",
        "//tensorflow/core/lib/hash:mobile_srcs_only_runtime",
        "//tensorflow/core/lib/histogram:mobile_srcs_only_runtime",
        "//tensorflow/core/lib/math:mobile_srcs_only_runtime",
        "//tensorflow/core/lib/monitoring:mobile_srcs_only_runtime",
        "//tensorflow/core/lib/random:mobile_srcs_only_runtime",
        "//tensorflow/core/lib/strings:mobile_srcs_only_runtime",
        "//tensorflow/core/platform:mobile_srcs_only_runtime",
    ] + glob(
        [
            "lib/wav/*.cc",
            "lib/wav/*.h",
        ],
        exclude = [
            "**/*test.*",
            "**/*testutil*",
            "**/*testlib*",
            "**/*main.cc",
        ],
    ),
    visibility = ["//visibility:public"],
)

filegroup(
    name = "mobile_srcs",
    srcs = [
        ":mobile_srcs_no_runtime",
        ":mobile_srcs_only_runtime",
    ],
    visibility = ["//visibility:public"],
)

alias(
    name = "android_srcs",
    actual = ":mobile_srcs",
    visibility = ["//visibility:public"],
)

# Native library support for mobile applications.  Does not contain
# operators, use :portable_tensorflow_lib if you want full operator
# support.
#
# If you just need TensorFlow types, e.g. Tensors, use
# :portable_tensorflow_lib_lite_no_runtime.
#
# These targets link against either full or lite protos depending
# on the bazel define TENSORFLOW_PROTOS=full/lite respectively.
#
# Compiles to a trivial library on non-mobile to prevent irrelevant
# build errors. If not building this e.g. as part of an android_binary,
# a command such as the following must be used:
# bazel build -c opt tensorflow/core:android_tensorflow_lib \
# --define=TENSORFLOW_PROTOS=lite \
# --crosstool_top=//external:android/crosstool \
# --cpu=armeabi-v7a \
# --host_crosstool_top=@bazel_tools//tools/cpp:toolchain
cc_library(
    name = "portable_tensorflow_lib_lite",
    srcs = if_mobile([":mobile_srcs"]),
    copts = tf_copts(android_optimization_level_override = None) + tf_opts_nortti_if_lite_protos() + if_ios(["-Os"]),
    defines = ["SUPPORT_SELECTIVE_REGISTRATION"] + tf_portable_full_lite_protos(
        full = [],
        lite = ["TENSORFLOW_LITE_PROTOS"],
    ) + if_chromiumos(["IS_MOBILE_PLATFORM"]) + tf_defines_nortti_if_lite_protos(),
    linkopts = if_android(["-lz"]) + if_ios(["-lz"]),
    tags = [
        "manual",
        "notap",
    ],
    visibility = ["//visibility:public"],
    deps = [
        ":protos_all_cc_impl",
        "//tensorflow/core/util:stats_calculator_portable",
        "//tensorflow/core:mobile_additional_lib_deps",
    ] + tf_portable_deps_no_runtime(),
    alwayslink = 1,
)

alias(
    name = "android_tensorflow_lib_lite",
    actual = ":portable_tensorflow_lib_lite",
    visibility = ["//visibility:public"],
)

alias(
    name = "android_tensorflow_lib_lite_nortti",
    actual = ":portable_tensorflow_lib_lite",
    visibility = ["//visibility:public"],
)

alias(
    name = "android_tensorflow_lib_lite_nortti_lite_protos",
    actual = ":portable_tensorflow_lib_lite",
    visibility = ["//visibility:public"],
)

cc_library(
    name = "mobile_additional_lib_deps",
    deps = tf_additional_lib_deps() + [
        ":platform_base",
        "@com_google_absl//absl/container:flat_hash_map",
        "@com_google_absl//absl/container:flat_hash_set",
        "@com_google_absl//absl/strings",
    ],
)

# Native library support for iOS applications.
#
# bazel  build --config=ios_x86_64 \
# :ios_tensorflow_lib
cc_library(
    name = "ios_tensorflow_lib",
    srcs = if_ios([
        ":portable_op_registrations_and_gradients",
        "//tensorflow/core/kernels:android_core_ops",
        "//tensorflow/core/kernels:android_extended_ops",
    ]),
    copts = tf_copts() + tf_opts_nortti_if_lite_protos() + ["-Os"],
    visibility = ["//visibility:public"],
    deps = [
        ":portable_tensorflow_lib_lite",
        ":protos_all_cc_impl",
        "//third_party/eigen3",
        "//third_party/fft2d:fft2d_headers",
        "@com_google_protobuf//:protobuf",
        "@fft2d",
        "@gemmlowp",
    ],
    alwayslink = 1,
)

alias(
    name = "ios_tensorflow_lib_lite",
    actual = ":portable_tensorflow_lib_lite",
    visibility = ["//visibility:public"],
)

cc_library(
    name = "ios_tensorflow_test_lib",
    testonly = 1,
    srcs = if_ios([":android_test_srcs"]),
    copts = tf_copts() + ["-Os"],
    tags = [
        "manual",
        "notap",
    ],
    visibility = ["//visibility:public"],
    deps = [
        ":ios_tensorflow_lib",
        "//tensorflow/core/platform/default/build_config:gtest",
        "//third_party/eigen3",
    ],
)

# Full TensorFlow library with operator support. Use this unless reducing
# binary size (by packaging a reduced operator set) is a concern.
alias(
    name = "android_tensorflow_lib",
    actual = ":portable_tensorflow_lib",
    visibility = ["//visibility:public"],
)

cc_library(
    name = "portable_tensorflow_lib",
    srcs = if_mobile([":portable_op_registrations_and_gradients"]),
    copts = tf_copts() + tf_opts_nortti_if_lite_protos(),
    features = tf_features_nomodules_if_mobile(),
    tags = [
        "manual",
        "notap",
    ],
    visibility = ["//visibility:public"],
    deps = [
        ":portable_tensorflow_lib_lite",
        ":protos_all_cc_impl",
        "//tensorflow/core/kernels:portable_tensorflow_kernels",
        "//third_party/eigen3",
        "@com_google_protobuf//:protobuf",
    ],
    alwayslink = 1,
)

alias(
    name = "android_op_registrations_and_gradients",
    actual = ":portable_op_registrations_and_gradients",
    visibility = ["//visibility:public"],
)

filegroup(
    name = "portable_op_registrations_and_gradients",
    srcs = ["//tensorflow/c/kernels:android_all_ops"] + glob(
        [
            "ops/**/*.cc",
            "ops/**/*.h",
        ],
        exclude = [
            "**/*test.cc",
            "**/*testutil*",
            "**/*testlib*",
            "**/*main.cc",
            "**/tpu_*",
        ],
    ),
    visibility = ["//visibility:public"],
)

filegroup(
    name = "android_test_srcs",
    testonly = 1,
    # TODO(andrewharp/nhua):
    # make more test-related sources portable e.g. "//tensorflow/core/platform:test.cc",
    srcs = tf_portable_full_lite_protos(
        full = [
            "//tensorflow/core/framework:android_test_hdrs",
            "//tensorflow/core/framework:android_test_srcs",
            "//tensorflow/core/platform:android_test_srcs",
            "//tensorflow/core/util:android_test_srcs",
        ],
        lite = [
            "//tensorflow/core/framework:android_test_hdrs",
            "//tensorflow/core/framework:android_test_srcs_no_core",
            "//tensorflow/core/platform:android_test_srcs",
            "//tensorflow/core/util:android_test_srcs",
        ],
    ),
    visibility = ["//visibility:public"],
)

# This is like android_test_srcs, minus the things that are already in mobile_srcs.
filegroup(
    name = "android_test_srcs_no_core",
    testonly = 1,
    srcs = [
        "//tensorflow/core/framework:android_test_hdrs",
        "//tensorflow/core/framework:android_test_srcs_no_core",
        "//tensorflow/core/platform:android_test_srcs",
        "//tensorflow/core/util:android_test_srcs",
    ],
    visibility = ["//visibility:public"],
)

# Portable library providing testing functionality for TensorFlow.
alias(
    name = "android_tensorflow_test_lib",
    actual = ":portable_tensorflow_test_lib",
    visibility = ["//visibility:public"],
)

cc_library(
    name = "portable_tensorflow_test_lib",
    testonly = 1,
    srcs = if_mobile([
        ":android_test_srcs_no_core",
    ]),
    hdrs = [
        "//tensorflow/core/framework:android_test_hdrs",
        "//tensorflow/core/util:android_test_hdrs",
    ],
    copts = tf_copts(android_optimization_level_override = None),
    features = tf_features_nomodules_if_mobile() + tf_opts_nortti_if_lite_protos(),
    tags = [
        "manual",
        "notap",
    ],
    visibility = ["//visibility:public"],
    deps = [
        ":portable_tensorflow_lib",
        ":protos_all_cc",
        "//tensorflow/core/kernels:portable_tensorflow_kernels",
        "//tensorflow/core/platform/default/build_config:gtest",
        "//third_party/eigen3",
    ],
)

# -----------------------------------------------------------------------------
# Libraries with GPU facilities that are useful for writing kernels.
cc_library(
    name = "gpu_lib",
    visibility = ["//visibility:public"],
    deps = [
        "//tensorflow/core/common_runtime/gpu:gpu_lib",
    ],
)

alias(
    name = "gpu_headers_lib",
    actual =
        "//tensorflow/core/common_runtime/gpu:gpu_headers_lib",
    visibility = ["//visibility:public"],
)

alias(
    name = "cuda",
    actual = "//tensorflow/core/common_runtime/gpu:cuda",
    visibility = ["//visibility:public"],
)

# -----------------------------------------------------------------------------
# Clif-related proto libraries.

# The following targets will be moved to core/example. The aliases are only temporary
# since moving existing users will require several CLs over several projects.
[
    [
        alias(
            name = "example_%s_pyclif%s" % (proto_name, target_suffix),
            actual = "//tensorflow/core/example:%s_pyclif%s" % (proto_name, target_suffix),
            visibility = ["//visibility:public"],
        )
        for target_suffix in [
            "",
            "_pb2",
        ]
    ]
    for proto_name in [
        "example",
        "feature",
    ]
]

# The following targets will be moved to core/protobuf. The aliases are only temporary
# since moving existing users will require several CLs over several projects.
[
    [
        alias(
            name = "protobuf_%s_pyclif%s" % (proto_name, target_suffix),
            actual = ":protobuf/%s_pyclif%s" % (proto_name, target_suffix),
            visibility = ["//visibility:public"],
        )
        for target_suffix in [
            "",
            "_pb2",
        ]
    ] + [
        tf_pyclif_proto_library(
            name = "protobuf/%s_pyclif" % proto_name,
            proto_lib = ":protos_all",
            proto_srcfile = "protobuf/%s.proto" % proto_name,
            visibility = ["//visibility:public"],
        ),
    ]
    for proto_name in [
        "config",
        "device_properties",
        "graph_debug_info",
        "meta_graph",
        "saved_model",
    ]
]

# -----------------------------------------------------------------------------
# Internal targets

tf_proto_library(
    name = "autotuning_proto",
    srcs = ["protobuf/autotuning.proto"],
    cc_api_version = 2,
    make_default_target_header_only = True,
    visibility = [
        "//tensorflow:internal",
    ],
)

tf_proto_library(
    name = "conv_autotuning_proto",
    srcs = ["protobuf/conv_autotuning.proto"],
    cc_api_version = 2,
    make_default_target_header_only = True,
    protodeps = [
        "//tensorflow/stream_executor:dnn_proto",
    ],
    visibility = [
        "//tensorflow:internal",
    ],
)

tf_proto_library_cc(
    name = "worker_proto",
    srcs = ["protobuf/worker.proto"],
    cc_api_version = 2,
    protodeps = tf_additional_all_protos(),
    visibility = ["//visibility:public"],
)

tf_proto_library_cc(
    name = "worker_service_proto",
    srcs = ["protobuf/worker_service.proto"],
    has_services = 1,
    cc_api_version = 2,
    cc_stubby_versions = ["2"],
    protodeps = [":worker_proto"],
    visibility = [
        "//tensorflow:internal",
    ],
)

tf_proto_library_cc(
    name = "master_proto",
    srcs = ["protobuf/master.proto"],
    cc_api_version = 2,
    protodeps = tf_additional_all_protos(),
    visibility = ["//tensorflow:internal"],
)

tf_proto_library_cc(
    name = "master_service_proto",
    srcs = ["protobuf/master_service.proto"],
    has_services = 1,
    cc_api_version = 2,
    cc_stubby_versions = ["2"],
    protodeps = [":master_proto"],
    visibility = [
        "//tensorflow:internal",
    ],
)

tf_proto_library_cc(
    name = "eager_service_proto",
    srcs = ["protobuf/eager_service.proto"],
    has_services = 1,
    cc_api_version = 2,
    cc_grpc_version = 1,
    cc_stubby_versions = ["2"],
    protodeps = tf_additional_all_protos(),
    visibility = [
        "//tensorflow:internal",
    ],
)

filegroup(
    name = "lib_internal_private_headers",
    srcs = [
        "//tensorflow/core/framework:resource_handle.h",
        "//tensorflow/core/platform:legacy_lib_internal_headers",
        "//tensorflow/core/platform:lib_internal_private_hdrs",
        "//tensorflow/core/lib/bfloat16:bfloat16.h",
        "//tensorflow/core/lib/core:legacy_lib_core_all_headers",
        "//tensorflow/core/lib/gtl:legacy_lib_gtl_all_headers",
        "//tensorflow/core/lib/histogram:legacy_lib_histogram_all_headers",
        "//tensorflow/core/lib/hash:legacy_lib_hash_all_headers",
        "//tensorflow/core/lib/monitoring:legacy_lib_monitoring_all_headers",
        "//tensorflow/core/lib/io:legacy_lib_io_all_headers",
        "//tensorflow/core/lib/random:legacy_lib_random_all_headers",
        "//tensorflow/core/lib/strings:legacy_lib_strings_all_headers",
        "//tensorflow/core/lib/math:math_util.h",
    ] + glob(
        [
            "lib/**/*.h",
        ],
        exclude = [
            "**/*test*",
            "lib/gif/**/*",
            "lib/jpeg/**/*",
            "lib/png/**/*",
        ],
    ),
    visibility = ["//visibility:private"],
)

filegroup(
    name = "lib_internal_public_headers",
    srcs = [
        "lib/wav/wav_io.h",
        "//tensorflow/core/lib/core:legacy_lib_internal_core_headers",
        "//tensorflow/core/lib/gtl:legacy_lib_internal_public_gtl_headers",
        "//tensorflow/core/lib/hash:legacy_lib_internal_public_headers",
        "//tensorflow/core/lib/io:legacy_lib_internal_public_headers",
        "//tensorflow/core/lib/monitoring:legacy_lib_monitoring_lib_internal_public_headers",
        "//tensorflow/core/lib/random:legacy_lib_internal_public_random_headers",
        "//tensorflow/core/lib/strings:legacy_lib_internal_public_string_headers",
        "//tensorflow/core/platform:legacy_platform_lib_hdrs",
        "//tensorflow/core/platform:lib_internal_public_hdrs",
        "//tensorflow/core/util:lib_internal_public_hdrs",
    ],
    visibility = ["//visibility:private"],
)

cc_library(
    name = "lib_internal",
    srcs = [":lib_internal_private_headers"],
    hdrs = [":lib_internal_public_headers"],
    copts = tf_copts(),
    linkopts = select({
        "//tensorflow:freebsd": [],
        "//tensorflow:windows": [],
        "//tensorflow:android": [],
        "//conditions:default": [
            "-ldl",
            "-lpthread",
        ],
    }),
    deps = tf_additional_lib_deps() + [
        "@com_google_absl//absl/meta:type_traits",
        "@com_google_absl//absl/strings",
        "//third_party/eigen3",
        "@com_google_absl//absl/base:core_headers",
        "//tensorflow/core/platform/default/build_config:platformlib",
    ] + if_static([":lib_internal_impl"]),
)

# Until we can ditch config=monolithic on windows, we have to provide an always
# headers only library for pybind rules to depend on.
cc_library(
    name = "lib_headers_for_pybind",
    srcs = [":lib_internal_private_headers"],
    hdrs = [":lib_internal_public_headers"],
    copts = tf_copts(),
    linkopts = select({
        "//tensorflow:freebsd": [],
        "//tensorflow:windows": [],
        "//tensorflow:android": [],
        "//conditions:default": [
            "-ldl",
            "-lpthread",
        ],
    }),
    visibility = ["//tensorflow/python:__pkg__"],
    deps = tf_additional_lib_deps() + [
        "@com_google_absl//absl/meta:type_traits",
        "@com_google_absl//absl/strings",
        "//third_party/eigen3",
        "@com_google_absl//absl/base:core_headers",
        "//tensorflow/core/platform/default/build_config:platformlib",
    ],
)

cc_library(
    name = "lib_internal_impl",
    srcs = [
        ":lib_internal_private_headers",
        "//tensorflow/core/platform:legacy_lib_internal_srcs",
    ] + glob(
        [
            "lib/**/*.cc",
        ],
        exclude = [
            "**/*test*",
            "framework/variant.cc",
            "lib/gif/**/*",
            "lib/jpeg/**/*",
            "lib/png/**/*",
        ],
    ),
    hdrs = [":lib_internal_public_headers"],
    copts = tf_copts(),
    deps = tf_additional_lib_deps() + [
        ":core_stringpiece",
        ":lib_proto_parsing",
        "@com_google_absl//absl/memory",
        "@com_google_absl//absl/strings",
        "//third_party/eigen3",
        "//tensorflow/core/lib/bfloat16",
        "//tensorflow/core/lib/core:arena",
        "//tensorflow/core/lib/core:bitmap",
        "//tensorflow/core/lib/core:blocking_counter",
        "//tensorflow/core/lib/core:bits",
        "//tensorflow/core/lib/core:coding",
        "//tensorflow/core/lib/core:errors",
        "//tensorflow/core/lib/core:notification",
        "//tensorflow/core/lib/core:raw_coding",
        "//tensorflow/core/lib/core:refcount",
        "//tensorflow/core/lib/core:status",
        "//tensorflow/core/lib/core:stringpiece",
        "//tensorflow/core/lib/core:threadpool",
        "//tensorflow/core/lib/core:threadpool_interface",
        "//tensorflow/core/lib/core:threadpool_options",
        "//tensorflow/core/lib/gtl:array_slice",
        "//tensorflow/core/lib/gtl:cleanup",
        "//tensorflow/core/lib/gtl:compactptrset",
        "//tensorflow/core/lib/gtl:edit_distance",
        "//tensorflow/core/lib/gtl:flatmap",
        "//tensorflow/core/lib/gtl:flatrep",
        "//tensorflow/core/lib/gtl:flatset",
        "//tensorflow/core/lib/gtl:inlined_vector",
        "//tensorflow/core/lib/gtl:int_type",
        "//tensorflow/core/lib/gtl:iterator_range",
        "//tensorflow/core/lib/gtl:manual_constructor",
        "//tensorflow/core/lib/gtl:map_util",
        "//tensorflow/core/lib/gtl:optional",
        "//tensorflow/core/lib/gtl:priority_queue_util",
        "//tensorflow/core/lib/gtl:top_n",
        "//tensorflow/core/lib/hash:crc32c",
        "//tensorflow/core/lib/hash",
        "//tensorflow/core/lib/histogram",
        "//tensorflow/core/lib/io:block",
        "//tensorflow/core/lib/io:buffered_inputstream",
        "//tensorflow/core/lib/io:compression",
        "//tensorflow/core/lib/io:inputbuffer",
        "//tensorflow/core/lib/io:inputstream_interface",
        "//tensorflow/core/lib/io:iterator",
        "//tensorflow/core/lib/io:path",
        "//tensorflow/core/lib/io:proto_encode_helper",
        "//tensorflow/core/lib/io:random_inputstream",
        "//tensorflow/core/lib/io:record_reader",
        "//tensorflow/core/lib/io:record_writer",
        "//tensorflow/core/lib/io:snappy_inputbuffer",
        "//tensorflow/core/lib/io:snappy_outputbuffer",
        "//tensorflow/core/lib/io:table",
        "//tensorflow/core/lib/io:table_options",
        "//tensorflow/core/lib/io:zlib_compression_options",
        "//tensorflow/core/lib/io:zlib_inputstream",
        "//tensorflow/core/lib/io:zlib_outputbuffer",
        "//tensorflow/core/lib/math:math_util",
        "//tensorflow/core/lib/monitoring:collected_metrics",
        "//tensorflow/core/lib/monitoring:collection_registry",
        "//tensorflow/core/lib/monitoring:counter",
        "//tensorflow/core/lib/monitoring:gauge",
        "//tensorflow/core/lib/monitoring:metric_def",
        "//tensorflow/core/lib/monitoring:mobile_counter",
        "//tensorflow/core/lib/monitoring:mobile_gauge",
        "//tensorflow/core/lib/monitoring:mobile_percentile_sampler",
        "//tensorflow/core/lib/monitoring:mobile_sampler",
        "//tensorflow/core/lib/monitoring:percentile_sampler",
        "//tensorflow/core/lib/monitoring:sampler",
        "//tensorflow/core/lib/monitoring:timed",
        "//tensorflow/core/lib/random:exact_uniform_int",
        "//tensorflow/core/lib/random:philox",
        "//tensorflow/core/lib/random:philox_random",
        "//tensorflow/core/lib/random",
        "//tensorflow/core/lib/random:weighted_picker",
        "//tensorflow/core/lib/strings:base64",
        "//tensorflow/core/lib/strings:numbers",
        "//tensorflow/core/lib/strings:ordered_code",
        "//tensorflow/core/lib/strings:proto_serialization",
        "//tensorflow/core/lib/strings:proto_text_util",
        "//tensorflow/core/lib/strings:scanner",
        "//tensorflow/core/lib/strings:str_util",
        "//tensorflow/core/lib/strings:strcat",
        "//tensorflow/core/lib/strings:stringprintf",
        "//tensorflow/core/platform:abi",
        "//tensorflow/core/platform:base64",
        "//tensorflow/core/platform:blocking_counter",
        "//tensorflow/core/platform:casts",
        "//tensorflow/core/platform:coding",
        "//tensorflow/core/platform:context",
        "//tensorflow/core/platform:cord",
        "//tensorflow/core/platform:cpu_feature_guard",
        "//tensorflow/core/platform:denormal",
        "//tensorflow/core/platform:dynamic_annotations",
        "//tensorflow/core/platform:env",
        "//tensorflow/core/platform:error",
        "//tensorflow/core/platform:errors",
        "//tensorflow/core/platform:file_statistics",
        "//tensorflow/core/platform:fingerprint",
        "//tensorflow/core/platform:hash",
        "//tensorflow/core/platform:load_library",
        "//tensorflow/core/platform:logger",
        "//tensorflow/core/platform:mutex",
        "//tensorflow/core/platform:notification",
        "//tensorflow/core/platform:net",
        "//tensorflow/core/platform:null_file_system",
        "//tensorflow/core/platform:numbers",
        "//tensorflow/core/platform:path",
        "//tensorflow/core/platform:platform_port",
        "//tensorflow/core/platform:platform_strings",
        "//tensorflow/core/platform:prefetch",
        "//tensorflow/core/platform:protobuf_internal",
        "//tensorflow/core/platform:regexp",
        "//tensorflow/core/platform:resource",
        "//tensorflow/core/platform:scanner",
        "//tensorflow/core/platform:setround",
        "//tensorflow/core/platform:stacktrace",
        "//tensorflow/core/platform:stacktrace_handler",
        "//tensorflow/core/platform:status",
        "//tensorflow/core/platform:strcat",
        "//tensorflow/core/platform:stringpiece",
        "//tensorflow/core/platform:stringprintf",
        "//tensorflow/core/platform:strong_hash",
        "//tensorflow/core/platform:str_util",
        "//tensorflow/core/platform:subprocess",
        "//tensorflow/core/platform:tensor_coding",
        "//tensorflow/core/platform:thread_annotations",
        "//tensorflow/core/platform:threadpool_interface",
        "//tensorflow/core/platform:threadpool_options",
        "//tensorflow/core/platform:tracing",
        "//tensorflow/core/platform:tstring",
        "//tensorflow/core/platform:unbounded_work_queue",
        "//tensorflow/core/platform/default/build_config:platformlib",
        "//tensorflow/core/util:env_var",
        "//tensorflow/core/util:reporter",  # TODO(gunan): REMOVE as soon as cc_shared_library is supported.
        "@snappy",
        "@zlib",
        "@double_conversion//:double-conversion",
        "@com_google_protobuf//:protobuf",
    ] + tf_protos_all_impl() + tf_protos_grappler_impl() + tf_protos_profiler_impl() + tf_monitoring_deps(),
    # Alwayslink causes a cc_binary to "always link" in the
    # srcs for a given cc_library, even if they are unreferenced, see:
    # https://docs.bazel.build/versions/master/be/c-cpp.html#cc_library.alwayslink
    # tensorflow/core:lib_internal_impl has alwayslink set so that libtensorflow_framework.so
    # contains all of the srcs within lib_internal_impl.
    # NOTE(bmzhao): As we refactor tensorflow's BUILD files to more granular targets,
    # we've removed srcs from core:lib_internal_impl, and have added deps on these
    # granular targets instead. Since alwayslink doesn't apply to these deps,
    # we will sometimes need to add alwayslink to the granular libraries instead.
    # Ideally, this will be resolved once bazel has full cc_shared_library support.
    alwayslink = 1,
)

cc_library(
    name = "gif_internal",
    srcs = [
        "lib/gif/gif_io.cc",
        "//tensorflow/core/platform:gif_hdrs",
    ],
    hdrs = ["lib/gif/gif_io.h"],
    copts = tf_copts(),
    linkopts = select({
        "//tensorflow:freebsd": [],
        "//tensorflow:windows": [],
        "//conditions:default": ["-ldl"],
    }),
    deps = [
        ":lib",
        ":lib_internal",
        "//tensorflow/core/platform:gif",
    ],
)

cc_library(
    name = "jpeg_internal",
    srcs = [
        "lib/jpeg/jpeg_handle.cc",
        "lib/jpeg/jpeg_mem.cc",
        "//tensorflow/core/platform:jpeg_hdrs",
    ],
    hdrs = [
        "lib/jpeg/jpeg_handle.h",
        "lib/jpeg/jpeg_mem.h",
    ],
    copts = tf_copts(),
    linkopts = select({
        "//tensorflow:freebsd": [],
        "//tensorflow:windows": [],
        "//conditions:default": ["-ldl"],
    }),
    deps = [
        ":lib",
        ":lib_internal",
        "//tensorflow/core/platform:jpeg",
    ],
)

alias(
    name = "png_internal",
    actual = "//tensorflow/core/lib/png:png_io",
)

alias(
    name = "android_png_internal",
    actual = "//tensorflow/core/lib/png:png_io",
)

cc_library(
    name = "tflite_portable_logging",
    hdrs = [
        "//tensorflow/core/lib/bfloat16:bfloat16.h",
        "//tensorflow/core/platform:tflite_portable_logging_hdrs",
        "//tensorflow/core/platform/default:integral_types.h",
        "//tensorflow/core/platform/default:logging.h",
    ],
    copts = tf_copts(),
    linkopts = ["-ldl"],
    visibility = ["//visibility:public"],
    deps = [
        ":platform_base",
        "//tensorflow/core/platform:logging",
    ],
)

cc_library(
    name = "android_jpeg_internal",
    srcs = if_android([
        "lib/jpeg/jpeg_handle.cc",
        "lib/jpeg/jpeg_mem.cc",
        "//tensorflow/core/platform:jpeg_hdrs",
    ]),
    hdrs = [
        "lib/jpeg/jpeg_handle.h",
        "lib/jpeg/jpeg_mem.h",
        "//tensorflow/core/lib/bfloat16:bfloat16.h",
        "//tensorflow/core/lib/core:legacy_lib_core_stringpiece_header",
        "//tensorflow/core/platform:jpeg_internal_hdrs",
        "//tensorflow/core/platform/default:integral_types.h",
        "//tensorflow/core/platform/default:logging.h",
    ],
    copts = tf_copts(),
    linkopts = ["-ldl"],
    deps = [
        ":core_stringpiece",
        "//tensorflow/core/platform:dynamic_annotations",
        "//tensorflow/core/platform:jpeg",
        "//tensorflow/core/platform:logging",
        "//tensorflow/core/platform:stringpiece",
        "@com_google_absl//absl/base:core_headers",
        "@com_google_absl//absl/strings",
    ],
)

cc_library(
    name = "android_gif_internal",
    srcs = if_android([
        "lib/gif/gif_io.cc",
        "//tensorflow/core/platform:gif_hdrs",
    ]),
    hdrs = [
        "lib/gif/gif_io.h",
        "//tensorflow/core/lib/bfloat16:bfloat16.h",
        "//tensorflow/core/lib/core:legacy_lib_core_stringpiece_header",
        "//tensorflow/core/lib/gtl:legacy_android_gif_internal_headers",
        "//tensorflow/core/platform:gif_internal_hdrs",
        "//tensorflow/core/platform/default:integral_types.h",
        "//tensorflow/core/platform/default:logging.h",
    ],
    copts = tf_copts(),
    linkopts = ["-ldl"],
    deps = [
        "//tensorflow/core/lib/strings:numbers",
        "//tensorflow/core/lib/strings:strcat",
        "//tensorflow/core/platform:dynamic_annotations",
        "//tensorflow/core/platform:gif",
        "//tensorflow/core/platform:logging",
        "//tensorflow/core/platform:numbers",
        "//tensorflow/core/platform:strcat",
        "//tensorflow/core/platform:stringpiece",
        "@com_google_absl//absl/base:core_headers",
        "@com_google_absl//absl/strings",
    ],
)

tf_proto_library(
    name = "error_codes_proto_impl",
    srcs = ["protobuf/error_codes.proto"],
    cc_api_version = 2,
    make_default_target_header_only = True,
)

tf_proto_library(
    name = "core_protos",
    srcs = COMMON_PROTO_SRCS + [
        # Protos which are not needed on mobile builds, but should be included
        # in protos_all.
        #
        # Note that some protos are in neither core_proto_srcs nor this
        # filegroup; e.g. ones with individual proto_library targets.
        "protobuf/control_flow.proto",
        # TODO(ebrevdo): Re-enable once CriticalSection is in core.
        # "protobuf/critical_section.proto",
        "protobuf/data/experimental/snapshot.proto",
        "protobuf/debug_event.proto",
        "protobuf/meta_graph.proto",
        "protobuf/named_tensor.proto",
        "protobuf/remote_tensor_handle.proto",
        "protobuf/saved_model.proto",
        "protobuf/saved_object_graph.proto",
        "protobuf/struct.proto",
        "protobuf/tensorflow_server.proto",
        "protobuf/trackable_object_graph.proto",
        "protobuf/transport_options.proto",
    ],
    cc_api_version = 2,
    make_default_target_header_only = True,
    protodeps = [
        ":error_codes_proto_impl",
        "//tensorflow/core/example:protos_all",
        "//tensorflow/core/framework:protos_all",
        "//tensorflow/core/lib/core:error_codes_proto",
        "//tensorflow/core/profiler/protobuf:xplane_proto",
        "//tensorflow/core/profiler:profiler_options_proto",
        "//tensorflow/core/util:protos_all",
        "//tensorflow/core/util:test_log_proto_impl",
    ],
    visibility = ["//visibility:private"],
)

alias(
    name = "error_codes_proto_cc",
    actual = "//tensorflow/core/lib/core:error_codes_proto_cc",
)

alias(
    name = "version_lib",
    actual = "//tensorflow/core/util:version_info",
)

filegroup(
    name = "framework_internal_private_headers",
    srcs = [
        "//tensorflow/core/example:feature_util.h",
        "//tensorflow/core/framework:framework_internal_private_hdrs",
        "//tensorflow/core/graph:framework_internal_private_headers",
        "//tensorflow/core/util:framework_internal_private_hdrs",
        "//tensorflow/core/util:memmapped_file_system_hdrs",
        "//tensorflow/core/util/sparse:framework_internal_private_headers_group",
    ],
    visibility = ["//visibility:private"],
)

filegroup(
    name = "framework_internal_public_headers",
    srcs = [
        "//tensorflow/core/framework:metrics.h",
        "//tensorflow/core/framework:model.h",
        "//tensorflow/core/framework:op_segment.h",
        "//tensorflow/core/framework:rendezvous.h",  # only needed for tests
        "//tensorflow/core/framework:resource_var.h",
        "//tensorflow/core/framework:run_handler.h",
        "//tensorflow/core/framework:run_handler_util.h",
        "//tensorflow/core/framework:shared_ptr_variant.h",
        "//tensorflow/core/framework:tensor_reference.h",
        "//tensorflow/core/framework:tracking_allocator.h",  # only needed for tests
        "//tensorflow/core/framework:variant.h",
        "//tensorflow/core/util:framework_internal_public_hdrs",
    ],
    visibility = ["//visibility:private"],
)

tf_cuda_library(
    name = "framework_internal",
    srcs = [":framework_internal_private_headers"],
    hdrs = [":framework_internal_public_headers"],
    deps = [
        ":framework_internal_headers_lib",
        "//third_party/eigen3",
        ":lib",
    ] + if_static(
        extra_deps = [
            ":framework_internal_impl",
            "@com_google_protobuf//:protobuf",
        ],
        otherwise = [
            "@com_google_protobuf//:protobuf_headers",
        ],
    ),
    alwayslink = 1,
)

cc_header_only_library(
    name = "framework_internal_headers_lib",
    # Fully depend on external repositories, because identifying the headers
    # is fragile.
    extra_deps = [
        "@com_google_absl//absl/strings",
        "@com_google_absl//absl/types:span",
    ],
    deps = [
        ":lib",
        ":lib_internal",
        ":version_lib",
        "//tensorflow/core/kernels:bounds_check",
        "//tensorflow/core/platform/default/build_config:platformlib",
    ],
)

tf_cuda_library(
    name = "framework_internal_impl",
    srcs = [
        ":framework_internal_private_headers",
        "//tensorflow/core/framework:framework_internal_impl_srcs",
        "//tensorflow/core/graph:framework_internal_impl_srcs",
        "//tensorflow/core/util:framework_internal_impl_srcs",
        "//tensorflow/core/util:memmapped_file_system_srcs",
        "//tensorflow/core/util/sparse:framework_internal_impl_group",
    ] + glob(
        [
        ],
        exclude = [
            "**/*test*",
            "**/*main.cc",
        ],
    ),
    hdrs = [":framework_internal_public_headers"],
    copts = tf_copts(),
    linkopts = select({
        "//tensorflow:freebsd": ["-lm"],
        "//tensorflow:windows": [],
        "//conditions:default": [
            "-ldl",
            "-lm",
        ],
    }),
    deps = [
        ":feature_util",
        ":lib",
        ":lib_internal",
        ":protos_all_cc",
        ":version_lib",
        "@com_google_absl//absl/base",
        "@com_google_absl//absl/container:flat_hash_map",
        "@com_google_absl//absl/container:flat_hash_set",
        "@com_google_absl//absl/memory",
        "@com_google_absl//absl/strings",
        "@com_google_absl//absl/time",
        "//third_party/eigen3",
        "//tensorflow/core/example:feature_util",
        "//tensorflow/core/framework:allocator",
        "//tensorflow/core/framework:allocator_registry_impl",
        "//tensorflow/core/framework:attr_value_proto_text",
        "//tensorflow/core/framework:attr_value_util",
        "//tensorflow/core/framework:bfloat16",
        "//tensorflow/core/framework:common_shape_fns",
        "//tensorflow/core/framework:kernel_shape_util",
        "//tensorflow/core/framework:node_def_util",
        "//tensorflow/core/framework:node_properties",
        "//tensorflow/core/framework:numeric_types",
        "//tensorflow/core/framework:op",
        "//tensorflow/core/framework:op_def_builder",
        "//tensorflow/core/framework:op_def_util",
        "//tensorflow/core/framework:resource_handle",
        "//tensorflow/core/framework:selective_registration",
        "//tensorflow/core/framework:shape_inference",
        "//tensorflow/core/framework:tensor",
        "//tensorflow/core/framework:tensor_shape",
        "//tensorflow/core/kernels:bounds_check",
        "//tensorflow/core/platform/default/build_config:platformlib",
        "//tensorflow/core/profiler/lib:annotated_traceme",
        "//tensorflow/core/profiler/lib:traceme",
        "//tensorflow/core/util:einsum_op_util",
        "//tensorflow/core/util:padding",
        "//tensorflow/core/util:port",
        "//tensorflow/core/util:stats_calculator_portable",
        "//tensorflow/core/util:tensor_format",
        "//tensorflow/compiler/jit:common",
    ] + if_static(
        extra_deps = ["@com_google_protobuf//:protobuf"],
        otherwise = ["@com_google_protobuf//:protobuf_headers"],
    ) + mkl_deps()
      + if_ve(["//tensorflow/core:core_cpu_impl", ":ve_runtime"]),
    alwayslink = 1,
)

cc_header_only_library(
    name = "framework_headers_lib",
    # Fully depend on external repositories, because identifying the headers
    # is fragile.
    extra_deps = [
        "@com_google_absl//absl/strings",
        "@com_google_absl//absl/types:span",
    ],
    visibility = ["//visibility:public"],
    deps = [
        ":framework",
        "//tensorflow/core/framework:reader_base",
    ],
)

cc_header_only_library(
    name = "stream_executor_headers_lib",
    # Fully depend on external repositories, because identifying the headers
    # is fragile.
    extra_deps = [
        "@com_google_absl//absl/strings",
        "@com_google_absl//absl/types:span",
    ],
    visibility = ["//visibility:public"],
    deps = [
        ":stream_executor",
    ],
)

alias(
    name = "stream_executor",
    actual = "//tensorflow/core/platform:stream_executor",
)

# Like stream_executor library, but compiles without --config=cuda
# and does not include any cuda dependencies.
alias(
    name = "stream_executor_no_cuda",
    actual = "//tensorflow/core/platform:stream_executor_no_cuda",
    visibility = ["//visibility:public"],
)

alias(
    name = "cuda_device_functions",
    actual = "//tensorflow/core/util:gpu_device_functions",
    visibility = ["//visibility:public"],
)

# Library containing all of the graph construction code that is
# independent of the runtime.
#
# TODO(mrry): Refactor graph_constructor.cc so that it does not depend on code
# in "common_runtime/", and then the entire "graph/" directory can be included
# in this library.
tf_cuda_library(
    name = "graph",
    srcs = ["//tensorflow/core/graph:graph_srcs"],
    hdrs = ["//tensorflow/core/graph:graph_headers"],
    deps = [
        ":framework",
        ":framework_internal",
        ":lib",
        ":lib_internal",
        ":protos_all_cc",
        "//third_party/eigen3",
        "@com_google_absl//absl/container:flat_hash_map",
        "@com_google_absl//absl/container:flat_hash_set",
        "@com_google_absl//absl/strings",
    ],
)

filegroup(
    name = "core_cpu_base_headers",
    srcs = [
        "//tensorflow/core/common_runtime:core_cpu_base_headers",
    ],
)

tf_cuda_library(
    name = "core_cpu_base",
    hdrs = [
        ":core_cpu_base_headers",
        "//tensorflow/core/public:session.h",
    ],
    copts = tf_copts(),
    deps = ["//tensorflow/core/common_runtime:core_cpu_base_no_ops"] + if_static([
        ":function_ops_op_lib",
        ":functional_grad",
        ":functional_ops_op_lib",
        "//tensorflow/core/kernels:bounds_check",
        "//tensorflow/core/kernels:required",
    ]),
    alwayslink = 1,
)

alias(
    name = "core_cpu_impl",
<<<<<<< HEAD
    srcs = [
        "common_runtime/accumulate_n_optimizer.cc",
        "common_runtime/base_collective_executor.cc",
        "common_runtime/buf_rendezvous.cc",
        "common_runtime/build_graph_options.cc",
        "common_runtime/collective_executor_mgr.cc",
        "common_runtime/collective_param_resolver_local.cc",
        "common_runtime/collective_rma_local.cc",
        "common_runtime/collective_util.cc",
        "common_runtime/colocation_graph.cc",
        "common_runtime/constant_folding.cc",
        "common_runtime/copy_tensor.cc",
        "common_runtime/costmodel_manager.cc",
        "common_runtime/debugger_state_interface.cc",
        "common_runtime/device.cc",
        "common_runtime/device_factory.cc",
        "common_runtime/device_mgr.cc",
        "common_runtime/device_resolver_local.cc",
        "common_runtime/device_set.cc",
        "common_runtime/dynamic_device_mgr.cc",
        "common_runtime/executor.cc",
        "common_runtime/executor_factory.cc",
        "common_runtime/function.cc",
        "common_runtime/graph_optimizer.cc",
        "common_runtime/graph_runner.cc",
        "common_runtime/hierarchical_tree_broadcaster.cc",
        "common_runtime/input_colocation_exemption_registry.cc",
        "common_runtime/inspecting_placer.cc",
        "common_runtime/isolate_placer_inspection_required_ops_pass.cc",
        "common_runtime/local_device.cc",
        "common_runtime/lower_case_op.cc",
        "common_runtime/lower_function_call_op.cc",
        "common_runtime/lower_functional_ops.cc",
        "common_runtime/lower_if_op.cc",
        "common_runtime/lower_while_op.cc",
        "common_runtime/memory_types.cc",
        "common_runtime/metrics.cc",
        "common_runtime/mkl_cpu_allocator.cc",
        "common_runtime/optimization_registry.cc",
        "common_runtime/parallel_concat_optimizer.cc",
        "common_runtime/partitioning_utils.cc",
        "common_runtime/placer.cc",
        "common_runtime/placer_inspection_required_ops_utils.cc",
        "common_runtime/placer_inspection_required_ops_utils.h",
        "common_runtime/pool_allocator.cc",
        "common_runtime/process_function_library_runtime.cc",
        "common_runtime/process_state.cc",
        "common_runtime/process_util.cc",
        "common_runtime/renamed_device.cc",
        "common_runtime/rendezvous_mgr.cc",
        "common_runtime/rendezvous_util.cc",
        "common_runtime/ring_alg.cc",
        "common_runtime/ring_gatherer.cc",
        "common_runtime/ring_reducer.cc",
        "common_runtime/session.cc",
        "common_runtime/session_factory.cc",
        "common_runtime/session_options.cc",
        "common_runtime/session_state.cc",
        "common_runtime/single_threaded_cpu_device.cc",
        "common_runtime/stats_publisher_interface.cc",
        "common_runtime/step_stats_collector.cc",
        "common_runtime/threadpool_device.cc",
        "common_runtime/threadpool_device_factory.cc",
        "graph/gradients.cc",
        "graph/mkl_layout_pass.cc",
        "graph/mkl_tfconversion_pass.cc",
        "graph/quantize_training.cc",
        "//tensorflow/core/public:session.h",
        "//tensorflow/core/public:session_options.h",
        "//tensorflow/core/public:version.h",
    ],
    hdrs = CORE_CPU_LIB_HEADERS,
    copts = tf_copts() + tf_openmp_copts(),
    deps = [
        ":bfc_allocator",
        ":graph",
        ":framework",
        ":framework_internal",
        ":lib",
        ":lib_internal",
        ":protos_all_cc",
        "@com_google_absl//absl/algorithm:container",
        "@com_google_absl//absl/memory",
        "@com_google_absl//absl/strings",
        "@com_google_absl//absl/types:optional",
        "//third_party/eigen3",
        "//tensorflow/core/grappler/utils:functions",
        "//tensorflow/core/profiler/lib:scoped_annotation",
        "//tensorflow/core/profiler/lib:traceme",
        ":ve_runtime",
    ] + mkl_deps(),
    alwayslink = 1,
)

cc_library(
    name = "ve_runtime",
    hdrs = [
      "common_runtime/ve/ve_device.h",
      "common_runtime/ve/ve_tracer.h"
    ],
    alwayslink = 1,
)

cc_library(
    name = "ve_runtime_impl",
    srcs = ["common_runtime/ve/ve_device.cc",
            "common_runtime/ve/ve_tracer.cc"],
    deps = [
        ":core_cpu_impl",
        ":ve_runtime",
        "//third_party/veoffload",
        "//tensorflow/core:stream_executor",
        "//tensorflow/core/profiler/internal:profiler_interface",
        "//tensorflow/core/profiler/internal:profiler_factory",
        ],
    alwayslink = 1,
)

tf_cuda_library(
=======
    actual =
        "//tensorflow/core/common_runtime:core_cpu_impl",
)

alias(
>>>>>>> 9a257b75
    name = "core_cpu_lib",
    actual =
        "//tensorflow/core/common_runtime:core_cpu_lib",
)

alias(
    name = "core_cpu_internal",
    actual =
        "//tensorflow/core/common_runtime:core_cpu_internal",
)

alias(
    name = "regexp_internal",
    actual =
        "//tensorflow/core/platform:regexp",
    visibility = [
        "//tensorflow/compiler:__subpackages__",
        "//tensorflow/core/kernels:__subpackages__",
        "//tensorflow/core/profiler:__subpackages__",
        "//tensorflow/stream_executor:__subpackages__",
    ],
)

alias(
    name = "direct_session_internal",
    actual =
        "//tensorflow/core/common_runtime:direct_session_internal",
)

alias(
    name = "example_parser_configuration",
    actual = "//tensorflow/core/example:example_parser_configuration",
    visibility = ["//visibility:public"],
)

tf_proto_library_cc(
    name = "replay_log_proto",
    srcs = ["protobuf/replay_log.proto"],
    cc_api_version = 2,
    protodeps = [
        ":master_proto",
    ] + tf_additional_all_protos(),
    visibility = [
        "//tensorflow:internal",
    ],
)

alias(
    name = "gpu_runtime",
    actual =
        "//tensorflow/core/common_runtime/gpu:gpu_runtime",
)

# -----------------------------------------------------------------------------
# Tests

cc_library(
    name = "lib_test_internal",
    testonly = 1,
    hdrs = [
        "//tensorflow/core/lib/gtl:legacy_lib_test_internal_headers",
        "//tensorflow/core/lib/io:legacy_lib_test_internal_headers",
        "//tensorflow/core/lib/random:legacy_lib_test_internal_headers",
    ],
    deps = [
        ":lib",
        ":lib_internal",
    ],
)

# TODO(gonnet): Remove this alias once all users have been moved to the actual target.
alias(
    name = "tensor_testutil",
    actual = "//tensorflow/core/framework:tensor_testutil",
)

# TODO(gonnet): Remove this alias once all users have been moved to the actual target.
alias(
    name = "shape_inference_testutil",
    actual = "//tensorflow/core/framework:shape_inference_testutil",
)

# Main program for tests
alias(
    name = "test_main",
    actual = "//tensorflow/core/platform:test_main",
    visibility = ["//tensorflow:internal"],
)

test_suite(
    name = "low_level_tests",
    tests = [
        ":low_level_library_tests",
        "//tensorflow/core/platform:low_level_library_tests",
    ],
)

tf_cc_tests(
    name = "low_level_library_tests",
    size = "small",
    srcs = [
        "lib/wav/wav_io_test.cc",
        "//tensorflow/core/lib/core:legacy_lib_core_all_tests",
        "//tensorflow/core/lib/gtl:legacy_lib_gtl_tests",
        "//tensorflow/core/lib/hash:legacy_lib_hash_all_tests",
        "//tensorflow/core/lib/histogram:legacy_lib_histogram_all_tests",
        "//tensorflow/core/lib/io:legacy_lib_io_all_tests",
        "//tensorflow/core/lib/math:math_util_test.cc",
        "//tensorflow/core/lib/monitoring:collection_registry_test.cc",
        "//tensorflow/core/lib/monitoring:counter_test.cc",
        "//tensorflow/core/lib/monitoring:gauge_test.cc",
        "//tensorflow/core/lib/monitoring:metric_def_test.cc",
        "//tensorflow/core/lib/monitoring:percentile_sampler_test.cc",
        "//tensorflow/core/lib/monitoring:sampler_test.cc",
        "//tensorflow/core/lib/random:legacy_lib_random_tests",
        "//tensorflow/core/lib/strings:legacy_low_level_library_tests",
    ],
    create_named_test_suite = True,
    deps = [
        ":core_cpu_internal",
        ":lib",
        ":lib_internal",
        ":lib_test_internal",
        ":protos_all_cc",
        ":test",
        ":test_main",
        "//tensorflow/core/platform:scanner",
        "//tensorflow/core/platform:str_util",
        "//tensorflow/core/platform:strcat",
        "//tensorflow/core/platform:stringpiece",
        "//tensorflow/core/platform:stringprintf",
        "//third_party/eigen3",
        "@com_google_absl//absl/strings",
        "@com_google_absl//absl/synchronization",
        "@com_google_absl//absl/types:optional",
        "@zlib",
    ],
)

tf_cc_test(
    name = "lib_random_random_distributions_test",
    srcs = ["//tensorflow/core/lib/random:legacy_lib_random_random_distributions_test"],
    tags = ["optonly"],
    deps = [
        ":lib",
        ":lib_internal",
        ":lib_test_internal",
        ":protos_all_cc",
        ":test",
        ":test_main",
        "//third_party/eigen3",
    ],
)

test_suite(
    name = "platform_tests",
    tests = [
        "//tensorflow/core/platform:abi_test",
        "//tensorflow/core/platform:env_test",
        "//tensorflow/core/platform:fake_python_env_test",
        "//tensorflow/core/platform:file_system_test",
        "//tensorflow/core/platform:numa_test",
        "//tensorflow/core/platform:platform_strings_test",
        "//tensorflow/core/platform:rocm_rocdl_path_test",
        "//tensorflow/core/platform:setround_test",
        "//tensorflow/core/platform:unbounded_work_queue_test",
        "//tensorflow/core/platform:vmodule_test",
    ],
)

tf_cc_test(
    name = "lib_jpeg_jpeg_mem_unittest",
    srcs = ["lib/jpeg/jpeg_mem_unittest.cc"],
    data = glob(["lib/jpeg/testdata/*.jpg"]),
    deps = [
        ":jpeg_internal",
        ":lib",
        ":lib_internal",
        ":test",
        ":test_main",
        "@com_google_absl//absl/base",
    ],
)

tf_cc_test(
    name = "lib_strings_ordered_code_test",
    srcs = ["//tensorflow/core/lib/strings:legacy_strings_ordered_code_test"],
    extra_copts = ["$(STACK_FRAME_UNLIMITED)"],  # Tests initialize large vectors
    deps = [
        ":lib",
        ":lib_internal",
        ":test",
        ":test_main",
    ],
)

tf_cc_test(
    name = "lib_strings_proto_serialization_test",
    srcs = ["//tensorflow/core/lib/strings:legacy_strings_proto_serialization_test"],
    deps = [
        ":lib",
        ":lib_internal",
        ":lib_test_internal",
        ":protos_all_cc",
        ":test",
        ":test_main",
        "@com_google_absl//absl/memory",
    ],
)

tf_cc_test(
    name = "lib_random_weighted_picker_test",
    size = "medium",
    srcs = ["//tensorflow/core/lib/random:legacy_lib_random_random_weighted_picker_test"],
    deps = [
        ":lib",
        ":lib_internal",
        ":test",
        ":test_main",
    ],
)

tf_cc_test(
    name = "framework_op_gen_lib_test",
    size = "small",
    srcs = ["//tensorflow/core/framework:op_gen_lib_test.cc"],
    deps = [
        ":protos_all_cc",
        ":test",
        ":test_main",
        "//tensorflow/core/framework:op_gen_lib",
    ],
)

test_suite(
    name = "higher_level_tests",
    tests = [
        ":core_higher_level_tests",
        "//tensorflow/core/framework:higher_level_tests",
        "//tensorflow/core/util:higher_level_tests",
    ],
)

tf_cc_tests(
    name = "core_higher_level_tests",
    size = "small",
    srcs = [
        "//tensorflow/core/example:feature_util_test.cc",
        "//tensorflow/core/graph:algorithm_test.cc",
        "//tensorflow/core/graph:control_flow_test.cc",
        "//tensorflow/core/graph:edgeset_test.cc",
        "//tensorflow/core/graph:graph_def_builder_test.cc",
        "//tensorflow/core/graph:graph_partition_test.cc",
        "//tensorflow/core/graph:graph_test.cc",
        "//tensorflow/core/graph:node_builder_test.cc",
        "//tensorflow/core/graph:optimizer_cse_test.cc",
        "//tensorflow/core/graph:subgraph_test.cc",
        "//tensorflow/core/graph:tensor_id_test.cc",
        "//tensorflow/core/graph:validate_test.cc",
        "//tensorflow/core/util/sparse:higher_level_tests_group",
    ],
    create_named_test_suite = True,
    linkopts = select({
        "//tensorflow:macos": ["-headerpad_max_install_names"],
        "//conditions:default": [],
    }),
    linkstatic = tf_kernel_tests_linkstatic(),
    deps = [
        ":core",
        ":core_cpu",
        ":core_cpu_internal",
        ":direct_session_internal",
        ":framework",
        ":framework_internal",
        ":lib",
        ":lib_internal",
        ":ops",
        ":protos_all_cc",
        ":test",
        ":test_main",
        ":testlib",
        "//tensorflow/cc:cc_ops",
        "//tensorflow/cc:cc_ops_internal",
        "//tensorflow/cc:function_ops",
        "//tensorflow/cc:ops",
        "//tensorflow/cc:scope",
        "//tensorflow/cc:sendrecv_ops",
        "//tensorflow/cc:while_loop",
        "//tensorflow/core/kernels:ops_util",
        "//tensorflow/core/platform:regexp",
        "//tensorflow/core/util:protos_test_cc",
        "//third_party/eigen3",
        "@com_google_absl//absl/base",
        "@com_google_absl//absl/memory",
        "@com_google_absl//absl/strings",
    ],
)

tf_cc_tests(
    name = "higher_level_tests_needing_kernels",
    size = "small",
    srcs = [
        "//tensorflow/core/graph:higher_level_tests_needing_kernels",
    ],
    linkopts = select({
        "//tensorflow:macos": ["-headerpad_max_install_names"],
        "//conditions:default": [],
    }),
    linkstatic = tf_kernel_tests_linkstatic(),
    deps = [
        ":all_kernels",
        ":core",
        ":core_cpu",
        ":core_cpu_internal",
        ":direct_session_internal",
        ":framework",
        ":framework_internal",
        ":lib",
        ":lib_internal",
        ":ops",
        ":protos_all_cc",
        ":test",
        ":test_main",
        ":testlib",
        "//tensorflow/cc:cc_ops",
        "//tensorflow/cc:cc_ops_internal",
        "//tensorflow/cc:scope",
        "//tensorflow/cc:sendrecv_ops",
        "//tensorflow/core/kernels:ops_util",
        "//tensorflow/core/util:protos_test_cc",
        "//third_party/eigen3",
    ],
)

tf_cc_test(
    name = "cudnn_rnn_ops_test_cc",
    size = "small",
    srcs = [
        "ops/cudnn_rnn_ops_test.cc",
    ],
    deps = [
        ":core",
        ":framework",
        ":lib",
        ":test",
        ":test_main",
        ":testlib",
    ],
)

tf_cc_test_mkl(
    name = "mkl_related_tests",
    size = "small",
    srcs = [
        "//tensorflow/core/graph:mkl_related_tests",
        "//tensorflow/core/util:mkl_util_test_srcs",
    ],
    linkstatic = 1,
    deps = [
        ":core",
        ":core_cpu",
        ":core_cpu_internal",
        ":direct_session_internal",
        ":framework",
        ":framework_internal",
        ":lib",
        ":lib_internal",
        ":ops",
        ":protos_all_cc",
        ":test",
        ":test_main",
        ":testlib",
        "//tensorflow/cc:cc_ops",
        "//tensorflow/cc:scope",
        "//tensorflow/cc:sendrecv_ops",
        "//tensorflow/core/kernels:ops_util",
        "//third_party/eigen3",
    ] + if_mkl([
        "//tensorflow/core/kernels:mkl_aggregate_ops",
        "//tensorflow/core/kernels:mkl_batch_matmul_op",
        "//tensorflow/core/kernels:mkl_concat_op",
        "//tensorflow/core/kernels:mkl_conv_op",
        "//tensorflow/core/kernels:mkl_cwise_ops_common",
        "//tensorflow/core/kernels:mkl_dequantize_op",
        "//tensorflow/core/kernels:mkl_fused_batch_norm_op",
        "//tensorflow/core/kernels:mkl_identity_op",
        "//tensorflow/core/kernels:mkl_input_conversion_op",
        "//tensorflow/core/kernels:mkl_lrn_op",
        "//tensorflow/core/kernels:mkl_matmul_op",
        "//tensorflow/core/kernels:mkl_pooling_ops",
        "//tensorflow/core/kernels:mkl_qmatmul_op",
        "//tensorflow/core/kernels:mkl_quantize_op",
        "//tensorflow/core/kernels:mkl_relu_op",
        "//tensorflow/core/kernels:mkl_reshape_op",
        "//tensorflow/core/kernels:mkl_slice_op",
        "//tensorflow/core/kernels:mkl_softmax_op",
        "//tensorflow/core/kernels:mkl_tfconv_op",
        "//tensorflow/core/kernels:mkl_transpose_op",
        "//tensorflow/core/kernels:mkl_tmp_bf16_ops",
    ]),
)

tf_cc_tests_gpu(
    name = "gpu_related_tests",
    size = "small",
    srcs = glob(["user_ops/**/*_test.cc"]),
    linkstatic = tf_kernel_tests_linkstatic(),
    tags = tf_cuda_tests_tags(),
    deps = [
        ":core_cpu",
        ":core_cpu_internal",
        ":direct_session",
        ":framework",
        ":framework_internal",
        ":gpu_id",
        ":gpu_runtime",
        ":lib",
        ":lib_internal",
        ":protos_all_cc",
        ":test",
        ":test_main",
        ":testlib",
        "//tensorflow/cc:cc_ops",
        "//tensorflow/core/kernels:ops_util",
    ],
)

tf_cc_test_gpu(
    name = "variant_op_copy_test",
    size = "small",
    srcs = ["//tensorflow/core/framework:variant_op_copy_test.cc"],
    linkstatic = tf_kernel_tests_linkstatic(),
    tags = tf_cuda_tests_tags(),
    deps = [
        ":core",
        ":core_cpu",
        ":core_cpu_internal",
        ":direct_session",
        ":framework",
        ":framework_internal",
        ":gpu_runtime",
        ":lib",
        ":lib_internal",
        ":protos_all_cc",
        ":test",
        ":test_main",
        ":testlib",
        "//tensorflow/cc:cc_ops",
        "//tensorflow/cc:client_session",
        "//tensorflow/cc:ops",
        "//tensorflow/cc:scope",
        "//tensorflow/core/kernels:array",
        "//third_party/eigen3",
    ],
)

tf_cc_test(
    name = "framework_run_handler_util_test",
    size = "small",
    srcs = ["//tensorflow/core/framework:run_handler_util_test.cc"],
    linkstatic = tf_kernel_tests_linkstatic(),
    deps = [
        ":framework_internal",
        ":lib",
        ":test",
        ":test_main",
    ],
)

tf_cc_test(
    name = "framework_run_handler_test",
    size = "small",
    srcs = ["//tensorflow/core/framework:run_handler_test.cc"],
    linkstatic = tf_kernel_tests_linkstatic(),
    deps = [
        ":core_cpu",
        ":direct_session_internal",
        ":framework_internal",
        ":lib",
        ":lib_internal",
        ":protos_all_cc",
        ":test",
        ":test_main",
        ":testlib",
        "//tensorflow/core/framework:tensor_testutil",
        "//tensorflow/core/kernels:cwise_op",
        "//tensorflow/core/kernels:matmul_op",
        "//third_party/eigen3",
        "@com_google_absl//absl/memory",
        "@com_google_absl//absl/synchronization",
    ],
)

tf_cc_test(
    name = "framework_op_segment_test",
    size = "small",
    srcs = ["//tensorflow/core/framework:op_segment_test.cc"],
    linkstatic = tf_kernel_tests_linkstatic(),
    deps = [
        ":core",
        ":core_cpu",
        ":core_cpu_internal",
        ":direct_session_internal",
        ":framework",
        ":framework_internal",
        ":lib",
        ":lib_internal",
        ":ops",
        ":protos_all_cc",
        ":test",
        ":test_main",
        ":testlib",
        "//tensorflow/cc:cc_ops",
        "//tensorflow/core/kernels:cwise_op",
        "//tensorflow/core/kernels:ops_util",
        "//third_party/eigen3",
    ],
)

tf_cc_test(
    name = "ops_array_grad_test",
    size = "small",
    srcs = ["ops/array_grad_test.cc"],
    linkstatic = tf_kernel_tests_linkstatic(),
    deps = [
        ":core",
        ":core_cpu",
        ":core_cpu_internal",
        ":direct_session_internal",
        ":framework",
        ":framework_internal",
        ":lib",
        ":lib_internal",
        ":ops",
        ":protos_all_cc",
        ":test",
        ":test_main",
        ":testlib",
        "//tensorflow/cc:cc_ops",
        "//tensorflow/core/kernels:array",
        "//tensorflow/core/kernels:cwise_op",
        "//tensorflow/core/kernels:function_ops",
        "//tensorflow/core/kernels:math",
        "//third_party/eigen3",
    ],
)

tf_cc_test(
    name = "ops_math_grad_test",
    size = "small",
    srcs = ["ops/math_grad_test.cc"],
    linkstatic = tf_kernel_tests_linkstatic(),
    tags = ["no_gpu"],
    deps = [
        ":core",
        ":core_cpu",
        ":core_cpu_internal",
        ":direct_session_internal",
        ":framework",
        ":framework_internal",
        ":lib",
        ":lib_internal",
        ":ops",
        ":protos_all_cc",
        ":test",
        ":test_main",
        ":testlib",
        "//tensorflow/cc:cc_ops",
        "//tensorflow/core/kernels:array",
        "//tensorflow/core/kernels:data_flow",
        "//tensorflow/core/kernels:function_ops",
        "//tensorflow/core/kernels:math",
        "//third_party/eigen3",
    ],
)

tf_cc_test(
    name = "ops_remote_fused_graph_ops_test",
    size = "small",
    srcs = ["ops/remote_fused_graph_ops_test.cc"],
    linkstatic = tf_kernel_tests_linkstatic(),
    deps = [
        ":core",
        ":core_cpu",
        ":core_cpu_internal",
        ":framework",
        ":framework_internal",
        ":lib",
        ":lib_internal",
        ":ops",
        ":protos_all_cc",
        ":test",
        ":test_main",
        ":testlib",
        "//tensorflow/core/kernels:remote_fused_graph_ops",
    ],
)

tf_cc_test(
    name = "ops_tests",
    size = "small",
    srcs = [
        "ops/array_ops_test.cc",
        "ops/candidate_sampling_ops_test.cc",
        "ops/control_flow_ops_test.cc",
        "ops/ctc_ops_test.cc",
        "ops/data_flow_ops_test.cc",
        "ops/functional_ops_test.cc",
        "ops/image_ops_test.cc",
        "ops/io_ops_test.cc",
        "ops/linalg_ops_test.cc",
        "ops/math_ops_test.cc",
        "ops/nn_ops_test.cc",
        "ops/parsing_ops_test.cc",
        "ops/random_ops_test.cc",
        "ops/rnn_ops_test.cc",
        "ops/set_ops_test.cc",
        "ops/shape_function_test.cc",
        "ops/sparse_csr_matrix_ops_test.cc",
        "ops/sparse_ops_test.cc",
        "ops/spectral_ops_test.cc",
        "ops/state_ops_test.cc",
        "ops/string_ops_test.cc",
        "ops/training_ops_test.cc",
    ],
    linkstatic = tf_kernel_tests_linkstatic(),
    deps = [
        ":core",
        ":core_cpu",
        ":core_cpu_internal",
        ":framework",
        ":framework_internal",
        ":lib",
        ":lib_internal",
        ":ops",
        ":protos_all_cc",
        ":test",
        ":test_main",
        ":testlib",
        "//tensorflow/cc:cc_ops",
        "//third_party/eigen3",
    ],
)

# Test data
filegroup(
    name = "image_testdata",
    srcs = [
        # PNG data
        "//tensorflow/core/lib/png:testdata",
        # JPEG data
        "lib/jpeg/testdata/jpeg_merge_test1.jpg",
        "lib/jpeg/testdata/jpeg_merge_test1_cmyk.jpg",
        # JPEG data for jpeg benchmark.
        "lib/jpeg/testdata/small.jpg",
        "lib/jpeg/testdata/medium.jpg",
        # Corrupted JPEG files for tests
        "lib/jpeg/testdata/bad_huffman.jpg",
        "lib/jpeg/testdata/corrupt.jpg",
        # -- hand-edited variant: stops at line 0
        "lib/jpeg/testdata/corrupt34_2.jpg",
        # -- hand-edited variant: stops at line 4
        "lib/jpeg/testdata/corrupt34_3.jpg",
        # -- hand-edited variant: stops after a restart marker
        "lib/jpeg/testdata/corrupt34_4.jpg",
        # GIF data
        "lib/gif/testdata/lena.gif",
        "lib/gif/testdata/scan.gif",
        # GIF data with optimization
        "lib/gif/testdata/optimized.gif",
        # BMP data
        "lib/bmp/testdata/lena.bmp",
        # SSIM, PSNR data
        "lib/ssim/testdata/checkerboard1.png",
        "lib/ssim/testdata/checkerboard2.png",
        "lib/ssim/testdata/checkerboard3.png",
        "lib/psnr/testdata/cat_q20.jpg",
        "lib/psnr/testdata/cat_q72.jpg",
        "lib/psnr/testdata/cat_q95.jpg",
    ],
    visibility = ["//visibility:public"],
)

filegroup(
    name = "lmdb_testdata",
    testonly = 1,
    srcs = [
        # A simple key-value store:
        #   0 : 'b'
        #   1 : 'b'
        #    ...
        #   9 : 'b'
        # Which is then overwritten with:
        #   0 : 'a'
        #   1 : 'b'
        #    ...
        #   9 : 'j'
        "lib/lmdb/testdata/data.mdb",
        # LMDB, being a memory-mapped database, uses a different file format on
        # big-endian systems.
        "lib/lmdb/testdata/data_bigendian.mdb",
    ],
    visibility = ["//visibility:public"],
)

alias(
    name = "cuda_libdevice_path",
    actual = "//tensorflow/core/platform:cuda_libdevice_path",
)

transitive_hdrs(
    name = "headers",
    visibility = ["//tensorflow:__subpackages__"],
    deps = [
        ":core_cpu",
        ":framework",
        ":lib",
        ":protos_all_cc",
        ":stream_executor",
        "//tensorflow/core/platform:platform_strings",
    ],
)

# Normalize CORE_PROTO_SRCS to generate valid output file names.
PORTABLE_PROTO_HEADERS_OUT = tf_android_core_proto_headers(CORE_PROTO_SRCS) + [
    "//google/protobuf/any.proto.h",
]<|MERGE_RESOLUTION|>--- conflicted
+++ resolved
@@ -990,15 +990,6 @@
     actual =
         "//tensorflow/core/common_runtime:core",
     visibility = ["//visibility:public"],
-<<<<<<< HEAD
-    deps = [
-        ":core_cpu",
-        ":gpu_runtime",
-        ":sycl_runtime",
-        ":ve_runtime",
-    ],
-=======
->>>>>>> 9a257b75
 )
 
 # This includes implementations of all kernels built into TensorFlow.
@@ -2444,133 +2435,11 @@
 
 alias(
     name = "core_cpu_impl",
-<<<<<<< HEAD
-    srcs = [
-        "common_runtime/accumulate_n_optimizer.cc",
-        "common_runtime/base_collective_executor.cc",
-        "common_runtime/buf_rendezvous.cc",
-        "common_runtime/build_graph_options.cc",
-        "common_runtime/collective_executor_mgr.cc",
-        "common_runtime/collective_param_resolver_local.cc",
-        "common_runtime/collective_rma_local.cc",
-        "common_runtime/collective_util.cc",
-        "common_runtime/colocation_graph.cc",
-        "common_runtime/constant_folding.cc",
-        "common_runtime/copy_tensor.cc",
-        "common_runtime/costmodel_manager.cc",
-        "common_runtime/debugger_state_interface.cc",
-        "common_runtime/device.cc",
-        "common_runtime/device_factory.cc",
-        "common_runtime/device_mgr.cc",
-        "common_runtime/device_resolver_local.cc",
-        "common_runtime/device_set.cc",
-        "common_runtime/dynamic_device_mgr.cc",
-        "common_runtime/executor.cc",
-        "common_runtime/executor_factory.cc",
-        "common_runtime/function.cc",
-        "common_runtime/graph_optimizer.cc",
-        "common_runtime/graph_runner.cc",
-        "common_runtime/hierarchical_tree_broadcaster.cc",
-        "common_runtime/input_colocation_exemption_registry.cc",
-        "common_runtime/inspecting_placer.cc",
-        "common_runtime/isolate_placer_inspection_required_ops_pass.cc",
-        "common_runtime/local_device.cc",
-        "common_runtime/lower_case_op.cc",
-        "common_runtime/lower_function_call_op.cc",
-        "common_runtime/lower_functional_ops.cc",
-        "common_runtime/lower_if_op.cc",
-        "common_runtime/lower_while_op.cc",
-        "common_runtime/memory_types.cc",
-        "common_runtime/metrics.cc",
-        "common_runtime/mkl_cpu_allocator.cc",
-        "common_runtime/optimization_registry.cc",
-        "common_runtime/parallel_concat_optimizer.cc",
-        "common_runtime/partitioning_utils.cc",
-        "common_runtime/placer.cc",
-        "common_runtime/placer_inspection_required_ops_utils.cc",
-        "common_runtime/placer_inspection_required_ops_utils.h",
-        "common_runtime/pool_allocator.cc",
-        "common_runtime/process_function_library_runtime.cc",
-        "common_runtime/process_state.cc",
-        "common_runtime/process_util.cc",
-        "common_runtime/renamed_device.cc",
-        "common_runtime/rendezvous_mgr.cc",
-        "common_runtime/rendezvous_util.cc",
-        "common_runtime/ring_alg.cc",
-        "common_runtime/ring_gatherer.cc",
-        "common_runtime/ring_reducer.cc",
-        "common_runtime/session.cc",
-        "common_runtime/session_factory.cc",
-        "common_runtime/session_options.cc",
-        "common_runtime/session_state.cc",
-        "common_runtime/single_threaded_cpu_device.cc",
-        "common_runtime/stats_publisher_interface.cc",
-        "common_runtime/step_stats_collector.cc",
-        "common_runtime/threadpool_device.cc",
-        "common_runtime/threadpool_device_factory.cc",
-        "graph/gradients.cc",
-        "graph/mkl_layout_pass.cc",
-        "graph/mkl_tfconversion_pass.cc",
-        "graph/quantize_training.cc",
-        "//tensorflow/core/public:session.h",
-        "//tensorflow/core/public:session_options.h",
-        "//tensorflow/core/public:version.h",
-    ],
-    hdrs = CORE_CPU_LIB_HEADERS,
-    copts = tf_copts() + tf_openmp_copts(),
-    deps = [
-        ":bfc_allocator",
-        ":graph",
-        ":framework",
-        ":framework_internal",
-        ":lib",
-        ":lib_internal",
-        ":protos_all_cc",
-        "@com_google_absl//absl/algorithm:container",
-        "@com_google_absl//absl/memory",
-        "@com_google_absl//absl/strings",
-        "@com_google_absl//absl/types:optional",
-        "//third_party/eigen3",
-        "//tensorflow/core/grappler/utils:functions",
-        "//tensorflow/core/profiler/lib:scoped_annotation",
-        "//tensorflow/core/profiler/lib:traceme",
-        ":ve_runtime",
-    ] + mkl_deps(),
-    alwayslink = 1,
-)
-
-cc_library(
-    name = "ve_runtime",
-    hdrs = [
-      "common_runtime/ve/ve_device.h",
-      "common_runtime/ve/ve_tracer.h"
-    ],
-    alwayslink = 1,
-)
-
-cc_library(
-    name = "ve_runtime_impl",
-    srcs = ["common_runtime/ve/ve_device.cc",
-            "common_runtime/ve/ve_tracer.cc"],
-    deps = [
-        ":core_cpu_impl",
-        ":ve_runtime",
-        "//third_party/veoffload",
-        "//tensorflow/core:stream_executor",
-        "//tensorflow/core/profiler/internal:profiler_interface",
-        "//tensorflow/core/profiler/internal:profiler_factory",
-        ],
-    alwayslink = 1,
-)
-
-tf_cuda_library(
-=======
     actual =
         "//tensorflow/core/common_runtime:core_cpu_impl",
 )
 
 alias(
->>>>>>> 9a257b75
     name = "core_cpu_lib",
     actual =
         "//tensorflow/core/common_runtime:core_cpu_lib",
@@ -2580,6 +2449,18 @@
     name = "core_cpu_internal",
     actual =
         "//tensorflow/core/common_runtime:core_cpu_internal",
+)
+
+alias(
+  name = "ve_runtime",
+  actual = 
+        "//tensorflow/core/common_runtime:ve_runtime",
+)
+
+alias(
+  name = "ve_runtime_impl",
+  actual = 
+        "//tensorflow/core/common_runtime:ve_runtime_impl",
 )
 
 alias(
