# Description:
# TensorFlow is a computational framework, primarily for use in machine
# learning applications.
#
# Public targets:
#
# ":protos_all_cc" - exports all core TensorFlow protos
#     ":protos_all_py" - py_proto_library version (Google-internal)
# ":lib" - exports the public non-test headers for:
#     platform/: Platform-specific code and external dependencies
#     lib/: Low-level libraries that are not TensorFlow-specific
# ":test" - test equivalent of ":lib".
#     This is currently public, but may be made internal in the
#     future.  Try to avoid depending on it.
# ":framework" - exports the public non-test headers for:
#     util/: General low-level TensorFlow-specific libraries
#     framework/: Support for adding new ops & kernels
#     example/: Wrappers to simplify access to Example proto
# ":ops" - defines TensorFlow ops, but no implementations / kernels
#     ops/: Standard ops
#     user_ops/: User-supplied ops
#     This aggregates a number of smaller op libraries (":*_op_lib")
# ":core_cpu" - exports the public non-test headers for:
#     graph/: Support for graphs made up of ops
#     common_runtime/: Common code for execution of graphs
#     public/: Public APIs for running graphs
# ":core" - The code for ":core_cpu" plus a GPU runtime
# ":all_kernels" - The cpu-specific kernels, plus gpu kernels if
#     built with Cuda
# ":tensorflow_opensource" - The complete open-source package, including
#      ":all_kernels", ":core", and a Session implementation.
# ":tensorflow" - "tensorflow_opensource" plus some Google-internal libraries.
# ":testlib" - TensorFlow-specific test support, e.g. utilities for testing
#      kernels.
# ":direct_session" - An implementation of the Session interface that
#      directly runs Graphs via the internal TensorFlow executor.
#  "framework_lite" - Intended to be used by operator implementations
#      (kernels) that can also be run outside the tensorflow runtime. This
#      contains a small set of headers and utilities that can be used for core
#      kernels, without bringing in libraries that can bloat code size (e.g.,
#      logging is not included because using it will bring in a large amount of
#      ostream code).
#
# ":example_parser_configuration" -- A library for extracting the
#      tensorflow.Example proto configuration from a Graph.
#
# Public Android targets:
#
# filegroup ":android_proto_srcs" - Protos
# filegroup ":android_srcs" - Core sources
# cc_library ":android_tensorflow_lib" - Native library
# cc_library ":android_tensorflow_lib_lite" - Native library, without ops,
#   supporting SELECTIVE_REGISTRATION feature.
# portable_proto_library ":android_proto_lib" (Google-internal)
#
# Note that :framework and :lib have incomplete transitive dependencies (they
# declare but do not define some symbols) if framework_shared_object=True
# (meaning there is an explicit framework shared object). Missing symbols are
# included in //tensorflow:libtensorflow_framework.so. This split supports
# custom op registration; see comments on
# //tensorflow:libtensorflow_framework.so. It does mean that TensorFlow cc_test
# and cc_binary rules will not build. Using tf_cc_test and tf_cc_binary (from
# //tensorflow/tensorflow.bzl) will include the necessary symbols in binary
# build targets.

package_group(
    name = "dependency_whitelist",
    packages = [
        "//learning/freud/topic_models/tensorflow/...",
        "//quality/webanswers/brain/tokenization/custom_tf_ops/kernels/...",
    ],
)

package(default_visibility = [
    ":dependency_whitelist",
    "//tensorflow:internal",
    "//tensorflow_models:__subpackages__",
])

licenses(["notice"])  # Apache 2.0

# Export the BUILD file so automated tooling can check licenses
exports_files(["BUILD"])

load(
    "//tensorflow:tensorflow.bzl",
    "cc_header_only_library",
    "if_android",
    "if_emscripten",
    "if_ios",
    "if_linux_x86_64",
    "if_mobile",
    "if_not_windows",
    "if_windows",
    "tf_cc_test",
    "tf_cc_tests",
    "tf_copts",
    "tf_cuda_library",
    "tf_features_nomodules_if_android",
    "tf_features_nomodules_if_emscripten",
    "tf_gen_op_libs",
    "tf_generate_proto_text_sources",
    "tf_genrule_cmd_append_to_srcs",
    "tf_opts_nortti_if_android",
    "tf_opts_nortti_if_emscripten",
    "transitive_hdrs",
)
load("//tensorflow:tensorflow.bzl", "tf_cc_test_mkl")
load("//tensorflow:tensorflow.bzl", "tf_cc_test_gpu")
load("//tensorflow:tensorflow.bzl", "tf_cc_tests_gpu")
load("//tensorflow:tensorflow.bzl", "tf_cuda_cc_test")
load("//tensorflow:tensorflow.bzl", "tf_version_info_genrule")
load("//tensorflow:tensorflow.bzl", "if_nccl")
load("//tensorflow:tensorflow.bzl", "tensorflow_opensource_extra_deps")
load("//tensorflow:tensorflow.bzl", "tf_cuda_only_cc_test")

# For platform specific build config
load(
    ":platform/default/build_config.bzl",
    "tf_additional_all_protos",
    "tf_additional_cloud_kernel_deps",
    "tf_additional_cloud_op_deps",
    "tf_additional_core_deps",
    "tf_additional_cupti_wrapper_deps",
    "tf_additional_device_tracer_cuda_deps",
    "tf_additional_device_tracer_deps",
    "tf_additional_device_tracer_srcs",
    "tf_additional_device_tracer_test_flags",
    "tf_additional_gdr_lib_defines",
    "tf_additional_human_readable_json_deps",
    "tf_additional_lib_defines",
    "tf_additional_lib_deps",
    "tf_additional_lib_hdrs",
    "tf_additional_lib_srcs",
    "tf_additional_libdevice_data",
    "tf_additional_libdevice_deps",
    "tf_additional_libdevice_srcs",
    "tf_additional_minimal_lib_srcs",
    "tf_additional_monitoring_hdrs",
    "tf_additional_monitoring_srcs",
    "tf_additional_mpi_lib_defines",
    "tf_additional_numa_copts",
    "tf_additional_numa_deps",
    "tf_additional_numa_lib_defines",
    "tf_additional_proto_hdrs",
    "tf_additional_proto_srcs",
    "tf_additional_test_deps",
    "tf_additional_test_srcs",
    "tf_additional_verbs_lib_defines",
    "tf_grpc_service_all",
    "tf_jspb_proto_library",
    "tf_kernel_tests_linkstatic",
    "tf_lib_proto_compiler_deps",
    "tf_lib_proto_parsing_deps",
    "tf_platform_hdrs",
    "tf_platform_srcs",
    "tf_proto_library",
    "tf_proto_library_cc",
    "tf_protos_all",
    "tf_protos_all_impl",
    "tf_protos_grappler",
    "tf_protos_grappler_impl",
    "tf_pyclif_proto_library",
)
load(
    ":platform/default/build_config_root.bzl",
    "if_dynamic_kernels",
    "if_static",
    "tf_cuda_tests_tags",
)
load("@local_config_cuda//cuda:build_defs.bzl", "if_cuda")
load("@io_bazel_rules_closure//closure:defs.bzl", "closure_proto_library")
load(
    "//third_party/mkl:build_defs.bzl",
    "if_mkl",
    "mkl_deps",
)
load("//third_party/veoffload:build_defs.bzl", "if_ve")

exports_files(["ops/ops.pbtxt"])

# -----------------------------------------------------------------------------
# Public targets

# Protos which are needed for core tensorflow, including on mobile builds.
#
# Note that some protos are in neither additional_core_proto_srcs nor this
# filegroup; e.g.  ones with individual proto_library targets.
# LINT.IfChange
COMMON_PROTO_SRCS = [
    "example/example.proto",
    "example/feature.proto",
    "framework/allocation_description.proto",
    "framework/api_def.proto",
    "framework/attr_value.proto",
    "framework/cost_graph.proto",
    "framework/device_attributes.proto",
    "framework/function.proto",
    "framework/graph.proto",
    "framework/graph_transfer_info.proto",
    "framework/kernel_def.proto",
    "framework/log_memory.proto",
    "framework/node_def.proto",
    "framework/op_def.proto",
    "framework/reader_base.proto",
    "framework/remote_fused_graph_execute_info.proto",
    "framework/resource_handle.proto",
    "framework/step_stats.proto",
    "framework/summary.proto",
    "framework/tensor.proto",
    "framework/tensor_description.proto",
    "framework/tensor_shape.proto",
    "framework/tensor_slice.proto",
    "framework/types.proto",
    "framework/variable.proto",
    "framework/versions.proto",
    "protobuf/config.proto",
    "protobuf/cluster.proto",
    "protobuf/debug.proto",
    "protobuf/device_properties.proto",
    "protobuf/graph_debug_info.proto",
    "protobuf/queue_runner.proto",
    "protobuf/rewriter_config.proto",
    "protobuf/tensor_bundle.proto",
    "protobuf/saver.proto",
    "protobuf/verifier_config.proto",
    "protobuf/trace_events.proto",
    "util/event.proto",
    "util/memmapped_file_system.proto",
    "util/saved_tensor_slice.proto",
]

ERROR_CODES_PROTO_SRCS = [
    "lib/core/error_codes.proto",
]
# LINT.ThenChange(//tensorflow/core/android_proto_config.asciipb)

CORE_PROTO_SRCS = COMMON_PROTO_SRCS + ERROR_CODES_PROTO_SRCS

# Protos which are not needed on mobile builds, but should be included in
# protos_all.
#
# Note that some protos are in neither core_proto_srcs nor this filegroup; e.g.
# ones with individual proto_library targets.
ADDITIONAL_CORE_PROTO_SRCS = [
    "example/example_parser_configuration.proto",
    "protobuf/trackable_object_graph.proto",
    "protobuf/control_flow.proto",
    "protobuf/data/experimental/snapshot.proto",
    # TODO(ebrevdo): Re-enable once CriticalSection is in core.
    # "protobuf/critical_section.proto",
    "protobuf/meta_graph.proto",
    "protobuf/named_tensor.proto",
    "protobuf/saved_model.proto",
    "protobuf/saved_object_graph.proto",
    "protobuf/struct.proto",
    "protobuf/tensorflow_server.proto",
    "protobuf/transport_options.proto",
    "util/test_log.proto",
]

tf_proto_library(
    name = "protos_all",
    srcs = [],
    cc_api_version = 2,
    default_header = True,
    protodeps = [
        ":protos_all_proto",
        ":error_codes_proto",
    ],
    visibility = ["//visibility:public"],
)

tf_jspb_proto_library(
    name = "protos_all_jspb_proto",
    visibility = ["//visibility:public"],
    deps = [":protos_all_cc"],
)

proto_library(
    name = "example_protos",
    srcs = [
        "example/example.proto",
        "example/feature.proto",
    ],
    visibility = ["//visibility:public"],
)

java_proto_library(
    name = "example_java_proto",
    visibility = ["//visibility:public"],
    deps = [":example_protos"],
)

closure_proto_library(
    name = "example_protos_closure",
    visibility = ["//visibility:public"],
    deps = [":example_protos"],
)

exports_files([
    "framework/types.proto",
])

tf_proto_library(
    name = "protos_test",
    srcs = ["util/example_proto_fast_parsing_test.proto"],
    cc_api_version = 2,
    protodeps = tf_additional_all_protos(),
    visibility = ["//visibility:public"],
)

# Minimal lib to detect platform
cc_library(
    name = "lib_platform",
    hdrs = [
        "platform/platform.h",
    ],
)

filegroup(
    name = "platform_base_hdrs",
    srcs = [
        "platform/byte_order.h",
        "platform/cord.h",
        "platform/env_time.h",
        "platform/logging.h",
        "platform/macros.h",
        "platform/platform_strings.h",
        "platform/types.h",
    ],
    visibility = ["//visibility:private"],
)

cc_library(
    name = "platform_base",
    srcs = tf_platform_hdrs([
        "integral_types.h",
        "logging.h",
    ]) + tf_platform_srcs([
        "logging.cc",
        "env_time.cc",
    ]) + [
        "platform/env_time.cc",
    ],
    hdrs = [":platform_base_hdrs"],
    copts = tf_copts(),
    tags = ["avoid_dep"],
    visibility = [":__subpackages__"],
    deps = [
        ":lib_platform",
        "//tensorflow/core/platform/default/build_config:base",
    ],
)

cc_library(
    name = "framework_bounds_check",
    hdrs = ["framework/bounds_check.h"],
    visibility = ["//tensorflow/core/kernels:friends"],
    deps = [
        ":platform_base",
        "//third_party/eigen3",
    ],
)

filegroup(
    name = "platform_port_hdrs",
    srcs = [
        "platform/cpu_info.h",
        "platform/dynamic_annotations.h",
        "platform/init_main.h",
        "platform/mem.h",
        "platform/mutex.h",
        "platform/numa.h",
        "platform/thread_annotations.h",
    ],
    visibility = ["//visibility:private"],
)

# Headers that are not exported as part of ":lib".
filegroup(
    name = "platform_port_internal_hdrs",
    srcs = [
        "platform/demangle.h",
        "platform/host_info.h",
        "platform/snappy.h",
    ],
    visibility = ["//visibility:private"],
)

cc_library(
    name = "platform_port",
    srcs = tf_platform_hdrs([
        "cpu_info.h",
        "dynamic_annotations.h",
        "thread_annotations.h",
        "mutex.h",
    ]) + tf_platform_srcs([
        "port.cc",
    ]) + [
        "platform/cpu_info.cc",
    ],
    hdrs = [
        ":platform_port_hdrs",
        ":platform_port_internal_hdrs",
    ],
    copts = tf_copts() + tf_additional_numa_copts(),
    visibility = [":__subpackages__"],
    deps = [
        ":lib_platform",
        ":platform_base",
        "@com_google_absl//absl/base",
        "//tensorflow/core/platform/default/build_config:port",
        "@snappy",
    ] + tf_additional_numa_deps(),
)

filegroup(
    name = "platform_protobuf_hdrs",
    srcs = [
        "platform/protobuf.h",
    ],
    visibility = ["//visibility:private"],
)

# Headers that are not exported as part of ":lib".
filegroup(
    name = "platform_protobuf_internal_hdrs",
    srcs = [
        "platform/protobuf_internal.h",
    ],
    visibility = ["//visibility:private"],
)

cc_library(
    name = "platform_protobuf",
    srcs = tf_platform_hdrs([
        "protobuf.h",
    ]) + [
        "platform/protobuf.cc",
        "platform/protobuf_util.cc",
        "lib/core/status.h",
    ],
    hdrs = [
        ":platform_protobuf_hdrs",
        ":platform_protobuf_internal_hdrs",
    ],
    copts = tf_copts(),
    visibility = [":__subpackages__"],
    deps = [
        ":lib_platform",
        ":platform_base",
        ":platform_port",
        "//tensorflow/core/platform/default/build_config:protobuf",
        "@protobuf_archive//:protobuf",
    ],
)

cc_library(
    name = "grpc_services",
    srcs = [],
    hdrs = [
        "platform/grpc_services.h",
    ],
    copts = tf_copts(),
    visibility = ["//visibility:public"],
    deps = tf_grpc_service_all(),
)

cc_library(
    name = "human_readable_json",
    srcs = tf_platform_srcs(["human_readable_json.cc"]),
    hdrs = ["platform/human_readable_json.h"],
    copts = tf_copts(),
    visibility = ["//visibility:public"],
    deps = [
        ":lib",
        ":lib_internal",
    ] + tf_additional_human_readable_json_deps(),
)

cc_library(
    name = "logger",
    srcs = ["platform/logger.cc"],
    hdrs = ["platform/logger.h"],
    copts = tf_copts(),
    visibility = ["//visibility:public"],
    deps = [":lib_proto_parsing"],
)

filegroup(
    name = "platform_env_hdrs",
    srcs = [
        "platform/env.h",
        "platform/file_statistics.h",
        "platform/file_system.h",
    ],
    visibility = ["//visibility:private"],
)

# Headers that are not exported as part of ":lib".
filegroup(
    name = "platform_env_internal_hdrs",
    srcs = [
        "platform/load_library.h",
    ],
    visibility = ["//visibility:private"],
)

cc_library(
    name = "platform_env",
    srcs = tf_platform_srcs([
        "env.cc",
        "load_library.cc",
    ]) + tf_platform_hdrs([
        "wide_char.h",
    ]) + [
        "platform/env.cc",
        "platform/file_system.cc",
    ],
    hdrs = [
        ":platform_env_hdrs",
        ":platform_env_internal_hdrs",
    ],
    copts = tf_copts(),
    visibility = [
        ":__subpackages__",
        "//tensorflow/c:__subpackages__",
    ],
    deps = [
        ":error_codes_proto_cc",
        ":lib",
        ":lib_internal",
        ":lib_platform",
        ":platform_base",
        ":platform_port",
        ":platform_protobuf",
        "//tensorflow/core/platform/default/build_config:env",
        "//tensorflow/core/platform/default/build_config:port",
    ],
)

filegroup(
    name = "platform_file_system_hdrs",
    srcs = [
        "platform/file_system_helper.h",
        "platform/null_file_system.h",
    ],
    visibility = ["//visibility:private"],
)

cc_library(
    name = "platform_file_system",
    srcs = tf_platform_srcs([
    ]) + tf_platform_hdrs([
        "windows_file_system.h",
    ]) + [
        "platform/file_system_helper.cc",
    ],
    hdrs = [
        ":platform_file_system_hdrs",
    ],
    copts = tf_copts(),
    visibility = [":__subpackages__"],
    deps = [
        ":lib",
        ":lib_platform",
        ":platform_env",
    ],
)

cc_library(
    name = "platform_strings",
    srcs = tf_platform_srcs([
        "platform/platform_strings.cc",
        "platform/platform_strings_computed.h",
    ]),
    hdrs = [
        "platform/platform_strings.h",
    ],
    visibility = [":__subpackages__"],
    deps = [":lib"],
)

filegroup(
    name = "platform_other_hdrs",
    srcs = [
        "platform/abi.h",
        "platform/context.h",
        "platform/cpu_feature_guard.h",
        "platform/error.h",
        "platform/fingerprint.h",
        "platform/monitoring.h",
        "platform/net.h",
        "platform/notification.h",
        "platform/prefetch.h",
        "platform/profile_utils/android_armv7a_cpu_utils_helper.h",
        "platform/profile_utils/clock_cycle_profiler.h",
        "platform/profile_utils/cpu_utils.h",
        "platform/profile_utils/i_cpu_utils_helper.h",
        "platform/stacktrace.h",
        "platform/stacktrace_handler.h",
        "platform/strong_hash.h",
        "platform/subprocess.h",
    ] + tf_additional_monitoring_hdrs(),
    visibility = ["//visibility:private"],
)

# Headers that are not exported as part of ":lib".
filegroup(
    name = "platform_other_internal_hdrs",
    srcs = [
        "platform/denormal.h",
        "platform/setround.h",
        "platform/tracing.h",
    ],
    visibility = ["//visibility:private"],
)

cc_library(
    name = "platform_other",
    srcs = tf_platform_srcs([
        "subprocess.cc",
        "net.cc",
        "tracing.cc",
    ]) + tf_platform_hdrs([
        "tracing.h",
        "error.h",
        "context.h",
        "fingerprint.h",
        "notification.h",
        "stacktrace.h",
        "strong_hash.h",
        "subprocess.h",
        "tracing_impl.h",
    ]) + [
        "platform/cpu_feature_guard.cc",
        "platform/setround.cc",
        "platform/tracing.cc",
        "platform/denormal.cc",
        "platform/profile_utils/android_armv7a_cpu_utils_helper.cc",
        "platform/profile_utils/clock_cycle_profiler.cc",
        "platform/profile_utils/cpu_utils.cc",
    ],
    hdrs = [
        ":platform_other_hdrs",
        ":platform_other_internal_hdrs",
    ],
    copts = tf_copts(),
    visibility = [":__subpackages__"],
    deps = [
        ":lib",
        ":lib_platform",
        ":platform_base",
        ":platform_env",
        ":platform_port",
        ":platform_protobuf",
        "//tensorflow/core/platform/default/build_config:other",
        "//tensorflow/core/platform/default/build_config:platformlib",
        "//tensorflow/core/platform/default/build_config:port",
    ],
)

# Minimal lib so that tools used for mobile compilation
# don't have to depend on lib/platformlib.
cc_library(
    name = "lib_proto_parsing",
    srcs = glob(tf_additional_proto_srcs()),
    hdrs = [
        "lib/core/errors.h",
        "lib/core/status.h",
        "lib/core/stringpiece.h",
        "lib/strings/numbers.h",
        "lib/strings/strcat.h",
        "platform/init_main.h",
        "platform/logging.h",
        "platform/macros.h",
        "platform/platform.h",
        "platform/protobuf.h",
        "platform/types.h",
        "platform/windows/cpu_info.h",
        "lib/bfloat16/bfloat16.h",
    ] + tf_additional_proto_hdrs(),
    copts = tf_copts(),
    deps = tf_lib_proto_parsing_deps() + [
        ":platform_base",
        "@com_google_absl//absl/strings",
        "@double_conversion//:double-conversion",
    ],
)

cc_library(
    name = "lib_proto_compiler",
    hdrs = [
        "platform/protobuf_compiler.h",
    ],
    copts = tf_copts(),
    deps = tf_lib_proto_compiler_deps() + [
        ":lib_proto_parsing",
    ],
)

# This build rule (along with :lib_internal, :framework, and
# :framework_internal) purposefully omits the definitions of many declared
# symbols, which are included in //tensorflow:libtensorflow_framework.so. Using
# tf_cc_test and tf_cc_binary will include the necessary symbols.
cc_library(
    name = "lib",
    hdrs = [
        "lib/bfloat16/bfloat16.h",
        "lib/core/arena.h",
        "lib/core/bitmap.h",
        "lib/core/bits.h",
        "lib/core/coding.h",
        "lib/core/errors.h",
        "lib/core/notification.h",
        "lib/core/raw_coding.h",
        "lib/core/status.h",
        "lib/core/stringpiece.h",
        "lib/core/threadpool.h",
        "lib/gtl/array_slice.h",
        "lib/gtl/cleanup.h",
        "lib/gtl/compactptrset.h",
        "lib/gtl/flatmap.h",
        "lib/gtl/flatset.h",
        "lib/gtl/inlined_vector.h",
        "lib/gtl/optional.h",
        "lib/gtl/priority_queue_util.h",
        "lib/hash/crc32c.h",
        "lib/hash/hash.h",
        "lib/histogram/histogram.h",
        "lib/io/buffered_inputstream.h",
        "lib/io/compression.h",
        "lib/io/inputstream_interface.h",
        "lib/io/path.h",
        "lib/io/proto_encode_helper.h",
        "lib/io/random_inputstream.h",
        "lib/io/record_reader.h",
        "lib/io/record_writer.h",
        "lib/io/table.h",
        "lib/io/table_builder.h",
        "lib/io/table_options.h",
        "lib/math/math_util.h",
        "lib/monitoring/collected_metrics.h",
        "lib/monitoring/collection_registry.h",
        "lib/monitoring/counter.h",
        "lib/monitoring/gauge.h",
        "lib/monitoring/metric_def.h",
        "lib/monitoring/sampler.h",
        "lib/random/distribution_sampler.h",
        "lib/random/philox_random.h",
        "lib/random/random_distributions.h",
        "lib/random/simple_philox.h",
        "lib/strings/numbers.h",
        "lib/strings/proto_serialization.h",
        "lib/strings/str_util.h",
        "lib/strings/strcat.h",
        "lib/strings/stringprintf.h",
        ":platform_base_hdrs",
        ":platform_env_hdrs",
        ":platform_file_system_hdrs",
        ":platform_other_hdrs",
        ":platform_port_hdrs",
        ":platform_protobuf_hdrs",
    ],
    visibility = ["//visibility:public"],
    deps = [
        ":lib_internal",
        "@com_google_absl//absl/container:inlined_vector",
        "@com_google_absl//absl/strings",
        "@com_google_absl//absl/types:optional",
    ],
)

cc_library(
    name = "feature_util",
    srcs = ["example/feature_util.cc"],
    hdrs = ["example/feature_util.h"],
    visibility = ["//visibility:public"],
    deps = [
        ":core_stringpiece",
        ":lib_proto_parsing",
        ":protos_all_cc",
    ],
)

cc_library(
    name = "abi",
    srcs = ["platform/abi.cc"],
    hdrs = ["platform/abi.h"],
    deps = [":platform_base"],
)

cc_library(
    name = "stacktrace",
    srcs = glob(["platform/*/stacktrace.h"]),
    hdrs = ["platform/stacktrace.h"],
    deps = [
        ":abi",
        ":lib_platform",
        "//tensorflow/core/platform/default/build_config:stacktrace",
    ],
)

cc_library(
    name = "stacktrace_handler",
    srcs = ["platform/stacktrace_handler.cc"],
    hdrs = ["platform/stacktrace_handler.h"],
    deps = [
        ":abi",
        ":lib_platform",
        ":stacktrace",
    ],
)

# Libraries that will eventually be moved into lib/core
# Note that stringpiece_test can't be place here yet, because we are
# required to use tf_cc_test, and that rule will change / into _
cc_library(
    name = "core_stringpiece",
    hdrs = ["lib/core/stringpiece.h"],
    copts = tf_copts(),
    deps = [
        ":platform_base",
        "@com_google_absl//absl/strings",
    ],
)

# Test support library needed for all tests
# This is currently public, but may be made internal in the
# future.  Try to avoid depending on it.
cc_library(
    name = "test",
    testonly = 1,
    srcs = [
        "platform/test.cc",
        "util/reporter.cc",
    ] + tf_additional_test_srcs(),
    hdrs = [
        "lib/core/status_test_util.h",
        "platform/test.h",
        "platform/test_benchmark.h",
        "util/reporter.h",
    ],
    copts = tf_copts(),
    linkopts = select({
        "//tensorflow:windows": [],
        "//conditions:default": ["-lm"],
    }),
    visibility = ["//visibility:public"],
    deps = [
        ":function_ops_op_lib",
        ":functional_ops_op_lib",
        ":lib",
        ":lib_internal",
        ":protos_all_cc",
        "//tensorflow/core/platform/default/build_config:gtest",
        "//tensorflow/core/kernels:required",
    ] + tf_additional_test_deps(),
)

# Testing libraries - lite versions that don't depend on all of "lib" or
# "lib_internal". Instead, they only need a much smaller set of support
# libraries such as ":platform_base" and ":core_stringpiece".
cc_library(
    name = "test_lite",
    testonly = 1,
    srcs = [
        "platform/test.cc",
    ],
    hdrs = [
        "platform/test.h",
        "platform/test_benchmark.h",
    ],
    copts = tf_copts(),
    deps = [
        ":lib_platform",
        ":platform_base",
        "//tensorflow/core/platform/default/build_config:gtest",
    ],
)

# This build rule (along with :framework_internal, :lib, and :lib_internal)
# purposefully omits the definitions of many declared symbols, which are
# included in //tensorflow:libtensorflow_framework.so. Using tf_cc_test and tf_cc_binary
# will include the necessary symbols.
tf_cuda_library(
    name = "framework",
    hdrs = [
        "example/feature_util.h",
        "framework/allocator.h",
        "framework/bounds_check.h",
        "framework/variant.h",
        "framework/variant_encode_decode.h",
        "framework/variant_op_registry.h",
        "framework/variant_tensor_data.h",
        "framework/allocator_registry.h",
        "framework/attr_value_util.h",
        "framework/bfloat16.h",
        "framework/cancellation.h",
        "framework/collective.h",
        "framework/common_shape_fns.h",
        "framework/control_flow.h",  # TODO(josh11b): Make internal?
        "framework/dataset.h",
        "framework/dataset_stateful_op_whitelist.h",
        "framework/device_base.h",
        "framework/function.h",
        "framework/function_handle_cache.h",
        "framework/graph_def_util.h",
        "framework/graph_to_functiondef.h",
        "framework/kernel_def_builder.h",
        "framework/kernel_def_util.h",
        "framework/log_memory.h",
        "framework/logging.h",
        "framework/lookup_interface.h",
        "framework/memory_types.h",
        "framework/node_def_builder.h",
        "framework/node_def_util.h",
        "framework/numeric_op.h",
        "framework/numeric_types.h",
        "framework/op.h",
        "framework/op_def_builder.h",
        "framework/op_def_util.h",
        "framework/op_kernel.h",
        "framework/ops_util.h",
        "framework/partial_tensor_shape.h",
        "framework/queue_interface.h",
        "framework/reader_interface.h",
        "framework/reader_op_kernel.h",
        "framework/register_types.h",
        "framework/register_types_traits.h",
        "framework/resource_mgr.h",
        "framework/resource_op_kernel.h",
        "framework/selective_registration.h",
        "framework/session_state.h",
        "framework/shape_inference.h",
        "framework/stats_aggregator.h",
        "framework/tensor.h",
        "framework/tensor_shape.h",
        "framework/tensor_slice.h",
        "framework/tensor_types.h",
        "framework/tensor_util.h",
        "framework/thread_factory.h",
        "framework/tracking_allocator.h",
        "framework/type_index.h",
        "framework/type_traits.h",
        "framework/typed_allocator.h",
        "framework/types.h",
        "public/version.h",
        "util/activation_mode.h",
        "util/batch_util.h",
        "util/bcast.h",
        "util/matmul_bcast.h",
        "util/device_name_utils.h",
        "util/dump_graph.h",
        "util/events_writer.h",
        "util/example_proto_fast_parsing.h",
        "util/example_proto_helper.h",
        "util/gpu_kernel_helper.h",
        "util/guarded_philox_random.h",
        "util/mirror_pad_mode.h",
        "util/padding.h",
        "util/einsum_op_util.h",
        "util/port.h",
        "util/ptr_util.h",
        "util/reffed_status_callback.h",
        "util/saved_tensor_slice_util.h",
        "util/sparse/group_iterator.h",
        "util/sparse/sparse_tensor.h",
        "util/stat_summarizer.h",
        "util/stat_summarizer_options.h",
        "util/stream_executor_util.h",
        "util/strided_slice_op.h",
        "util/tensor_format.h",
        "util/tensor_ops_util.h",
        "util/tensor_slice_reader.h",
        "util/tensor_slice_reader_cache.h",
        "util/tensor_slice_writer.h",
        "util/use_cudnn.h",
        "util/matmul_autotune.h",
        "util/util.h",
        "util/work_sharder.h",
    ] + select({
        "//tensorflow:windows": [],
        "//conditions:default": [
            "util/memmapped_file_system.h",
            "util/memmapped_file_system_writer.h",
        ],
    }) + if_mkl([
        "util/mkl_util.h",
    ]),
    visibility = ["//visibility:public"],
    deps = [
        ":framework_internal",
        "@com_google_absl//absl/base",
    ],
)

# This is redundant with the "framework" target above. It's useful for
# applications that want to depend on a minimal subset of TensorFlow (e.g. XLA).
cc_library(
    name = "allocator",
    srcs = [
        "framework/allocator.cc",
        "framework/allocator_registry.cc",
        "framework/allocator_registry.h",
        "framework/numeric_types.h",
        "framework/tracking_allocator.cc",
        "framework/tracking_allocator.h",
        "framework/type_traits.h",
    ],
    hdrs = [
        "framework/allocator.h",
    ],
    features = ["parse_headers"],
    visibility = ["//visibility:public"],
    deps = [
        ":lib",
        "//third_party/eigen3",
        "@com_google_absl//absl/strings",
        "@com_google_absl//absl/types:optional",
    ],
)

cc_library(
    name = "stats_calculator_portable",
    srcs = [
        "util/stat_summarizer_options.h",
        "util/stats_calculator.cc",
    ],
    hdrs = [
        "util/stats_calculator.h",
    ],
    copts = tf_copts(),
)

tf_cc_test(
    name = "stats_calculator_test",
    srcs = ["util/stats_calculator_test.cc"],
    deps = [
        ":stats_calculator_portable",
        ":test",
        ":test_main",
    ],
)

cc_library(
    name = "overflow",
    hdrs = ["util/overflow.h"],
    deps = [
        ":framework_lite",
        ":lib",
    ],
)

cc_library(
    name = "exec_on_stall",
    hdrs = ["util/exec_on_stall.h"],
    deps = [":framework_lite"],
)

cc_library(
    name = "ptr_util",
    hdrs = ["util/ptr_util.h"],
)

cc_library(
    name = "reader_base",
    srcs = ["framework/reader_base.cc"],
    hdrs = ["framework/reader_base.h"],
    visibility = ["//visibility:public"],
    deps = [
        ":framework",
        ":lib",
        ":protos_all_cc",
    ],
)

cc_library(
    name = "op_gen_lib",
    srcs = ["framework/op_gen_lib.cc"],
    hdrs = ["framework/op_gen_lib.h"],
    visibility = ["//visibility:public"],
    deps = [
        ":lib",
        ":lib_internal",
        ":protos_all_cc",
        "//tensorflow/core/util/proto:proto_utils",
    ],
)

cc_library(
    name = "session_options",
    hdrs = ["public/session_options.h"],
    visibility = ["//visibility:public"],
    deps = [
        ":lib",
        ":protos_all_cc",
    ],
)

cc_library(
    name = "framework_lite",
    srcs = tf_additional_minimal_lib_srcs(),
    hdrs = [
        "framework/numeric_types.h",
        "framework/tensor_types.h",
        "framework/type_traits.h",
        "lib/bfloat16/bfloat16.h",
        "platform/byte_order.h",
        "platform/default/dynamic_annotations.h",
        "platform/default/integral_types.h",
        "platform/default/logging.h",
        "platform/default/mutex.h",
        "platform/default/thread_annotations.h",
        "platform/dynamic_annotations.h",
        "platform/macros.h",
        "platform/mutex.h",
        "platform/platform.h",
        "platform/prefetch.h",
        "platform/protobuf.h",
        "platform/thread_annotations.h",
        "platform/types.h",
        "platform/cpu_info.h",
    ] + if_windows(["platform/windows/integral_types.h"]),
    visibility = ["//visibility:public"],
    deps =
        [
            "@nsync//:nsync_cpp",
        ] + [
            "//third_party/eigen3",
            "//tensorflow/core/platform/default/build_config:minimal",
        ],
)

# Generates library per group of ops.
tf_gen_op_libs(
    is_external = False,
    op_lib_names = [
        "batch_ops",
        "bitwise_ops",
        "boosted_trees_ops",
        "tensor_forest_ops",
        "candidate_sampling_ops",
        "checkpoint_ops",
        "clustering_ops",
        "collective_ops",
        "control_flow_ops",
        "ctc_ops",
        "data_flow_ops",
        "dataset_ops",
        "decode_proto_ops",
        "encode_proto_ops",
        "experimental_dataset_ops",
        "function_ops",
        "functional_ops",
        "image_ops",
        "io_ops",
        "linalg_ops",
        "list_ops",
        "lookup_ops",
        "logging_ops",
        "manip_ops",
        "math_ops",
        "mkl_nn_ops",
        "nccl_ops",
        "nn_ops",
        "no_op",
        "parsing_ops",
        "random_grad",
        "random_ops",
        "stateful_random_ops",
        "remote_fused_graph_ops",
        "rpc_ops",
        "scoped_allocator_ops",
        "sdca_ops",
        "set_ops",
        "script_ops",
        "sendrecv_ops",
        "sparse_ops",
        "spectral_ops",
        "state_ops",
        "stateless_random_ops",
        "summary_ops",
        "training_ops",
    ],
    deps = [
        ":lib",
        ":protos_all_cc",
    ],
)

tf_gen_op_libs(
    op_lib_names = [
        "string_ops",
    ],
    deps = [
        ":lib_internal",
        ":lib_proto_parsing",
        "@com_google_absl//absl/strings",
    ],
)

tf_gen_op_libs(
    op_lib_names = [
        "array_ops",
    ],
    deps = [
        ":lib",
        ":protos_all_cc",
    ],
)

tf_gen_op_libs(
    op_lib_names = [
        "mkl_array_ops",
    ],
    deps = [":protos_all_cc"],
)

tf_gen_op_libs(
    op_lib_names = [
        "audio_ops",
    ],
    deps = [":lib"],
)

tf_gen_op_libs(
    op_lib_names = ["debug_ops"],
    deps = ["//tensorflow/core/kernels:debug_ops"],
)

tf_gen_op_libs(
    is_external = False,
    op_lib_names = [
        "resource_variable_ops",
    ],
    deps = [":lib"],
)

tf_gen_op_libs(
    op_lib_names = [
        "tpu_configuration_ops",
        "tpu_cross_replica_ops",
        "tpu_embedding_ops",
        "tpu_functional_ops",
        "tpu_heartbeat_ops",
        "tpu_host_compute_ops",
        "tpu_infeed_ops",
        "tpu_outfeed_ops",
        "tpu_ordinal_selector_ops",
        "tpu_replication_ops",
    ],
    deps = [
        ":lib",
        ":lib_proto_parsing",
        ":protos_all_cc",
        "//tensorflow/core/protobuf/tpu:tpu_embedding_configuration_proto_cc",
        "//tensorflow/core/tpu:tpu_embedding_optimization_parameters_utils",
        "//tensorflow/core/tpu:tpu_embedding_output_layout_utils",
    ],
)

# And one for all user ops
cc_library(
    name = "user_ops_op_lib",
    srcs = glob(["user_ops/**/*.cc"]),
    copts = tf_copts(),
    linkstatic = 1,
    visibility = ["//visibility:public"],
    deps = [":framework"],
    alwayslink = 1,
)

cc_library(
    name = "word2vec_ops",
    srcs = ["ops/word2vec_ops.cc"],
    linkstatic = 1,
    visibility = ["//tensorflow:internal"],
    deps = [":framework"],
    alwayslink = 1,
)

cc_library(
    name = "cudnn_rnn_ops",
    srcs = [
        "ops/cudnn_rnn_ops.cc",
    ],
    linkstatic = 1,
    visibility = ["//tensorflow:internal"],
    deps = [
        ":framework",
        ":lib",
        ":lib_internal",
        ":stream_executor",
        "//tensorflow/core/kernels:bounds_check_lib",
    ],
    alwayslink = 1,
)

tf_gen_op_libs(
    op_lib_names = [
        "cudnn_rnn_ops",
    ],
    deps = [
        ":lib",
    ],
)

cc_library(
    name = "ragged_ops",
    deps = [
        ":ragged_array_ops_op_lib",
        ":ragged_conversion_ops_op_lib",
        ":ragged_math_ops_op_lib",
    ],
)

tf_gen_op_libs(
    op_lib_names = [
        "ragged_array_ops",
        "ragged_conversion_ops",
        "ragged_math_ops",
    ],
)

cc_library(
    name = "ops",
    visibility = ["//visibility:public"],
    deps = [
        ":array_ops_op_lib",
        ":audio_ops_op_lib",
        ":batch_ops_op_lib",
        ":bitwise_ops_op_lib",
        ":boosted_trees_ops_op_lib",
        ":tensor_forest_ops_op_lib",
        ":candidate_sampling_ops_op_lib",
        ":checkpoint_ops_op_lib",
        ":clustering_ops_op_lib",
        ":collective_ops_op_lib",
        ":control_flow_ops_op_lib",
        ":ctc_ops_op_lib",
        ":cudnn_rnn_ops_op_lib",
        ":data_flow_ops_op_lib",
        ":dataset_ops_op_lib",
        ":decode_proto_ops_op_lib",
        ":encode_proto_ops_op_lib",
        ":experimental_dataset_ops_op_lib",
        ":function_ops_op_lib",
        ":functional_ops_op_lib",
        ":image_ops_op_lib",
        ":io_ops_op_lib",
        ":linalg_ops_op_lib",
        ":list_ops_op_lib",
        ":logging_ops_op_lib",
        ":lookup_ops_op_lib",
        ":manip_ops_op_lib",
        ":math_ops_op_lib",
        ":nccl_ops_op_lib",
        ":nn_ops_op_lib",
        ":no_op_op_lib",
        ":parsing_ops_op_lib",
        ":ragged_ops",
        ":random_ops_op_lib",
        ":stateful_random_ops_op_lib",
        ":remote_fused_graph_ops_op_lib",
        ":resource_variable_ops_op_lib",
        ":rpc_ops_op_lib",
        ":scoped_allocator_ops_op_lib",
        ":script_ops_op_lib",
        ":sdca_ops_op_lib",
        ":sendrecv_ops_op_lib",
        ":set_ops_op_lib",
        ":sparse_ops_op_lib",
        ":summary_ops_op_lib",
        ":spectral_ops_op_lib",
        ":state_ops_op_lib",
        ":stateless_random_ops_op_lib",
        ":string_ops_op_lib",
        ":tpu_configuration_ops_op_lib",
        ":tpu_cross_replica_ops_op_lib",
        ":tpu_embedding_ops_op_lib",
        ":tpu_functional_ops_op_lib",
        ":tpu_heartbeat_ops_op_lib",
        ":tpu_host_compute_ops_op_lib",
        ":tpu_infeed_ops_op_lib",
        ":tpu_outfeed_ops_op_lib",
        ":tpu_ordinal_selector_ops_op_lib",
        ":tpu_replication_ops_op_lib",
        ":training_ops_op_lib",
        ":user_ops_op_lib",
        ":word2vec_ops",
    ] + if_mkl([
        ":mkl_array_ops_op_lib",
        ":mkl_nn_ops_op_lib",
    ]) + tf_additional_cloud_op_deps(),
    alwayslink = 1,
)

cc_library(
    name = "array_grad",
    srcs = ["ops/array_grad.cc"],
    linkstatic = 1,  # Needed since alwayslink is broken in bazel b/27630669
    visibility = ["//visibility:public"],
    deps = [
        ":array_ops_op_lib",
        ":framework",
        ":lib",
    ],
    alwayslink = 1,
)

cc_library(
    name = "functional_grad",
    srcs = ["ops/functional_grad.cc"],
    linkstatic = 1,  # Needed since alwayslink is broken in bazel b/27630669
    visibility = ["//visibility:public"],
    deps = [
        ":framework",
        ":functional_ops_op_lib",
        ":lib",
    ],
    alwayslink = 1,
)

cc_library(
    name = "math_grad",
    srcs = [
        "ops/math_grad.cc",
        "ops/random_grad.cc",
        "ops/stateless_random_grad.cc",
    ],
    linkstatic = 1,  # Needed since alwayslink is broken in bazel b/27630669
    visibility = ["//visibility:public"],
    deps = [
        ":framework",
        ":lib",
        ":math_ops_op_lib",
        ":protos_all_cc",
    ],
    alwayslink = 1,
)

cc_library(
    name = "nn_grad",
    srcs = ["ops/nn_grad.cc"],
    linkstatic = 1,  # Needed since alwayslink is broken in bazel b/27630669
    visibility = ["//visibility:public"],
    deps = [
        ":framework",
        ":lib",
        ":nn_ops_op_lib",
    ] + if_mkl([
        ":mkl_nn_ops_op_lib",
    ]),
    alwayslink = 1,
)

tf_cuda_library(
    name = "core_cpu",
    hdrs = [
        "common_runtime/device.h",
        "common_runtime/device_factory.h",
        "common_runtime/function.h",
        "common_runtime/optimization_registry.h",
        "common_runtime/shape_refiner.h",
        "graph/algorithm.h",
        "graph/default_device.h",
        "graph/gradients.h",
        "graph/graph.h",
        "graph/graph_constructor.h",
        "graph/graph_def_builder.h",
        "graph/graph_def_builder_util.h",
        "graph/node_builder.h",
        "graph/validate.h",
        "graph/while_context.h",
        "public/session.h",
        "public/session_options.h",
    ],
    visibility = ["//visibility:public"],
    deps = [
        ":core_cpu_internal",
    ],
)

cc_library(
    name = "core",
    visibility = ["//visibility:public"],
    deps = [
        ":core_cpu",
        ":gpu_runtime",
        ":sycl_runtime",
        ":ve_runtime",
    ],
)

# This includes implementations of all kernels built into TensorFlow.
cc_library(
    name = "all_kernels_impl",
    visibility = [":__subpackages__"],
    deps = [
        "//tensorflow/c/kernels:bitcast_op",
        "//tensorflow/core/kernels:array",
        "//tensorflow/core/kernels:audio",
        "//tensorflow/core/kernels:batch_kernels",
        "//tensorflow/core/kernels:bincount_op",
        "//tensorflow/core/kernels:boosted_trees_ops",
        "//tensorflow/core/kernels:tensor_forest_ops",
        "//tensorflow/core/kernels:candidate_sampler_ops",
        "//tensorflow/core/kernels:checkpoint_ops",
        "//tensorflow/core/kernels:clustering_ops",
        "//tensorflow/core/kernels:collective_ops",
        "//tensorflow/core/kernels:control_flow_ops",
        "//tensorflow/core/kernels:ctc_ops",
        "//tensorflow/core/kernels:cudnn_rnn_kernels",
        "//tensorflow/core/kernels:data_flow",
        "//tensorflow/core/kernels:decode_proto_op",
        "//tensorflow/core/kernels:encode_proto_op",
        "//tensorflow/core/kernels:fake_quant_ops",
        "//tensorflow/core/kernels:function_ops",
        "//tensorflow/core/kernels:functional_ops",
        "//tensorflow/core/kernels:grappler",
        "//tensorflow/core/kernels:histogram_op",
        "//tensorflow/core/kernels:image",
        "//tensorflow/core/kernels:io",
        "//tensorflow/core/kernels:linalg",
        "//tensorflow/core/kernels:lookup",
        "//tensorflow/core/kernels:logging",
        "//tensorflow/core/kernels:manip",
        "//tensorflow/core/kernels:math",
        "//tensorflow/core/kernels:multinomial_op",
        "//tensorflow/core/kernels:mutex_ops",
        "//tensorflow/core/kernels:nn",
        "//tensorflow/core/kernels:parameterized_truncated_normal_op",
        "//tensorflow/core/kernels:parsing",
        "//tensorflow/core/kernels:partitioned_function_ops",
        "//tensorflow/core/kernels:pooling_ops",
        "//tensorflow/core/kernels:ragged_ops",
        "//tensorflow/core/kernels:random_ops",
        "//tensorflow/core/kernels:stateful_random_ops",
        "//tensorflow/core/kernels:random_binomial_op",
        "//tensorflow/core/kernels:random_poisson_op",
        "//tensorflow/core/kernels:remote_fused_graph_ops",
        "//tensorflow/core/kernels:required",
        "//tensorflow/core/kernels:resource_variable_ops",
        "//tensorflow/core/kernels:rpc_op",
        "//tensorflow/core/kernels:scoped_allocator_ops",
        "//tensorflow/core/kernels:sdca_ops",
        "//tensorflow/core/kernels:searchsorted_op",
        "//tensorflow/core/kernels:set_kernels",
        "//tensorflow/core/kernels:sparse",
        "//tensorflow/core/kernels:state",
        "//tensorflow/core/kernels:stateless_random_ops",
        "//tensorflow/core/kernels:string",
        "//tensorflow/core/kernels:summary_kernels",
        "//tensorflow/core/kernels:training_ops",
        "//tensorflow/core/kernels:word2vec_kernels",
    ] + tf_additional_cloud_kernel_deps() + if_not_windows([
        "//tensorflow/core/kernels:fact_op",
        "//tensorflow/core/kernels:array_not_windows",
        "//tensorflow/core/kernels:math_not_windows",
        "//tensorflow/core/kernels:quantized_ops",
        "//tensorflow/core/kernels/neon:neon_depthwise_conv_op",
    ]) + if_mkl([
        "//tensorflow/core/kernels:mkl_concat_op",
        "//tensorflow/core/kernels:mkl_dequantize_op",
        "//tensorflow/core/kernels:mkl_conv_op",
        "//tensorflow/core/kernels:mkl_cwise_ops_common",
        "//tensorflow/core/kernels:mkl_fused_batch_norm_op",
        "//tensorflow/core/kernels:mkl_identity_op",
        "//tensorflow/core/kernels:mkl_input_conversion_op",
        "//tensorflow/core/kernels:mkl_lrn_op",
        "//tensorflow/core/kernels:mkl_requantize_ops",
        "//tensorflow/core/kernels:mkl_pooling_ops",
        "//tensorflow/core/kernels:mkl_quantize_op",
        "//tensorflow/core/kernels:mkl_relu_op",
        "//tensorflow/core/kernels:mkl_reshape_op",
        "//tensorflow/core/kernels:mkl_slice_op",
        "//tensorflow/core/kernels:mkl_softmax_op",
        "//tensorflow/core/kernels:mkl_transpose_op",
        "//tensorflow/core/kernels:mkl_tfconv_op",
        "//tensorflow/core/kernels:mkl_aggregate_ops",
    ]) + if_cuda([
        "//tensorflow/core/grappler/optimizers:gpu_swapping_kernels",
        "//tensorflow/core/grappler/optimizers:gpu_swapping_ops",
    ]) + if_nccl([
        "//tensorflow/core/kernels:nccl_kernels",
    ]),
)

cc_library(
    name = "all_kernels",
    visibility = ["//visibility:public"],
    deps = if_dynamic_kernels(
        [],
        otherwise = [":all_kernels_impl"],
    ) + [
        # TODO(gunan): Work on the API between these and rest of TF and make
        # these also dynamically loading.
        "//tensorflow/core/kernels:dataset_ops",  # Depends on grappler
        "//tensorflow/core/kernels:list_kernels",  # Depends on variant_op_registry.h
    ],
)

tf_cuda_library(
    name = "tensorflow_opensource",
    copts = tf_copts(),
    visibility = ["//visibility:public"],
    deps = [
        ":all_kernels",
        ":core",
        ":direct_session",
        ":example_parser_configuration",
        ":gpu_runtime",
        ":lib",
        ":ops",
    ] + tensorflow_opensource_extra_deps(),
)

cc_library(
    name = "tensorflow",
    visibility = ["//visibility:public"],
    deps = [
        ":tensorflow_opensource",
        "//tensorflow/core/platform/default/build_config:tensorflow_platform_specific",
    ],
)

# Test support library needed for higher-level (TensorFlow-specific) tests
cc_library(
    name = "testlib",
    testonly = 1,
    srcs = [
        "common_runtime/function_testlib.cc",
        "common_runtime/kernel_benchmark_testlib.cc",
        "framework/fake_input.cc",
        "framework/function_testlib.cc",
        "graph/testlib.cc",
    ],
    hdrs = [
        "common_runtime/function_testlib.h",
        "common_runtime/kernel_benchmark_testlib.h",
        "common_runtime/test_collective_executor_mgr.h",
        "framework/fake_input.h",
        "framework/function_testlib.h",
        "framework/shape_inference_testutil.h",
        "framework/tensor_testutil.h",
        "graph/benchmark_testlib.h",
        "graph/testlib.h",
        # TODO(josh11b): Drop this once users are depending on
        # kernels:ops_testutil instead.
        "//tensorflow/core/kernels:ops_testutil.h",
    ],
    copts = tf_copts(),
    visibility = ["//visibility:public"],
    deps = [
        ":core_cpu",
        ":core_cpu_internal",
        ":core_cpu_lib",
        ":framework",
        ":framework_internal",
        ":lib",
        ":lib_internal",
        ":ops",
        ":protos_all_cc",
        ":shape_inference_testutil",
        ":tensor_testutil",
        ":test",
        ":testlib_ops",
        "//tensorflow/cc:scope",
        "//tensorflow/core/kernels:ops_testutil",
        "//tensorflow/core/kernels:ops_util",
    ] + if_dynamic_kernels(
        [],
        otherwise = [
            "//tensorflow/core/kernels:aggregate_ops",
            "//tensorflow/core/kernels:bcast_ops",
            "//tensorflow/core/kernels:cast_op",
            "//tensorflow/core/kernels:constant_op",
            "//tensorflow/core/kernels:identity_op",
            "//tensorflow/core/kernels:random_ops",
            "//tensorflow/core/kernels:reduction_ops",
            "//tensorflow/core/kernels:reshape_op",
        ],
    ),
)

cc_library(
    name = "testlib_ops",
    testonly = 1,
    srcs = ["common_runtime/testlib_ops.cc"],
    linkstatic = 1,  # Seems to be needed since alwayslink is broken in bazel
    deps = [
        ":framework",
        ":lib",
    ],
    alwayslink = 1,
)

# This is a link-only library to provide a DirectSession
# implementation of the Session interface.
tf_cuda_library(
    name = "direct_session",
    copts = tf_copts(),
    linkstatic = 1,
    visibility = ["//visibility:public"],
    deps = [
        ":direct_session_internal",
    ],
    alwayslink = 1,
)

# -----------------------------------------------------------------------------
# MKL targets
cc_library(
    name = "mkl_graph_util",
    hdrs = ["graph/mkl_graph_util.h"],
)

# -----------------------------------------------------------------------------
# Public Android targets

# Android-specific BUILD targets
load(
    "//tensorflow:tensorflow.bzl",
    "tf_android_core_proto_headers",
    "tf_android_core_proto_sources",
)

# List of protos we want on android
filegroup(
    name = "android_proto_srcs",
    srcs = tf_android_core_proto_sources(CORE_PROTO_SRCS),
    visibility = ["//visibility:public"],
)

# Core sources for Android builds.
filegroup(
    name = "mobile_srcs_no_runtime",
    srcs = [
        ":protos_all_proto_text_srcs",
        ":error_codes_proto_text_srcs",
        "//tensorflow/core/platform/default/build_config:android_srcs",
        "//tensorflow/core/util/ctc:android_srcs",
        "//tensorflow/core/profiler:mobile_srcs",
    ] + glob(
        [
            "client/**/*.cc",
            "framework/**/*.h",
            "framework/**/*.cc",
            "lib/**/*.h",
            "lib/**/*.cc",
            "platform/**/*.h",
            "platform/**/*.cc",
            "public/**/*.h",
            "util/**/*.h",
            "util/**/*.cc",
        ],
        exclude = [
            "**/*test.*",
            "**/*testutil*",
            "**/*testlib*",
            "**/*main.cc",
            "debug/**/*",
            "framework/op_gen_*",
            "framework/node_def_util.*",
            "framework/op_kernel.*",
            "framework/dataset.*",
            "lib/jpeg/**/*",
            "lib/png/**/*",
            "lib/gif/**/*",
            "util/events_writer.*",
            "util/stats_calculator.*",
            "util/reporter.*",
            "platform/**/cuda_libdevice_path.*",
            "platform/**/logger.cc",
            # Exclude env_time and logging to avoid collisions with
            # :platform_base, a common dependency for downstream targets.
            "platform/**/env_time.cc",
            "platform/**/logging.cc",
            "platform/default/test_benchmark.*",
            "platform/cuda.h",
            "platform/rocm.h",
            "platform/google/**/*",
            "platform/hadoop/**/*",
            "platform/gif.h",
            "platform/jpeg.h",
            "platform/png.h",
            "platform/stream_executor.*",
            "platform/windows/**/*",
            "user_ops/**/*.cu.cc",
            "util/ctc/*.h",
            "util/ctc/*.cc",
            "util/tensor_bundle/*.h",
            "util/tensor_bundle/*.cc",
            "common_runtime/gpu/**/*",
            "common_runtime/eager/*",
            "common_runtime/gpu_device_factory.*",
        ],
    ),
    visibility = ["//visibility:public"],
)

filegroup(
    name = "mobile_srcs_only_runtime",
    srcs = [
        "//tensorflow/core/common_runtime/eager:srcs",
        "//tensorflow/core/kernels:android_srcs",
        "//tensorflow/core/util/ctc:android_srcs",
        "//tensorflow/core/util/tensor_bundle:android_srcs",
        "//tensorflow/c:srcs",
        "//tensorflow/c/eager:srcs",
    ] + glob(
        [
            "common_runtime/**/*.h",
            "common_runtime/**/*.cc",
            "graph/**/*.h",
            "graph/**/*.cc",
            "framework/node_def_util.*",
            "framework/op_kernel.*",
            "framework/dataset.*",
        ],
        exclude = [
            "**/*test.*",
            "**/*testutil*",
            "**/*testlib*",
            "**/*main.cc",
            "common_runtime/gpu/**/*",
            "common_runtime/gpu_device_factory.*",
            "graph/dot.*",
        ],
    ),
    visibility = ["//visibility:public"],
)

filegroup(
    name = "mobile_srcs",
    srcs = [
        ":mobile_srcs_no_runtime",
        ":mobile_srcs_only_runtime",
    ],
    visibility = ["//visibility:public"],
)

# Native library support for Android applications.  Does not contain
# operators, use :android_tensorflow_lib if you want full operator
# support.
#
# If you just need TensorFlow types, e.g. Tensors, use
# :android_tensorflow_lib_lite_no_runtime.
#
# Compiles to a trivial library on non-Android to prevent irrelevant
# build errors. If not building this as part of an android_binary,
# a command such as the following must be used:
# bazel build -c opt tensorflow/core:android_tensorflow_lib \
# --crosstool_top=//external:android/crosstool \
# --cpu=armeabi-v7a \
# --host_crosstool_top=@bazel_tools//tools/cpp:toolchain
cc_library(
    name = "android_tensorflow_lib_lite",
    srcs = if_android([":android_srcs"]),
    copts = tf_copts(android_optimization_level_override = None) + [
        "-DSUPPORT_SELECTIVE_REGISTRATION",
    ],
    linkopts = ["-lz"],
    tags = [
        "manual",
        "notap",
    ],
    visibility = ["//visibility:public"],
    deps = [
        ":mobile_additional_lib_deps",
        ":protos_all_cc_impl",
        ":stats_calculator_portable",
        "//third_party/eigen3",
        "@double_conversion//:double-conversion",
        "@farmhash_archive//:farmhash",
        "@nsync//:nsync_cpp",
        "@protobuf_archive//:protobuf",
    ],
    alwayslink = 1,
)

cc_library(
    name = "android_tensorflow_lib_lite_nortti",
    srcs = if_android([":android_srcs"]),
    copts = tf_copts(android_optimization_level_override = None) + [
        "-DSUPPORT_SELECTIVE_REGISTRATION",
    ] + tf_opts_nortti_if_android(),
    linkopts = ["-lz"],
    tags = [
        "manual",
        "notap",
    ],
    visibility = ["//visibility:public"],
    deps = [
        ":mobile_additional_lib_deps",
        ":protos_all_cc_impl",
        ":stats_calculator_portable",
        "//third_party/eigen3",
        "@double_conversion//:double-conversion",
        "@farmhash_archive//:farmhash",
        "@nsync//:nsync_cpp",
        "@protobuf_archive//:protobuf",
    ],
    alwayslink = 1,
)

cc_library(
    name = "mobile_additional_lib_deps",
    deps = tf_additional_lib_deps() + [
        ":platform_base",
        "@com_google_absl//absl/container:flat_hash_map",
        "@com_google_absl//absl/container:flat_hash_set",
        "@com_google_absl//absl/strings",
    ],
)

cc_library(
    name = "emscripten_tensorflow_lib_lite_nortti_lite_protos_no_runtime",
    srcs = if_emscripten([":mobile_srcs_no_runtime"]),
    copts = ["-DSUPPORT_SELECTIVE_REGISTRATION"] + tf_opts_nortti_if_emscripten(),
    defines = ["TENSORFLOW_LITE_PROTOS"],
    tags = [
        "manual",
        "notap",
    ],
    visibility = ["//visibility:public"],
    deps = [
        ":emscripten_proto_lib_no_rtti_lite_runtime",
        ":mobile_additional_lib_deps",
        ":stats_calculator_portable",
        "//third_party/eigen3",
        "@double_conversion//:double-conversion",
        "@farmhash_archive//:farmhash",
        "@nsync//:nsync_cpp",
        "@zlib_archive//:zlib",
    ],
    alwayslink = 1,
)

# Native library support for iOS applications.
#
# bazel  build --config=ios_x86_64 \
# :ios_tensorflow_lib
cc_library(
    name = "ios_tensorflow_lib",
    srcs = if_ios([
        ":android_op_registrations_and_gradients",
        "//tensorflow/core/kernels:android_core_ops",
        "//tensorflow/core/kernels:android_extended_ops",
    ]),
    copts = tf_copts() + ["-Os"] + ["-std=c++11"],
    visibility = ["//visibility:public"],
    deps = [
        ":ios_tensorflow_lib_lite",
        ":protos_all_cc_impl",
        "//third_party/eigen3",
        "//third_party/fft2d:fft2d_headers",
        "@fft2d",
        "@gemmlowp",
        "@protobuf_archive//:protobuf",
    ],
    alwayslink = 1,
)

cc_library(
    name = "ios_tensorflow_lib_lite",
    srcs = if_ios([":android_srcs"]),
    copts = tf_copts() + ["-Os"] + ["-std=c++11"],
    visibility = ["//visibility:public"],
    deps = [
        ":mobile_additional_lib_deps",
        ":protos_all_cc_impl",
        ":stats_calculator_portable",
        "//third_party/eigen3",
        "@double_conversion//:double-conversion",
        "@farmhash_archive//:farmhash",
        "@nsync//:nsync_cpp",
        "@protobuf_archive//:protobuf",
    ],
    alwayslink = 1,
)

cc_library(
    name = "ios_tensorflow_test_lib",
    testonly = 1,
    srcs = if_ios([":android_test_srcs"]),
    copts = tf_copts() + ["-Os"],
    tags = [
        "manual",
        "notap",
    ],
    visibility = ["//visibility:public"],
    deps = [
        ":android_test_proto_lib",
        ":ios_tensorflow_lib",
        "//tensorflow/core/platform/default/build_config:gtest",
        "//third_party/eigen3",
    ],
)

# Full TensorFlow library with operator support. Use this unless reducing
# binary size (by packaging a reduced operator set) is a concern.
cc_library(
    name = "android_tensorflow_lib",
    srcs = if_android([":android_op_registrations_and_gradients"]),
    copts = tf_copts(),
    tags = [
        "manual",
        "notap",
    ],
    visibility = ["//visibility:public"],
    deps = [
        ":android_tensorflow_lib_lite",
        ":protos_all_cc_impl",
        "//tensorflow/core/kernels:android_tensorflow_kernels",
        "//third_party/eigen3",
        "@protobuf_archive//:protobuf",
    ],
    alwayslink = 1,
)

filegroup(
    name = "android_op_registrations_and_gradients",
    srcs = glob(
        [
            "ops/**/*.cc",
            "ops/**/*.h",
        ],
        exclude = [
            "**/*test.cc",
            "**/*testutil*",
            "**/*testlib*",
            "**/*main.cc",
            "**/tpu_*",
        ],
    ),
    visibility = ["//visibility:public"],
)

filegroup(
    name = "android_test_srcs",
    # TODO(andrewharp/nhua):
    # make more test-related sources portable e.g. "platform/test.cc",
    srcs = [
        ":framework/fake_input.cc",
        ":framework/fake_input.h",
        ":framework/shape_inference_testutil.cc",
        ":framework/shape_inference_testutil.h",
        ":framework/tensor_testutil.cc",
        ":framework/tensor_testutil.h",
        ":platform/test.cc",
        ":platform/test.h",
        ":util/reporter.cc",
        ":util/reporter.h",
    ],
    visibility = ["//visibility:public"],
)

# This is like android_test_srcs, minus the things that are already in android_srcs.
filegroup(
    name = "android_test_srcs_no_core",
    srcs = [
        ":framework/shape_inference_testutil.cc",
        ":framework/shape_inference_testutil.h",
        ":framework/tensor_testutil.cc",
        ":framework/tensor_testutil.h",
        ":platform/test.h",
        ":util/reporter.cc",
        ":util/reporter.h",
    ],
    visibility = ["//visibility:public"],
)

# Portable library providing testing functionality for TensorFlow.
cc_library(
    name = "android_tensorflow_test_lib",
    testonly = 1,
    srcs = if_android([":android_test_srcs"]),
    hdrs = [
        "framework/fake_input.h",
        "framework/shape_inference_testutil.h",
        "framework/tensor_testutil.h",
        "util/reporter.h",
    ],
    copts = tf_copts(android_optimization_level_override = None),
    tags = [
        "manual",
        "notap",
    ],
    visibility = ["//visibility:public"],
    deps = [
        ":android_tensorflow_lib",
        ":protos_cc",
        "//tensorflow/core/platform/default/build_config:gtest",
        "//third_party/eigen3",
    ],
)

# -----------------------------------------------------------------------------
# Libraries with GPU facilities that are useful for writing kernels.
cc_library(
    name = "gpu_lib",
    srcs = [
        "common_runtime/gpu/gpu_event_mgr.cc",
    ],
    hdrs = [
        "common_runtime/gpu/gpu_event_mgr.h",
    ],
    copts = tf_copts(),
    visibility = ["//visibility:public"],
    deps = [
        ":framework",
        ":framework_internal",
        ":lib",
        ":lib_internal",
        ":protos_all_cc",
        ":stream_executor",
    ],
)

cc_library(
    name = "gpu_headers_lib",
    hdrs = [
        "common_runtime/gpu/gpu_event_mgr.h",
    ],
    visibility = ["//visibility:public"],
)

cc_library(
    name = "cuda",
    visibility = ["//visibility:public"],
    deps = [
        "//tensorflow/core/platform/default/build_config:cuda",
    ],
)

cc_library(
    name = "rocm",
    visibility = ["//visibility:public"],
    deps = [
        "//tensorflow/core/platform/default/build_config:rocm",
    ],
)

# -----------------------------------------------------------------------------
# Clif-related proto libraries.

tf_pyclif_proto_library(
    name = "example/example_pyclif",
    proto_lib = ":protos_all_cc",
    proto_srcfile = "example/example.proto",
    visibility = ["//visibility:public"],
)

tf_pyclif_proto_library(
    name = "example/feature_pyclif",
    proto_lib = ":protos_all_cc",
    proto_srcfile = "example/feature.proto",
    visibility = ["//visibility:public"],
)

tf_pyclif_proto_library(
    name = "framework/cost_graph_pyclif",
    proto_lib = ":protos_all_cc",
    proto_srcfile = "framework/cost_graph.proto",
    visibility = ["//visibility:public"],
)

tf_pyclif_proto_library(
    name = "framework/tensor_pyclif",
    proto_lib = ":protos_all_cc",
    proto_srcfile = "framework/tensor.proto",
    visibility = ["//visibility:public"],
)

tf_pyclif_proto_library(
    name = "framework/kernel_def_pyclif",
    proto_lib = ":protos_all_cc",
    proto_srcfile = "framework/kernel_def.proto",
    visibility = ["//visibility:public"],
)

tf_pyclif_proto_library(
    name = "framework/node_def_pyclif",
    proto_lib = ":protos_all_cc",
    proto_srcfile = "framework/node_def.proto",
    visibility = ["//visibility:public"],
)

tf_pyclif_proto_library(
    name = "framework/function_pyclif",
    proto_lib = ":protos_all_cc",
    proto_srcfile = "framework/function.proto",
    visibility = ["//visibility:public"],
)

tf_pyclif_proto_library(
    name = "framework/graph_pyclif",
    proto_lib = ":protos_all_cc",
    proto_srcfile = "framework/graph.proto",
    visibility = ["//visibility:public"],
)

tf_pyclif_proto_library(
    name = "framework/step_stats_pyclif",
    proto_lib = ":protos_all_cc",
    proto_srcfile = "framework/step_stats.proto",
    visibility = ["//visibility:public"],
)

tf_pyclif_proto_library(
    name = "framework/types_pyclif",
    proto_lib = ":protos_all_cc",
    proto_srcfile = "framework/types.proto",
    visibility = ["//visibility:public"],
)

tf_pyclif_proto_library(
    name = "protobuf/config_pyclif",
    proto_lib = ":protos_all_cc",
    proto_srcfile = "protobuf/config.proto",
    visibility = ["//visibility:public"],
)

tf_pyclif_proto_library(
    name = "protobuf/device_properties_pyclif",
    proto_lib = ":protos_all_cc",
    proto_srcfile = "protobuf/device_properties.proto",
    visibility = ["//visibility:public"],
)

tf_pyclif_proto_library(
    name = "protobuf/meta_graph_pyclif",
    proto_lib = ":protos_all_cc",
    proto_srcfile = "protobuf/meta_graph.proto",
    visibility = ["//visibility:public"],
)

tf_pyclif_proto_library(
    name = "protobuf/saved_model_pyclif",
    proto_lib = ":protos_all_cc",
    proto_srcfile = "protobuf/saved_model.proto",
    visibility = ["//visibility:public"],
)

tf_pyclif_proto_library(
    name = "framework/variable_pyclif",
    proto_lib = ":protos_all_cc",
    proto_srcfile = "framework/variable.proto",
    visibility = ["//visibility:public"],
)

# -----------------------------------------------------------------------------
# Internal targets

tf_proto_library(
    name = "autotuning_proto",
    srcs = ["protobuf/autotuning.proto"],
    cc_api_version = 2,
    default_header = True,
    provide_cc_alias = True,
    visibility = [
        "//tensorflow:internal",
    ],
)

tf_proto_library(
    name = "conv_autotuning_proto",
    srcs = ["protobuf/conv_autotuning.proto"],
    cc_api_version = 2,
    default_header = True,
    protodeps = [
        "//tensorflow/stream_executor:dnn_proto",
    ],
    provide_cc_alias = True,
    visibility = [
        "//tensorflow:internal",
    ],
)

tf_proto_library_cc(
    name = "worker_proto",
    srcs = ["protobuf/worker.proto"],
    cc_api_version = 2,
    protodeps = tf_additional_all_protos() + [],
    visibility = [
        "//tensorflow:internal",
    ],
)

tf_proto_library_cc(
    name = "worker_service_proto",
    srcs = ["protobuf/worker_service.proto"],
    has_services = 1,
    cc_api_version = 2,
    cc_stubby_versions = ["2"],
    protodeps = [":worker_proto"],
    visibility = [
        "//tensorflow:internal",
    ],
)

tf_proto_library_cc(
    name = "master_proto",
    srcs = ["protobuf/master.proto"],
    cc_api_version = 2,
    protodeps = tf_additional_all_protos(),
    visibility = ["//tensorflow:internal"],
)

tf_proto_library_cc(
    name = "master_service_proto",
    srcs = ["protobuf/master_service.proto"],
    has_services = 1,
    cc_api_version = 2,
    cc_stubby_versions = ["2"],
    protodeps = [":master_proto"],
    visibility = [
        "//tensorflow:internal",
    ],
)

tf_proto_library_cc(
    name = "eager_service_proto",
    srcs = ["protobuf/eager_service.proto"],
    has_services = 1,
    cc_api_version = 2,
    cc_stubby_versions = ["2"],
    protodeps = tf_additional_all_protos(),
    visibility = [
        "//tensorflow:internal",
    ],
)

LIB_INTERNAL_PRIVATE_HEADERS = ["framework/resource_handle.h"] + glob(
    [
        "lib/**/*.h",
        "platform/*.h",
        "platform/profile_utils/**/*.h",
    ],
    exclude = [
        "**/*test*",
        "lib/gif/**/*",
        "lib/jpeg/**/*",
        "lib/png/**/*",
        "platform/gif.h",
        "platform/jpeg.h",
        "platform/png.h",
        "platform/**/cuda.h",
        "platform/**/rocm.h",
        "platform/**/stream_executor.h",
    ],
)

LIB_INTERNAL_PUBLIC_HEADERS = tf_additional_lib_hdrs() + [
    "lib/core/blocking_counter.h",
    "lib/core/refcount.h",
    "lib/gtl/edit_distance.h",
    "lib/gtl/int_type.h",
    "lib/gtl/iterator_range.h",
    "lib/gtl/manual_constructor.h",
    "lib/gtl/map_util.h",
    "lib/gtl/stl_util.h",
    "lib/gtl/top_n.h",
    "lib/hash/hash.h",
    "lib/io/inputbuffer.h",
    "lib/io/iterator.h",
    "lib/io/snappy/snappy_inputbuffer.h",
    "lib/io/snappy/snappy_outputbuffer.h",
    "lib/io/zlib_compression_options.h",
    "lib/io/zlib_inputstream.h",
    "lib/io/zlib_outputbuffer.h",
    "lib/monitoring/mobile_counter.h",
    "lib/monitoring/mobile_gauge.h",
    "lib/monitoring/mobile_sampler.h",
    "lib/png/png_io.h",
    "lib/random/random.h",
    "lib/random/random_distributions.h",
    "lib/random/weighted_picker.h",
    "lib/strings/base64.h",
    "lib/strings/ordered_code.h",
    "lib/strings/proto_text_util.h",
    "lib/strings/proto_serialization.h",
    "lib/strings/scanner.h",
    "lib/wav/wav_io.h",
    "platform/demangle.h",
    "platform/denormal.h",
    "platform/host_info.h",
    "platform/platform.h",
    "platform/monitoring.h",
    "platform/protobuf_internal.h",
    "platform/setround.h",
    "platform/snappy.h",
    "platform/tensor_coding.h",
    "platform/tracing.h",
    "util/env_var.h",
]

# Replicated for lib_internal and lib_internal_impl.
LIB_INTERNAL_DEFINES = (
    tf_additional_lib_defines() + [
        "TF_USE_SNAPPY",
    ] + tf_additional_verbs_lib_defines() +
    tf_additional_mpi_lib_defines() +
    tf_additional_gdr_lib_defines() +
    tf_additional_numa_lib_defines()
)

cc_library(
    name = "lib_internal",
    srcs = LIB_INTERNAL_PRIVATE_HEADERS,
    hdrs = LIB_INTERNAL_PUBLIC_HEADERS,
    copts = tf_copts(),
    defines = LIB_INTERNAL_DEFINES,
    linkopts = select({
        "//tensorflow:freebsd": [],
        "//tensorflow:windows": [],
        "//tensorflow:android": [],
        "//conditions:default": [
            "-ldl",
            "-lpthread",
        ],
    }),
    deps = tf_additional_lib_deps() + [
        "@com_google_absl//absl/meta:type_traits",
        "@com_google_absl//absl/strings",
        "//third_party/eigen3",
        "@com_google_absl//absl/base:core_headers",
        "//tensorflow/core/platform/default/build_config:platformlib",
    ] + if_static([":lib_internal_impl"]),
)

cc_library(
    name = "lib_internal_impl",
    srcs = LIB_INTERNAL_PRIVATE_HEADERS + glob(
        [
            "lib/**/*.cc",
            "platform/*.cc",
            "platform/profile_utils/**/*.cc",
            "framework/resource_handle.cc",
            "util/env_var.cc",
        ],
        exclude = [
            "**/*test*",
            "framework/variant.cc",
            "lib/hash/crc32c_accelerate.cc",
            "lib/gif/**/*",
            "lib/jpeg/**/*",
            "lib/png/**/*",
            "platform/**/env_time.cc",
            "platform/**/monitoring.cc",
            "platform/**/cuda_libdevice_path.cc",
            "platform/**/device_tracer.cc",
            "platform/**/logger.cc",
            "platform/**/logging.cc",
            "platform/**/human_readable_json.cc",
            "platform/abi.cc",
            "platform/protobuf.cc",
        ],
    ) + tf_additional_lib_srcs(
        exclude = [
            "**/*test*",
            "platform/**/cuda.h",
            "platform/**/cuda_libdevice_path.cc",
            "platform/**/rocm.h",
            "platform/**/monitoring.cc",
            "platform/**/stream_executor.h",
            "platform/**/env_time.cc",
            "platform/**/device_tracer.cc",
            "platform/**/logger.cc",
            "platform/**/logging.cc",
            "platform/**/human_readable_json.cc",
            "platform/abi.cc",
        ] +
        # Protobuf deps already included through the ":lib_proto_parsing"
        # dependency.
        tf_additional_proto_srcs(),
    ) + tf_additional_monitoring_srcs(),
    hdrs = LIB_INTERNAL_PUBLIC_HEADERS,
    copts = tf_copts(),
    defines = LIB_INTERNAL_DEFINES,
    deps = tf_additional_lib_deps() + [
               ":lib_hash_crc32c_accelerate_internal",
               ":lib_proto_parsing",
               ":abi",
               ":core_stringpiece",
               "@com_google_absl//absl/memory",
               "@com_google_absl//absl/strings",
               "//third_party/eigen3",
               "//tensorflow/core/platform/default/build_config:platformlib",
               "@snappy",
               "@zlib_archive//:zlib",
               "@double_conversion//:double-conversion",
               "@protobuf_archive//:protobuf",
           ] + tf_protos_all_impl() + tf_protos_grappler_impl() +
           tf_additional_numa_deps(),
)

# File compiled with extra flags to get cpu-specific acceleration.
cc_library(
    name = "lib_hash_crc32c_accelerate_internal",
    srcs = ["lib/hash/crc32c_accelerate.cc"],
    # -msse4.2 enables the use of crc32c compiler builtins.
    copts = tf_copts() + if_linux_x86_64(["-msse4.2"]),
)

cc_library(
    name = "gif_internal",
    srcs = [
        "lib/gif/gif_io.cc",
        "platform/gif.h",
    ],
    hdrs = ["lib/gif/gif_io.h"],
    copts = tf_copts(),
    linkopts = select({
        "//tensorflow:freebsd": [],
        "//tensorflow:windows": [],
        "//conditions:default": ["-ldl"],
    }),
    deps = [
        ":lib",
        ":lib_internal",
        "//tensorflow/core/platform/default/build_config:gif",
    ],
)

cc_library(
    name = "jpeg_internal",
    srcs = [
        "lib/jpeg/jpeg_handle.cc",
        "lib/jpeg/jpeg_mem.cc",
        "platform/jpeg.h",
    ],
    hdrs = [
        "lib/jpeg/jpeg_handle.h",
        "lib/jpeg/jpeg_mem.h",
    ],
    copts = tf_copts(),
    linkopts = select({
        "//tensorflow:freebsd": [],
        "//tensorflow:windows": [],
        "//conditions:default": ["-ldl"],
    }),
    deps = [
        ":lib",
        ":lib_internal",
        "//tensorflow/core/platform/default/build_config:jpeg",
    ],
)

cc_library(
    name = "png_internal",
    srcs = ["lib/png/png_io.cc"],
    hdrs = [
        "lib/bfloat16/bfloat16.h",
        "lib/core/stringpiece.h",
        "lib/png/png_io.h",
        "platform/byte_order.h",
        "platform/cpu_info.h",
        "platform/default/integral_types.h",
        "platform/default/logging.h",
        "platform/logging.h",
        "platform/macros.h",
        "platform/platform.h",
        "platform/png.h",
        "platform/types.h",
    ],
    copts = tf_copts(),
    linkopts = select({
        "//tensorflow:freebsd": [],
        "//tensorflow:windows": [],
        "//conditions:default": ["-ldl"],
    }),
    deps = [
        ":lib",
        ":lib_internal",
        "//tensorflow/core/platform/default/build_config:png",
        "@com_google_absl//absl/base",
        "@com_google_absl//absl/strings",
        "@zlib_archive//:zlib",
    ],
)

cc_library(
    name = "tflite_portable_logging",
    hdrs = [
        "lib/bfloat16/bfloat16.h",
        "platform/default/integral_types.h",
        "platform/default/logging.h",
        "platform/logging.h",
        "platform/macros.h",
        "platform/platform.h",
        "platform/types.h",
    ],
    copts = tf_copts(),
    linkopts = ["-ldl"],
    deps = [
        ":platform_base",
        "//tensorflow/core/platform/default/build_config:logging",
    ],
)

cc_library(
    name = "android_jpeg_internal",
    srcs = if_android([
        "lib/jpeg/jpeg_handle.cc",
        "lib/jpeg/jpeg_mem.cc",
        "platform/jpeg.h",
    ]),
    hdrs = [
        "lib/bfloat16/bfloat16.h",
        "lib/core/stringpiece.h",
        "lib/jpeg/jpeg_handle.h",
        "lib/jpeg/jpeg_mem.h",
        "platform/default/dynamic_annotations.h",
        "platform/default/integral_types.h",
        "platform/default/logging.h",
        "platform/dynamic_annotations.h",
        "platform/logging.h",
        "platform/macros.h",
        "platform/mem.h",
        "platform/platform.h",
        "platform/types.h",
    ],
    copts = tf_copts(),
    linkopts = ["-ldl"],
    deps = [
        "//tensorflow/core/platform/default/build_config:jpeg",
        "//tensorflow/core/platform/default/build_config:logging",
        "@com_google_absl//absl/base:core_headers",
        "@com_google_absl//absl/strings",
    ],
)

cc_library(
    name = "android_gif_internal",
    srcs = if_android([
        "lib/gif/gif_io.cc",
        "platform/gif.h",
        "lib/strings/strcat.h",
        "lib/strings/numbers.h",
    ]),
    hdrs = [
        "lib/bfloat16/bfloat16.h",
        "lib/core/stringpiece.h",
        "lib/gif/gif_io.h",
        "lib/gtl/cleanup.h",
        "platform/default/dynamic_annotations.h",
        "platform/default/integral_types.h",
        "platform/default/logging.h",
        "platform/dynamic_annotations.h",
        "platform/logging.h",
        "platform/macros.h",
        "platform/mem.h",
        "platform/platform.h",
        "platform/types.h",
    ],
    copts = tf_copts(),
    linkopts = ["-ldl"],
    deps = [
        "//tensorflow/core/platform/default/build_config:gif",
        "//tensorflow/core/platform/default/build_config:logging",
        "@com_google_absl//absl/base:core_headers",
        "@com_google_absl//absl/strings",
    ],
)

cc_library(
    name = "android_png_internal",
    srcs = if_android([
        "lib/png/png_io.cc",
        "platform/png.h",
    ]),
    hdrs = [
        "lib/bfloat16/bfloat16.h",
        "lib/core/stringpiece.h",
        "lib/png/png_io.h",
        "platform/byte_order.h",
        "platform/cpu_info.h",
        "platform/default/integral_types.h",
        "platform/default/logging.h",
        "platform/logging.h",
        "platform/macros.h",
        "platform/platform.h",
        "platform/types.h",
    ],
    copts = tf_copts(),
    linkopts = ["-ldl"],
    deps = [
        "//tensorflow/core/platform/default/build_config:logging",
        "@com_google_absl//absl/strings",
        "@png_archive//:png",
    ],
)

tf_proto_library(
    name = "error_codes_proto",
    srcs = ERROR_CODES_PROTO_SRCS,
    cc_api_version = 2,
    default_header = True,
    provide_cc_alias = True,
)

tf_generate_proto_text_sources(
    name = "error_codes_proto_text",
    srcs = ERROR_CODES_PROTO_SRCS,
    protodeps = [],
    srcs_relative_dir = "tensorflow/core/",
    deps = [
        ":error_codes_proto_cc",
        ":lib_internal",
    ],
)

tf_proto_library(
    name = "protos_all_proto",
    srcs = COMMON_PROTO_SRCS + ADDITIONAL_CORE_PROTO_SRCS,
    cc_api_version = 2,
    default_header = True,
    protodeps = [
        ":error_codes_proto",
    ],
)

tf_generate_proto_text_sources(
    name = "protos_all_proto_text",
    srcs = COMMON_PROTO_SRCS,
    protodeps = ERROR_CODES_PROTO_SRCS,
    srcs_relative_dir = "tensorflow/core/",
    visibility = ["//visibility:public"],
    deps = [
        ":error_codes_proto_text",
        ":lib_internal",
        ":protos_all_proto_cc",
    ],
)

cc_library(
    name = "proto_text",
    hdrs = [
        ":error_codes_proto_text_hdrs",
        ":protos_all_proto_text_hdrs",
    ],
    deps = [
        ":lib",
        ":lib_internal",
        ":protos_all_cc",
    ],
)

tf_version_info_genrule()

cc_library(
    name = "version_lib",
    srcs = ["util/version_info.cc"],
    hdrs = ["public/version.h"],
    copts = tf_copts(),
)

FRAMEWORK_INTERNAL_PRIVATE_HEADERS = [
    "graph/edgeset.h",
    "graph/graph.h",
    "graph/graph_def_builder.h",
    "graph/node_builder.h",
    "graph/tensor_id.h",
] + glob(
    [
        "example/**/*.h",
        "framework/**/*.h",
        "util/**/*.h",
    ],
    exclude = [
        "**/*test*",
        "**/*main.cc",
        "example/example_parser_configuration.*",
        "util/reporter.h",
        "util/reporter.cc",
        "framework/fake_input.*",
        "framework/op_gen_lib.*",
        "framework/reader_base.*",
        "util/memmapped_file_system.*",
        "util/memmapped_file_system_writer.*",
        "util/session_message.*",
        "util/version_info.cc",
    ],
) + select({
    "//tensorflow:windows": [],
    "//conditions:default": [
        "util/memmapped_file_system.h",
        "util/memmapped_file_system_writer.h",
    ],
})

FRAMEWORK_INTERNAL_PUBLIC_HEADERS = [
    "framework/model.h",  # only needed for tests
    "framework/op_segment.h",
    "framework/rendezvous.h",  # only needed for tests
    "framework/resource_var.h",
    "framework/run_handler.h",
    "framework/run_handler_util.h",
    "framework/tensor_reference.h",
    "framework/tracking_allocator.h",  # only needed for tests
    "framework/unique_tensor_references.h",
    "framework/variant.h",
    "util/command_line_flags.h",
    "util/equal_graph_def.h",
    "util/presized_cuckoo_map.h",
    "util/tensor_slice_set.h",
    "util/tensor_slice_util.h",
]

tf_cuda_library(
    name = "framework_internal",
    srcs = FRAMEWORK_INTERNAL_PRIVATE_HEADERS,
    hdrs = FRAMEWORK_INTERNAL_PUBLIC_HEADERS,
    deps = [
        ":framework_internal_headers_lib",
        "//third_party/eigen3",
        ":lib",
    ] + if_static(
        extra_deps = [
            ":framework_internal_impl",
            "@protobuf_archive//:protobuf",
        ],
        otherwise = [
            "@protobuf_archive//:protobuf_headers",
        ],
    ),
    alwayslink = 1,
)

cc_header_only_library(
    name = "framework_internal_headers_lib",
    # Fully depend on external repositories, because identifying the headers
    # is fragile.
    extra_deps = [
        "@com_google_absl//absl/strings",
        "@com_google_absl//absl/types:span",
    ],
    deps = [
        ":lib",
        ":lib_internal",
        ":version_lib",
        "//tensorflow/core/kernels:bounds_check",
        "//tensorflow/core/platform/default/build_config:platformlib",
    ],
)

cc_header_only_library(
    name = "core_cpu_headers_lib",
    visibility = ["//visibility:public"],
    deps = [
        ":core_cpu_lib",
    ],
)

tf_cuda_library(
    name = "framework_internal_impl",
    srcs = FRAMEWORK_INTERNAL_PRIVATE_HEADERS + glob(
        [
            "example/**/*.cc",
            "framework/**/*.cc",
            "util/**/*.cc",
            "graph/edgeset.cc",
            "graph/graph.cc",
            "graph/graph_def_builder.cc",
            "graph/node_builder.cc",
            "graph/tensor_id.cc",
            "graph/while_context.h",
            "graph/while_context.cc",
        ],
        exclude = [
            "**/*test*",
            "**/*main.cc",
            "framework/allocator.cc",
            "framework/allocator_registry.cc",
            "framework/tracking_allocator.cc",
            "example/example_parser_configuration.*",
            "example/feature_util.cc",
            "util/reporter.cc",
            "framework/fake_input.*",
            "framework/op_gen_lib.*",
            "framework/reader_base.*",
            "framework/resource_handle.cc",
            "util/memmapped_file_system.*",
            "util/memmapped_file_system_writer.*",
            "util/stats_calculator.*",
            "util/version_info.cc",
            "util/env_var.cc",
        ],
    ) + select({
        "//tensorflow:windows": [],
        "//conditions:default": [
            "util/memmapped_file_system.cc",
            "util/memmapped_file_system_writer.cc",
        ],
    }),
    hdrs = FRAMEWORK_INTERNAL_PUBLIC_HEADERS,
    copts = tf_copts(),
    linkopts = select({
        "//tensorflow:freebsd": ["-lm"],
        "//tensorflow:windows": [],
        "//conditions:default": [
            "-ldl",
            "-lm",
        ],
    }),
    deps = [
        ":allocator",
        ":feature_util",
        ":lib",
        ":lib_internal",
        ":protos_all_proto_text",
        ":error_codes_proto_text",
        ":protos_all_cc",
        ":stats_calculator_portable",
        ":version_lib",
        "@com_google_absl//absl/base",
        "@com_google_absl//absl/container:flat_hash_map",
        "@com_google_absl//absl/container:flat_hash_set",
        "@com_google_absl//absl/strings",
        "@com_google_absl//absl/time",
        "//tensorflow/core/platform/default/build_config:platformlib",
        "//tensorflow/core/kernels:bounds_check",
        "//tensorflow/core/profiler/lib:traceme",
        "//third_party/eigen3",
    ] + if_static(
        extra_deps = ["@protobuf_archive//:protobuf"],
        otherwise = ["@protobuf_archive//:protobuf_headers"],
    ) + mkl_deps()
      + if_ve(["//tensorflow/core:core_cpu_impl", ":ve_runtime"]),
    alwayslink = 1,
)

cc_header_only_library(
    name = "framework_headers_lib",
    # Fully depend on external repositories, because identifying the headers
    # is fragile.
    extra_deps = [
        "@com_google_absl//absl/strings",
        "@com_google_absl//absl/types:span",
    ],
    visibility = ["//visibility:public"],
    deps = [
        ":framework",
        ":reader_base",
    ],
)

cc_header_only_library(
    name = "stream_executor_headers_lib",
    # Fully depend on external repositories, because identifying the headers
    # is fragile.
    extra_deps = [
        "@com_google_absl//absl/strings",
        "@com_google_absl//absl/types:span",
    ],
    visibility = ["//visibility:public"],
    deps = [
        ":stream_executor",
    ],
)

tf_cuda_library(
    name = "stream_executor",
    srcs = ["platform/stream_executor.h"],
    hdrs = [
        "platform/cuda.h",
        "platform/rocm.h",
        "platform/stream_executor.h",
    ],
    deps = [
        "//tensorflow/core/platform/default/build_config:stream_executor",
    ],
)

# Like stream_executor library, but compiles without --config=cuda
# and does not include any cuda dependencies.
cc_library(
    name = "stream_executor_no_cuda",
    srcs = ["platform/stream_executor.h"],
    hdrs = [
        "platform/stream_executor_no_cuda.h",
    ],
    visibility = ["//visibility:public"],
    deps = [
        "//tensorflow/core/platform/default/build_config:stream_executor_no_cuda",
    ],
)

tf_cuda_library(
    name = "cuda_device_functions",
    hdrs = [
        "util/gpu_device_functions.h",
    ],
    visibility = ["//visibility:public"],
    deps = [":framework_lite"],
)

# TODO(josh11b): Is this needed, or can we just use ":protos_all_cc"?
cc_library(
    name = "protos_cc",
    visibility = ["//visibility:public"],
    deps = ["//tensorflow/core/platform/default/build_config:protos_cc"],
)

# Library containing all of the graph construction code that is
# independent of the runtime.
#
# TODO(mrry): Refactor graph_constructor.cc so that it does not depend on code
# in "common_runtime/", and then the entire "graph/" directory can be included
# in this library.
GRAPH_HDRS = [
    "graph/algorithm.h",
    "graph/collective_order.h",
    "graph/colors.h",
    "graph/control_flow.h",
    "graph/costmodel.h",
    "graph/default_device.h",
    "graph/edgeset.h",
    "graph/graph.h",
    "graph/graph_constructor.h",  # NOTE(mrry): Don't include the .cc since it depends on common_runtime.
    "graph/graph_def_builder.h",
    "graph/graph_def_builder_util.h",
    "graph/graph_partition.h",
    "graph/mkl_layout_pass.h",
    "graph/mkl_tfconversion_pass.h",
    "graph/node_builder.h",
    "graph/optimizer_cse.h",
    "graph/subgraph.h",
    "graph/tensor_id.h",
    "graph/testlib.h",
    "graph/types.h",
    "graph/validate.h",
    "graph/while_context.h",
]

tf_cuda_library(
    name = "graph",
    srcs = [
        "graph/algorithm.cc",
        "graph/collective_order.cc",
        "graph/colors.cc",
        "graph/control_flow.cc",
        "graph/costmodel.cc",
        "graph/graph_partition.cc",
        "graph/optimizer_cse.cc",
        "graph/subgraph.cc",
        "graph/validate.cc",
    ],
    hdrs = GRAPH_HDRS,
    deps = [
        ":framework",
        ":framework_internal",
        ":lib",
        ":lib_internal",
        ":proto_text",
        ":protos_all_cc",
        "//third_party/eigen3",
        "@com_google_absl//absl/container:flat_hash_map",
        "@com_google_absl//absl/container:flat_hash_set",
        "@com_google_absl//absl/strings",
    ],
)

CORE_CPU_BASE_HDRS = GRAPH_HDRS + [
    "common_runtime/device.h",
    "common_runtime/device_factory.h",
    "common_runtime/device_mgr.h",
    "common_runtime/device_set.h",
    "common_runtime/eval_const_tensor.h",
    "common_runtime/graph_runner.h",
    "common_runtime/shape_refiner.h",
    "framework/versions.h",
    "common_runtime/process_function_library_runtime.h",
    "common_runtime/function.h",
    "common_runtime/scoped_allocator.h",
    "common_runtime/scoped_allocator_mgr.h",
]

tf_cuda_library(
    name = "core_cpu_base",
    srcs = [
        "common_runtime/eval_const_tensor.cc",
        "common_runtime/scoped_allocator.cc",
        "common_runtime/scoped_allocator_mgr.cc",
        "common_runtime/shape_refiner.cc",
        "common_runtime/graph_optimizer.h",
        "graph/graph_constructor.cc",  # Depends on common_runtime.
        "graph/graph_def_builder_util.cc",  # Depends on common_runtime.
        "public/session.h",
        "public/session_options.h",
        "public/version.h",
    ] + CORE_CPU_BASE_HDRS,
    hdrs = CORE_CPU_BASE_HDRS,
    copts = tf_copts(),
    deps = [
        ":graph",
        ":framework",
        ":framework_internal",
        ":lib",
        ":lib_internal",
        ":proto_text",
        ":protos_all_cc",
        "@com_google_absl//absl/container:flat_hash_set",
        "//third_party/eigen3",
    ] + if_static([
        ":function_ops_op_lib",
        ":functional_grad",
        ":functional_ops_op_lib",
        "@com_google_absl//absl/algorithm:container",
        "//tensorflow/core/kernels:bounds_check",
        "//tensorflow/core/kernels:required",
    ]),
    alwayslink = 1,
)

CORE_CPU_LIB_HEADERS = CORE_CPU_BASE_HDRS + [
    "common_runtime/allocator_retry.h",
    "common_runtime/shared_counter.h",
    "common_runtime/base_collective_executor.h",
    "common_runtime/bfc_allocator.h",
    "common_runtime/hierarchical_tree_broadcaster.h",
    "common_runtime/buf_rendezvous.h",
    "common_runtime/build_graph_options.h",
    "common_runtime/collective_executor_mgr.h",
    "common_runtime/collective_param_resolver_local.h",
    "common_runtime/collective_rma_local.h",
    "common_runtime/collective_util.h",
    "common_runtime/constant_folding.h",
    "common_runtime/copy_tensor.h",
    "common_runtime/costmodel_manager.h",
    "common_runtime/placer_inspection_required_ops_utils.h",
    "common_runtime/debugger_state_interface.h",
    "common_runtime/device_resolver_local.h",
    "common_runtime/dma_helper.h",
    "common_runtime/executor.h",
    "common_runtime/executor_factory.h",
    "common_runtime/graph_optimizer.h",
    "common_runtime/isolate_placer_inspection_required_ops_pass.h",
    "common_runtime/local_device.h",
    "common_runtime/lower_function_call_op.h",
    "common_runtime/lower_if_op.h",
    "common_runtime/lower_functional_ops.h",
    "common_runtime/lower_while_op.h",
    "common_runtime/memory_types.h",
    "common_runtime/metrics.h",
    "common_runtime/mkl_cpu_allocator.h",
    "common_runtime/optimization_registry.h",
    "common_runtime/pending_counts.h",
    "common_runtime/partitioning_utils.h",
    "common_runtime/placer.h",
    "common_runtime/process_util.h",
    "common_runtime/profile_handler.h",
    "common_runtime/renamed_device.h",
    "common_runtime/rendezvous_mgr.h",
    "common_runtime/rendezvous_util.h",
    "common_runtime/ring_reducer.h",
    "common_runtime/ring_alg.h",
    "common_runtime/ring_gatherer.h",
    "common_runtime/session_factory.h",
    "common_runtime/single_threaded_cpu_device.h",
    "common_runtime/stats_publisher_interface.h",
    "common_runtime/step_stats_collector.h",
    "common_runtime/threadpool_device.h",
    "common_runtime/process_state.h",
    "common_runtime/pool_allocator.h",
    "graph/gradients.h",
    "graph/quantize_training.h",
] + if_mkl(["graph/mkl_graph_util.h"])

tf_cuda_library(
    name = "core_cpu_impl",
    srcs = [
        "common_runtime/accumulate_n_optimizer.cc",
        "common_runtime/base_collective_executor.cc",
        "common_runtime/buf_rendezvous.cc",
        "common_runtime/build_graph_options.cc",
        "common_runtime/collective_executor_mgr.cc",
        "common_runtime/collective_param_resolver_local.cc",
        "common_runtime/collective_rma_local.cc",
        "common_runtime/collective_util.cc",
        "common_runtime/colocation_graph.cc",
        "common_runtime/colocation_graph.h",
        "common_runtime/constant_folding.cc",
        "common_runtime/copy_tensor.cc",
        "common_runtime/costmodel_manager.cc",
        "common_runtime/debugger_state_interface.cc",
        "common_runtime/device.cc",
        "common_runtime/device_factory.cc",
        "common_runtime/device_mgr.cc",
        "common_runtime/device_resolver_local.cc",
        "common_runtime/device_set.cc",
        "common_runtime/executor.cc",
        "common_runtime/executor_factory.cc",
        "common_runtime/function.cc",
        "common_runtime/graph_optimizer.cc",
        "common_runtime/graph_runner.cc",
        "common_runtime/hierarchical_tree_broadcaster.cc",
        "common_runtime/inspecting_placer.cc",
        "common_runtime/inspecting_placer.h",
        "common_runtime/isolate_placer_inspection_required_ops_pass.cc",
        "common_runtime/local_device.cc",
        "common_runtime/lower_function_call_op.cc",
        "common_runtime/lower_functional_ops.cc",
        "common_runtime/lower_if_op.cc",
        "common_runtime/lower_while_op.cc",
        "common_runtime/memory_types.cc",
        "common_runtime/metrics.cc",
        "common_runtime/mkl_cpu_allocator.cc",
        "common_runtime/optimization_registry.cc",
        "common_runtime/parallel_concat_optimizer.cc",
        "common_runtime/partitioning_utils.cc",
        "common_runtime/placer.cc",
        "common_runtime/placer_inspection_required_ops_utils.cc",
        "common_runtime/placer_inspection_required_ops_utils.h",
        "common_runtime/pool_allocator.cc",
        "common_runtime/process_function_library_runtime.cc",
        "common_runtime/process_state.cc",
        "common_runtime/process_util.cc",
        "common_runtime/renamed_device.cc",
        "common_runtime/rendezvous_mgr.cc",
        "common_runtime/rendezvous_util.cc",
        "common_runtime/ring_alg.cc",
        "common_runtime/ring_gatherer.cc",
        "common_runtime/ring_reducer.cc",
        "common_runtime/session.cc",
        "common_runtime/session_factory.cc",
        "common_runtime/session_options.cc",
        "common_runtime/session_state.cc",
        "common_runtime/single_threaded_cpu_device.cc",
        "common_runtime/stats_publisher_interface.cc",
        "common_runtime/step_stats_collector.cc",
        "common_runtime/threadpool_device.cc",
        "common_runtime/threadpool_device_factory.cc",
        "graph/gradients.cc",
        "graph/mkl_layout_pass.cc",
        "graph/mkl_tfconversion_pass.cc",
        "graph/quantize_training.cc",
        "public/session.h",
        "public/session_options.h",
        "public/version.h",
    ],
    hdrs = CORE_CPU_LIB_HEADERS,
    copts = tf_copts(),
    deps = [
        ":bfc_allocator",
        ":graph",
        ":framework",
        ":framework_internal",
        ":lib",
        ":lib_internal",
        ":proto_text",
        ":protos_all_cc",
        "@com_google_absl//absl/algorithm:container",
        "@com_google_absl//absl/memory",
        "@com_google_absl//absl/strings",
        "@com_google_absl//absl/types:optional",
        "//third_party/eigen3",
        "//tensorflow/core/grappler/utils:functions",
<<<<<<< HEAD
        ":ve_runtime",
=======
        "//tensorflow/core/profiler/lib:traceme",
        "//tensorflow/core/profiler/internal:traceme_recorder",
>>>>>>> 81f21655
    ] + mkl_deps(),
    alwayslink = 1,
)

cc_library(
    name = "ve_runtime",
    hdrs = [
      "common_runtime/ve/ve_device.h",
      "common_runtime/ve/ve_tracer.h"
    ],
    alwayslink = 1,
)

cc_library(
    name = "ve_runtime_impl",
    srcs = ["common_runtime/ve/ve_device.cc",
    "common_runtime/ve/ve_tracer.cc"],
    deps = [
        ":core_cpu_impl",
        ":ve_runtime",
        "//third_party/veoffload",
        "//tensorflow/core:stream_executor",
        ],
    alwayslink = 1,
)

cc_library(
    name = "ve_ops_common",
    hdrs = ["framework/ve_ops_common.h"],
)

tf_cuda_library(
    name = "core_cpu_lib",
    hdrs = CORE_CPU_LIB_HEADERS,
    deps = [
        ":core_cpu_base",
        ":proto_text",
        "//tensorflow/core/grappler:grappler_item",
    ] + if_static([":core_cpu_impl"]) + tf_protos_all() + tf_protos_grappler(),
)

tf_cuda_library(
    name = "core_cpu_internal",
    srcs = [
        "common_runtime/graph_execution_state.cc",
    ],
    hdrs = [
        "common_runtime/graph_execution_state.h",
    ] + CORE_CPU_LIB_HEADERS,
    copts = tf_copts(),
    deps = [
        ":framework",
        ":graph",
        ":lib",
        ":proto_text",
        ":protos_all_cc",
        "@com_google_absl//absl/strings",
        "//tensorflow/core/grappler:grappler_item",
        "//tensorflow/core/grappler/clusters:utils",
        "//tensorflow/core/grappler/clusters:virtual_cluster",
        "//tensorflow/core/grappler/optimizers:meta_optimizer",
        "//third_party/eigen3",
    ] + mkl_deps() + tf_additional_core_deps() + if_static([
        ":core_cpu_impl",
        ":function_ops_op_lib",
        ":functional_grad",
        ":functional_ops_op_lib",
        "//tensorflow/core/kernels:required",
    ]),
    alwayslink = 1,
)

# This is redundant with the "core_cpu_*" targets above. It's useful for
# applications that want to depend on a minimal subset of TensorFlow (e.g. XLA).
cc_library(
    name = "bfc_allocator",
    srcs = [
        "common_runtime/allocator_retry.cc",
        "common_runtime/allocator_retry.h",
        "common_runtime/bfc_allocator.cc",
    ],
    hdrs = ["common_runtime/bfc_allocator.h"],
    features = ["parse_headers"],
    visibility = ["//visibility:public"],
    deps = [
        ":allocator",
        ":lib",
        ":lib_internal",
        ":shared_counter",
    ],
)

cc_library(
    name = "shared_counter",
    hdrs = ["common_runtime/shared_counter.h"],
    features = ["parse_headers"],
    visibility = ["//visibility:public"],
    deps = [
        ":lib",
    ],
)

cc_library(
    name = "regexp_internal",
    hdrs = [
        "platform/regexp.h",
    ],
    visibility = [
        "//tensorflow/compiler:__subpackages__",
        "//tensorflow/core/kernels:__subpackages__",
        "//tensorflow/core/profiler:__subpackages__",
        "//tensorflow/stream_executor:__subpackages__",
    ],
    deps = [":lib_internal"],
)

tf_cuda_library(
    name = "direct_session_internal",
    srcs = ["common_runtime/direct_session.cc"],
    hdrs = [
        "common_runtime/direct_session.h",
        "util/env_var.h",
    ],
    copts = tf_copts(),
    deps = [
        ":core_cpu_internal",
        ":framework",
        ":framework_internal",
        ":graph",
        ":lib",
        ":lib_internal",
        ":proto_text",
        ":protos_all_cc",
        "//tensorflow/core/debug:debug_graph_utils",
        "//tensorflow/core/kernels:function_ops",
        "//tensorflow/core/profiler/lib:profiler_graph_lib",
        "//tensorflow/core/profiler/lib:profiler_session",
        "//tensorflow/core/profiler/lib:traceme",
    ],
    alwayslink = 1,
)

cc_library(
    name = "example_parser_configuration",
    srcs = ["example/example_parser_configuration.cc"],
    hdrs = ["example/example_parser_configuration.h"],
    copts = tf_copts(),
    linkstatic = 1,
    visibility = ["//visibility:public"],
    deps = [
        ":core_cpu",
        ":core_cpu_internal",
        ":framework",
        ":lib",
        ":lib_internal",
        ":proto_text",
        ":protos_all_cc",
    ],
    alwayslink = 1,
)

tf_cuda_library(
    name = "device_tracer",
    srcs = tf_additional_device_tracer_srcs(),
    copts = tf_copts(),
    cuda_deps = tf_additional_cupti_wrapper_deps() + tf_additional_device_tracer_cuda_deps(),
    visibility = [
        "//tensorflow:internal",
    ],
    deps = [
        ":core_cpu_internal",
        ":lib",
        ":protos_all_cc",
        "//tensorflow/core/profiler/internal:profiler_interface",
    ] + tf_additional_device_tracer_deps(),
    alwayslink = True,
)

tf_proto_library_cc(
    name = "replay_log_proto",
    srcs = ["protobuf/replay_log.proto"],
    cc_api_version = 2,
    protodeps = [
        ":master_proto",
    ] + tf_additional_all_protos(),
    visibility = [
        "//tensorflow:internal",
    ],
)

cc_library(
    name = "gpu_id",
    hdrs = [
        "common_runtime/gpu/gpu_id.h",
        "common_runtime/gpu/gpu_id_manager.h",
    ],
    deps = [
        ":lib",
    ] + if_static([
        ":gpu_id_impl",
    ]),
)

cc_library(
    name = "gpu_id_impl",
    srcs = ["common_runtime/gpu/gpu_id_manager.cc"],
    hdrs = [
        "common_runtime/gpu/gpu_id.h",
        "common_runtime/gpu/gpu_id_manager.h",
    ],
    deps = [
        ":lib",
    ],
)

GPU_RUNTIME_HEADERS = [
    "common_runtime/gpu/gpu_bfc_allocator.h",
    "common_runtime/gpu/gpu_cudamalloc_allocator.h",
    "common_runtime/gpu/gpu_debug_allocator.h",
    "common_runtime/gpu/gpu_device.h",
    "common_runtime/gpu/gpu_host_allocator.h",
    "common_runtime/gpu/gpu_id.h",
    "common_runtime/gpu/gpu_id_manager.h",
    "common_runtime/gpu/gpu_id_utils.h",
    "common_runtime/gpu/gpu_init.h",
    "common_runtime/gpu/gpu_managed_allocator.h",
    "common_runtime/gpu/gpu_mem_allocator.h",
    "common_runtime/gpu/gpu_process_state.h",
    "common_runtime/gpu/gpu_stream_util.h",
    "common_runtime/gpu/gpu_util.h",
    "common_runtime/gpu_device_context.h",
]

tf_cuda_library(
    name = "gpu_runtime_impl",
    srcs = [
        "common_runtime/gpu/gpu_bfc_allocator.cc",
        "common_runtime/gpu/gpu_cudamalloc_allocator.cc",
        "common_runtime/gpu/gpu_debug_allocator.cc",
        "common_runtime/gpu/gpu_device.cc",
        "common_runtime/gpu/gpu_device_factory.cc",
        "common_runtime/gpu/gpu_managed_allocator.cc",
        "common_runtime/gpu/gpu_process_state.cc",
        "common_runtime/gpu/gpu_stream_util.cc",
        "common_runtime/gpu/gpu_util.cc",
        "common_runtime/gpu/gpu_util_platform_specific.cc",
    ],
    hdrs = GPU_RUNTIME_HEADERS,
    copts = tf_copts(),
    deps = [
        ":core_cpu_impl",
        ":core_cpu_lib",
        ":framework",
        ":framework_internal",
        ":gpu_id_impl",
        ":gpu_init_impl",
        ":gpu_lib",
        ":graph",
        ":lib",
        ":lib_internal",
        ":protos_all_cc",
        ":stream_executor",
        "//tensorflow/core/profiler/lib:traceme",
        "//third_party/eigen3",
    ],
    alwayslink = 1,
)

tf_cuda_library(
    name = "gpu_runtime",
    hdrs = GPU_RUNTIME_HEADERS,
    linkstatic = 1,
    deps = [
        ":core_cpu_lib",
        ":framework",
        ":framework_internal",
        ":lib",
        ":lib_internal",
        ":protos_all_cc",
        ":stream_executor",
        "//third_party/eigen3",
    ] + if_static([":gpu_runtime_impl"]),
)

# This is redundant with the "gpu_runtime_*" targets above. It's useful for
# applications that want to depend on a minimal subset of TensorFlow (e.g. XLA).
tf_cuda_library(
    name = "gpu_bfc_allocator",
    srcs = [
        "common_runtime/gpu/gpu_bfc_allocator.cc",
    ],
    hdrs = ["common_runtime/gpu/gpu_bfc_allocator.h"],
    features = ["parse_headers"],
    visibility = ["//visibility:public"],
    deps = [
        ":bfc_allocator",
        ":gpu_mem_allocator",
        ":lib",
        ":lib_internal",
        ":protos_all_cc",
    ],
)

tf_cuda_library(
    name = "gpu_mem_allocator",
    srcs = [
        "common_runtime/gpu/gpu_id.h",
    ],
    hdrs = ["common_runtime/gpu/gpu_mem_allocator.h"],
    features = ["parse_headers"],
    visibility = ["//visibility:public"],
    deps = [
        ":allocator",
        ":lib_internal",
        ":stream_executor",
    ],
)

tf_cuda_library(
    name = "gpu_init",
    hdrs = [
        "common_runtime/gpu/gpu_init.h",
    ],
    deps = [
        ":framework",
        ":framework_internal",
        ":lib",
        ":lib_internal",
        ":stream_executor",
    ] + if_static(
        [":gpu_init_impl"],
    ),
)

tf_cuda_library(
    name = "gpu_init_impl",
    srcs = [
        "common_runtime/gpu/gpu_init.cc",
    ],
    hdrs = [
        "common_runtime/gpu/gpu_init.h",
    ],
    copts = tf_copts(),
    linkstatic = 1,
    deps = [
        ":framework",
        ":framework_internal",
        ":lib",
        ":lib_internal",
        ":stream_executor",
    ],
    alwayslink = 1,
)

cc_library(
    name = "sycl_runtime",
    srcs = if_not_windows([
        "common_runtime/sycl/sycl_allocator.cc",
        "common_runtime/sycl/sycl_device.cc",
        "common_runtime/sycl/sycl_device_context.cc",
        "common_runtime/sycl/sycl_device_factory.cc",
    ]),
    hdrs = if_not_windows([
        "common_runtime/sycl/sycl_allocator.h",
        "common_runtime/sycl/sycl_device.h",
        "common_runtime/sycl/sycl_util.h",
        "common_runtime/sycl/sycl_device_context.h",
    ]),
    copts = tf_copts(),
    linkstatic = 0,
    deps = [
        ":core_cpu",
        ":core_cpu_internal",
        ":framework",
        ":framework_internal",
        ":lib",
        ":lib_internal",
        ":proto_text",
        "//third_party/eigen3",
        "@local_config_sycl//sycl",
    ],
    alwayslink = 0,
)

# -----------------------------------------------------------------------------
# Tests

cc_library(
    name = "lib_test_internal",
    testonly = 1,
    hdrs = [
        "lib/gtl/manual_constructor.h",
        "lib/io/block.h",
        "lib/io/block_builder.h",
        "lib/io/format.h",
        "lib/random/philox_random_test_utils.h",
    ],
    deps = [
        ":lib",
        ":lib_internal",
    ],
)

cc_library(
    name = "tensor_testutil",
    testonly = 1,
    srcs = ["framework/tensor_testutil.cc"],
    hdrs = ["framework/tensor_testutil.h"],
    copts = tf_copts(),
    deps = [
        ":framework",
        ":lib",
        ":test",
    ],
)

cc_library(
    name = "shape_inference_testutil",
    testonly = 1,
    srcs = ["framework/shape_inference_testutil.cc"],
    hdrs = ["framework/shape_inference_testutil.h"],
    copts = tf_copts(),
    deps = [
        ":framework",
        ":lib",
        ":lib_internal",
        ":protos_all_cc",
    ],
)

# Main program for tests
cc_library(
    name = "test_main",
    testonly = 1,
    srcs = ["platform/test_main.cc"],
    copts = tf_copts(),
    linkopts = select({
        "//tensorflow:windows": [],
        "//conditions:default": ["-lm"],
    }),
    visibility = ["//tensorflow:internal"],
    deps = [
        ":lib",
        ":lib_internal",
        ":test",  # buildcleaner: keep
        "//tensorflow/core/platform/default/build_config:test_main",
    ],
    alwayslink = 1,
)

# This is the lite version of a main() for tests. It does not include any
# support for reporting benchmark results when running on TPUs.
cc_library(
    name = "test_lite_main",
    testonly = 1,
    srcs = ["platform/test_main.cc"],
    copts = tf_copts(),
    deps = [
        # TODO(ahentz): we don't want to depend on "lib" here. It used to be
        # that "core_stringpiece" was enough but that recently changed and
        # we now need at least "str_util".
        ":lib",
        ":lib_platform",
        ":stacktrace_handler",
        ":test_lite",
        "//tensorflow/core/platform/default/build_config:test_lite_main",
    ],
    alwayslink = 1,
)

tf_cc_tests(
    name = "low_level_library_tests",
    size = "small",
    srcs = [
        "lib/core/arena_test.cc",
        "lib/core/bitmap_test.cc",
        "lib/core/blocking_counter_test.cc",
        "lib/core/coding_test.cc",
        "lib/core/notification_test.cc",
        "lib/core/refcount_test.cc",
        "lib/core/status_test.cc",
        "lib/core/stringpiece_test.cc",
        "lib/core/threadpool_test.cc",
        "lib/gtl/cleanup_test.cc",
        "lib/gtl/compactptrset_test.cc",
        "lib/gtl/edit_distance_test.cc",
        "lib/gtl/flatmap_test.cc",
        "lib/gtl/flatset_test.cc",
        "lib/gtl/int_type_test.cc",
        "lib/gtl/iterator_range_test.cc",
        "lib/gtl/manual_constructor_test.cc",
        "lib/gtl/map_util_test.cc",
        "lib/gtl/top_n_test.cc",
        "lib/hash/crc32c_test.cc",
        "lib/hash/hash_test.cc",
        "lib/histogram/histogram_test.cc",
        "lib/io/buffered_inputstream_test.cc",
        "lib/io/inputbuffer_test.cc",
        "lib/io/inputstream_interface_test.cc",
        "lib/io/path_test.cc",
        "lib/io/random_inputstream_test.cc",
        "lib/io/record_reader_writer_test.cc",
        "lib/io/recordio_test.cc",
        "lib/io/snappy/snappy_buffers_test.cc",
        "lib/io/table_test.cc",
        "lib/io/zlib_buffers_test.cc",
        "lib/math/math_util_test.cc",
        "lib/monitoring/collection_registry_test.cc",
        "lib/monitoring/counter_test.cc",
        "lib/monitoring/gauge_test.cc",
        "lib/monitoring/metric_def_test.cc",
        "lib/monitoring/sampler_test.cc",
        "lib/random/distribution_sampler_test.cc",
        "lib/random/philox_random_test.cc",
        "lib/random/random_test.cc",
        "lib/random/simple_philox_test.cc",
        "lib/strings/base64_test.cc",
        "lib/strings/numbers_test.cc",
        "lib/strings/scanner_test.cc",
        "lib/strings/str_util_test.cc",
        "lib/strings/strcat_test.cc",
        "lib/strings/stringprintf_test.cc",
        "lib/wav/wav_io_test.cc",
        "platform/fingerprint_test.cc",
        "platform/integral_types_test.cc",
        "platform/logging_test.cc",
        "platform/mutex_test.cc",
        "platform/net_test.cc",
        "platform/port_test.cc",
        "platform/profile_utils/cpu_utils_test.cc",
        "platform/stacktrace_handler_test.cc",
        "platform/subprocess_test.cc",
        "platform/vmodule_benchmark_test.cc",
    ],
    deps = [
        ":core_cpu_internal",
        ":lib",
        ":lib_internal",
        ":lib_test_internal",
        ":protos_all_cc",
        ":test",
        ":test_main",
        "//third_party/eigen3",
        "@zlib_archive//:zlib",
    ],
)

tf_cc_test(
    name = "vmodule_test",
    srcs = ["platform/vmodule_test.cc"],
    tags = ["optonly"],
    deps = [
        ":lib",
        ":lib_internal",
        ":lib_test_internal",
        ":protos_all_cc",
        ":test",
        "//third_party/eigen3",
    ],
)

tf_cc_test(
    name = "lib_random_random_distributions_test",
    srcs = ["lib/random/random_distributions_test.cc"],
    tags = ["optonly"],
    deps = [
        ":lib",
        ":lib_internal",
        ":lib_test_internal",
        ":protos_all_cc",
        ":test",
        ":test_main",
        "//third_party/eigen3",
    ],
)

tf_cc_test(
    name = "platform_strings_test",
    size = "small",
    srcs = ["platform/platform_strings_test.cc"],
    features = ["-dynamic_link_test_srcs"],  # see go/dynamic_link_test_srcs
    deps = [
        ":lib",
        ":platform_strings",
    ],
)

tf_cc_test(
    name = "platform_env_test",
    size = "small",
    srcs = ["platform/env_test.cc"],
    deps = [
        ":lib",
        ":lib_internal",
        ":lib_test_internal",
        ":protos_all_cc",
        ":test",
        ":test_main",
        "//third_party/eigen3",
    ],
)

tf_cc_test(
    name = "platform_fake_python_env_test",
    size = "small",
    srcs = ["platform/fake_python_env_test.cc"],
    args = [
        "/some/path/to/pythontest.runfiles/org_tensorflow/stuff/to/run.py",
    ],
    tags = [
        "local",
        "no_windows",
        "nogpu",
        "nomac",
        "notap",
    ],
    deps = [
        ":lib",
        ":lib_internal",
        ":lib_test_internal",
        ":test",
        ":test_main",
    ],
)

tf_cc_test(
    name = "platform_abi_test",
    size = "small",
    srcs = ["platform/abi_test.cc"],
    deps = [
        ":framework",
        ":lib",
        ":lib_internal",
        ":lib_test_internal",
        ":protos_all_cc",
        ":test",
        ":test_main",
        "//third_party/eigen3",
    ],
)

tf_cc_test(
    name = "platform_numa_test",
    size = "small",
    srcs = ["platform/numa_test.cc"],
    tags = [
        # This test will not pass unless it has access to all NUMA nodes
        # on the executing machine.
        "manual",
        "notap",
    ],
    deps = [
        ":framework",
        ":lib",
        ":lib_internal",
        ":lib_test_internal",
        ":protos_all_cc",
        ":test",
        ":test_main",
        "//third_party/eigen3",
    ],
)

tf_cc_test(
    name = "platform_setround_test",
    size = "small",
    srcs = ["platform/setround_test.cc"],
    tags = [
        "noasan",
        "noclang",
        "nomsan",
        "notsan",
    ],
    deps = [
        ":lib",
        ":lib_internal",
        ":lib_test_internal",
        ":test",
        ":test_main",
    ],
)

tf_cc_test(
    name = "platform_file_system_test",
    size = "small",
    srcs = ["platform/file_system_test.cc"],
    deps = [
        ":lib",
        ":lib_internal",
        ":lib_test_internal",
        ":protos_all_cc",
        ":test",
        ":test_main",
    ],
)

tf_cc_test(
    name = "util_overflow_test",
    size = "small",
    srcs = ["util/overflow_test.cc"],
    deps = [
        ":framework_lite",
        ":overflow",
        ":test",
        ":test_main",
    ],
)

tf_cc_test(
    name = "exec_on_stall_test",
    size = "small",
    srcs = ["util/exec_on_stall_test.cc"],
    deps = [
        ":exec_on_stall",
        ":framework_lite",
        ":test",
        ":test_main",
    ],
)

tf_cc_test(
    name = "lib_jpeg_jpeg_mem_unittest",
    srcs = ["lib/jpeg/jpeg_mem_unittest.cc"],
    data = glob(["lib/jpeg/testdata/*.jpg"]),
    deps = [
        ":jpeg_internal",
        ":lib",
        ":lib_internal",
        ":test",
        ":test_main",
        "@com_google_absl//absl/base",
    ],
)

tf_cc_test(
    name = "lib_strings_ordered_code_test",
    srcs = ["lib/strings/ordered_code_test.cc"],
    extra_copts = ["$(STACK_FRAME_UNLIMITED)"],  # Tests initialize large vectors
    deps = [
        ":lib",
        ":lib_internal",
        ":test",
        ":test_main",
    ],
)

tf_cc_test(
    name = "lib_strings_proto_serialization_test",
    srcs = ["lib/strings/proto_serialization_test.cc"],
    deps = [
        ":lib",
        ":lib_internal",
        ":lib_test_internal",
        ":protos_all_cc",
        ":test",
        ":test_main",
        "@com_google_absl//absl/memory",
    ],
)

tf_cc_test(
    name = "lib_random_weighted_picker_test",
    size = "medium",
    srcs = ["lib/random/weighted_picker_test.cc"],
    deps = [
        ":lib",
        ":lib_internal",
        ":test",
        ":test_main",
    ],
)

tf_cc_test(
    name = "framework_op_gen_lib_test",
    size = "small",
    srcs = ["framework/op_gen_lib_test.cc"],
    deps = [
        ":op_gen_lib",
        ":protos_all_cc",
        ":test",
        ":test_main",
    ],
)

tf_cc_test(
    name = "quantize_training_test",
    srcs = ["graph/quantize_training_test.cc"],
    deps = [
        ":all_kernels",
        ":core",
        ":core_cpu",
        ":core_cpu_internal",
        ":direct_session_internal",
        ":framework",
        ":framework_internal",
        ":lib",
        ":lib_internal",
        ":ops",
        ":protos_all_cc",
        ":protos_test_cc",
        ":test",
        ":test_main",
        ":testlib",
    ],
)

tf_cc_tests(
    name = "higher_level_tests",
    size = "small",
    srcs = [
        "common_runtime/buf_rendezvous_test.cc",
        "common_runtime/collective_executor_mgr_test.cc",
        "common_runtime/collective_rma_local_test.cc",
        "common_runtime/device_resolver_local_test.cc",
        "common_runtime/device_set_test.cc",
        "common_runtime/isolate_placer_inspection_required_ops_pass_test.cc",
        "common_runtime/optimization_registry_test.cc",
        "common_runtime/pending_counts_test.cc",
        "common_runtime/placer_inspection_required_ops_utils_test.cc",
        "common_runtime/placer_test.cc",
        "common_runtime/session_test.cc",
        "common_runtime/threadpool_device_test.cc",
        "example/feature_util_test.cc",
        "framework/allocator_test.cc",
        "framework/attr_value_util_test.cc",
        "framework/bfloat16_test.cc",
        "framework/cancellation_test.cc",
        "framework/common_shape_fns_test.cc",
        "framework/device_base_test.cc",
        "framework/function_test.cc",
        "framework/graph_def_util_test.cc",
        "framework/graph_to_functiondef_test.cc",
        "framework/kernel_def_builder_test.cc",
        "framework/kernel_def_util_test.cc",
        "framework/memory_types_test.cc",
        "framework/model_test.cc",
        "framework/node_def_builder_test.cc",
        "framework/node_def_util_test.cc",
        "framework/op_compatibility_test.cc",
        "framework/op_def_builder_test.cc",
        "framework/op_def_util_test.cc",
        "framework/op_kernel_test.cc",
        "framework/op_registration_test.cc",
        "framework/partial_tensor_shape_test.cc",
        "framework/rendezvous_test.cc",
        "framework/resource_mgr_test.cc",
        "framework/resource_op_kernel_test.cc",
        "framework/shape_inference_test.cc",
        "framework/shape_inference_testutil_test.cc",
        "framework/tensor_shape_test.cc",
        "framework/tensor_slice_test.cc",
        "framework/tensor_test.cc",
        "framework/tensor_testutil_test.cc",
        "framework/tensor_util_test.cc",
        "framework/tracking_allocator_test.cc",
        "framework/types_test.cc",
        "framework/unique_tensor_references_test.cc",
        "framework/variant_op_registry_test.cc",
        "framework/variant_test.cc",
        "graph/algorithm_test.cc",
        "graph/control_flow_test.cc",
        "graph/edgeset_test.cc",
        "graph/graph_def_builder_test.cc",
        "graph/graph_partition_test.cc",
        "graph/graph_test.cc",
        "graph/node_builder_test.cc",
        "graph/optimizer_cse_test.cc",
        "graph/subgraph_test.cc",
        "graph/tensor_id_test.cc",
        "graph/validate_test.cc",
        "util/bcast_test.cc",
        "util/command_line_flags_test.cc",
        "util/device_name_utils_test.cc",
        "util/dump_graph_test.cc",
        "util/equal_graph_def_test.cc",
        "util/events_writer_test.cc",
        "util/example_proto_fast_parsing_test.cc",
        "util/example_proto_helper_test.cc",
        "util/matmul_bcast_test.cc",
        "util/memmapped_file_system_test.cc",
        "util/presized_cuckoo_map_test.cc",
        "util/reffed_status_callback_test.cc",
        "util/reporter_test.cc",
        "util/saved_tensor_slice_util_test.cc",
        "util/semver_test.cc",
        "util/sparse/sparse_tensor_test.cc",
        "util/stat_summarizer_test.cc",
        "util/tensor_format_test.cc",
        "util/tensor_slice_reader_test.cc",
        "util/tensor_slice_set_test.cc",
        "util/tensor_slice_util_test.cc",
        "util/tensor_slice_writer_test.cc",
        "util/work_sharder_test.cc",
    ],
    linkopts = select({
        "//tensorflow:macos": ["-headerpad_max_install_names"],
        "//conditions:default": [],
    }),
    linkstatic = tf_kernel_tests_linkstatic(),
    deps = [
        ":core",
        ":core_cpu",
        ":core_cpu_internal",
        ":direct_session_internal",
        ":framework",
        ":framework_internal",
        ":lib",
        ":lib_internal",
        ":ops",
        ":protos_all_cc",
        ":protos_test_cc",
        ":test",
        ":test_main",
        ":testlib",
        "//tensorflow/cc:cc_ops",
        "//tensorflow/cc:cc_ops_internal",
        "//tensorflow/cc:function_ops",
        "//tensorflow/cc:ops",
        "//tensorflow/cc:scope",
        "//tensorflow/cc:sendrecv_ops",
        "//tensorflow/cc:while_loop",
        "//tensorflow/core/kernels:ops_util",
        "//third_party/eigen3",
        "@com_google_absl//absl/base",
        "@com_google_absl//absl/memory",
        "@com_google_absl//absl/strings",
    ],
)

tf_cc_tests(
    name = "higher_level_tests_needing_kernels",
    size = "small",
    srcs = [
        "common_runtime/collective_param_resolver_local_test.cc",
        "graph/graph_constructor_test.cc",
    ],
    linkopts = select({
        "//tensorflow:macos": ["-headerpad_max_install_names"],
        "//conditions:default": [],
    }),
    linkstatic = tf_kernel_tests_linkstatic(),
    deps = [
        ":all_kernels",
        ":core",
        ":core_cpu",
        ":core_cpu_internal",
        ":direct_session_internal",
        ":framework",
        ":framework_internal",
        ":lib",
        ":lib_internal",
        ":ops",
        ":protos_all_cc",
        ":protos_test_cc",
        ":test",
        ":test_main",
        ":testlib",
        "//tensorflow/cc:cc_ops",
        "//tensorflow/cc:cc_ops_internal",
        "//tensorflow/cc:scope",
        "//tensorflow/cc:sendrecv_ops",
        "//tensorflow/core/kernels:ops_util",
        "//third_party/eigen3",
    ],
)

tf_cc_test(
    name = "cudnn_rnn_ops_test_cc",
    size = "small",
    srcs = [
        "ops/cudnn_rnn_ops_test.cc",
    ],
    deps = [
        ":core",
        ":framework",
        ":lib",
        ":test",
        ":test_main",
        ":testlib",
    ],
)

tf_cc_tests(
    name = "collective_order_test",
    size = "small",
    srcs = [
        "graph/collective_order_test.cc",
    ],
    deps = [
        ":core",
        ":core_cpu",
        ":core_cpu_internal",
        ":framework",
        ":framework_internal",
        ":lib",
        ":lib_internal",
        ":ops",
        ":protos_all_cc",
        ":test",
        "@com_google_googletest//:gtest_main",
    ],
)

tf_cc_tests_gpu(
    name = "ring_reducer_test",
    size = "medium",
    srcs = [
        "common_runtime/ring_reducer_test.cc",
    ],
    linkstatic = tf_kernel_tests_linkstatic(),
    tags = tf_cuda_tests_tags(),
    deps = [
        ":all_kernels",
        ":core",
        ":core_cpu",
        ":core_cpu_internal",
        ":direct_session_internal",
        ":framework",
        ":framework_internal",
        ":gpu_runtime",
        ":lib",
        ":lib_internal",
        ":ops",
        ":protos_all_cc",
        ":protos_test_cc",
        ":test",
        ":test_main",
        ":testlib",
        "@com_google_absl//absl/memory",
    ],
)

tf_cc_tests_gpu(
    name = "ring_gatherer_test",
    size = "medium",
    srcs = [
        "common_runtime/ring_gatherer_test.cc",
    ],
    linkstatic = tf_kernel_tests_linkstatic(),
    tags = tf_cuda_tests_tags(),
    deps = [
        ":all_kernels",
        ":core",
        ":core_cpu",
        ":core_cpu_internal",
        ":direct_session_internal",
        ":framework",
        ":framework_internal",
        ":gpu_runtime",
        ":lib",
        ":lib_internal",
        ":ops",
        ":protos_all_cc",
        ":protos_test_cc",
        ":test",
        ":test_main",
        ":testlib",
        "@com_google_absl//absl/memory",
    ],
)

tf_cc_tests_gpu(
    name = "hierarchical_tree_broadcaster_test",
    size = "medium",
    srcs = [
        "common_runtime/hierarchical_tree_broadcaster_test.cc",
    ],
    linkstatic = tf_kernel_tests_linkstatic(),
    tags = tf_cuda_tests_tags(),
    deps = [
        ":all_kernels",
        ":core",
        ":core_cpu",
        ":core_cpu_internal",
        ":direct_session_internal",
        ":framework",
        ":framework_internal",
        ":gpu_runtime",
        ":lib",
        ":lib_internal",
        ":ops",
        ":protos_all_cc",
        ":protos_test_cc",
        ":test",
        ":test_main",
        ":testlib",
        "@com_google_absl//absl/memory",
    ],
)

tf_cc_test_mkl(
    name = "mkl_runtime_tests",
    size = "small",
    srcs = [
        "common_runtime/mkl_cpu_allocator_test.cc",
        "common_runtime/mkl_threadpool_device_test.cc",
    ],
    linkstatic = 1,
    deps = [
        ":core",
        ":core_cpu",
        ":core_cpu_internal",
        ":framework",
        ":framework_internal",
        ":lib",
        ":test",
        ":test_main",
        ":testlib",
    ],
)

tf_cc_test_mkl(
    name = "mkl_related_tests",
    size = "small",
    srcs = [
        "graph/mkl_layout_pass_test.cc",
        "graph/mkl_tfconversion_pass_test.cc",
        "util/mkl_util_test.cc",
    ],
    linkstatic = 1,
    deps = [
        ":core",
        ":core_cpu",
        ":core_cpu_internal",
        ":direct_session_internal",
        ":framework",
        ":framework_internal",
        ":lib",
        ":lib_internal",
        ":ops",
        ":protos_all_cc",
        ":test",
        ":test_main",
        ":testlib",
        "//tensorflow/cc:cc_ops",
        "//tensorflow/cc:scope",
        "//tensorflow/cc:sendrecv_ops",
        "//tensorflow/core/kernels:ops_util",
        "//third_party/eigen3",
    ] + if_mkl([
        "//tensorflow/core/kernels:mkl_aggregate_ops",
        "//tensorflow/core/kernels:mkl_concat_op",
        "//tensorflow/core/kernels:mkl_conv_op",
        "//tensorflow/core/kernels:mkl_cwise_ops_common",
        "//tensorflow/core/kernels:mkl_dequantize_op",
        "//tensorflow/core/kernels:mkl_fused_batch_norm_op",
        "//tensorflow/core/kernels:mkl_identity_op",
        "//tensorflow/core/kernels:mkl_input_conversion_op",
        "//tensorflow/core/kernels:mkl_lrn_op",
        "//tensorflow/core/kernels:mkl_pooling_ops",
        "//tensorflow/core/kernels:mkl_quantize_op",
        "//tensorflow/core/kernels:mkl_relu_op",
        "//tensorflow/core/kernels:mkl_reshape_op",
        "//tensorflow/core/kernels:mkl_slice_op",
        "//tensorflow/core/kernels:mkl_softmax_op",
        "//tensorflow/core/kernels:mkl_tfconv_op",
    ]),
)

tf_cc_tests_gpu(
    name = "gpu_device_on_non_gpu_machine_test",
    size = "small",
    srcs = ["common_runtime/gpu/gpu_device_on_non_gpu_machine_test.cc"],
    linkstatic = tf_kernel_tests_linkstatic(),
    deps = [
        ":gpu_headers_lib",
        ":gpu_id",
        ":gpu_runtime",
        ":test",
    ],
)

tf_cc_tests_gpu(
    name = "gpu_related_tests",
    size = "small",
    srcs = glob(["user_ops/**/*_test.cc"]) + [
        "common_runtime/gpu/gpu_bfc_allocator_test.cc",
        "common_runtime/gpu/gpu_device_test.cc",
        "common_runtime/gpu/gpu_id_manager_test.cc",
        "common_runtime/gpu/pool_allocator_test.cc",
    ],
    linkstatic = tf_kernel_tests_linkstatic(),
    tags = tf_cuda_tests_tags(),
    deps = [
        ":core_cpu",
        ":core_cpu_internal",
        ":direct_session",
        ":framework",
        ":framework_internal",
        ":gpu_id",
        ":gpu_runtime",
        ":lib",
        ":lib_internal",
        ":protos_all_cc",
        ":test",
        ":test_main",
        ":testlib",
        "//tensorflow/cc:cc_ops",
        "//tensorflow/core/kernels:ops_util",
    ],
)

tf_cc_test_gpu(
    name = "gpu_event_mgr_test",
    srcs = ["common_runtime/gpu/gpu_event_mgr_test.cc"],
    linkstatic = tf_kernel_tests_linkstatic(),
    tags = tf_cuda_tests_tags(),
    deps = [
        ":framework",
        ":framework_internal",
        ":lib",
        ":lib_internal",
        ":protos_all_cc",
        ":test",
        ":test_main",
        ":testlib",
        "//tensorflow/core/kernels:cwise_op",
    ],
)

tf_cuda_cc_test(
    name = "gpu_device_unified_memory_test",
    size = "small",
    srcs = [
        "common_runtime/gpu/gpu_device_test.cc",
    ],
    linkstatic = tf_kernel_tests_linkstatic(),
    # Runs test on a Guitar cluster that uses P100s to test unified memory
    # allocations.
    tags = tf_cuda_tests_tags() + [
        "guitar",
        "multi_gpu",
    ],
    deps = [
        ":core_cpu",
        ":core_cpu_internal",
        ":direct_session",
        ":framework",
        ":framework_internal",
        ":gpu_id",
        ":lib",
        ":lib_internal",
        ":protos_all_cc",
        ":test",
        ":test_main",
        ":testlib",
        "//tensorflow/cc:cc_ops",
        "//tensorflow/core/kernels:ops_util",
    ],
)

tf_cuda_only_cc_test(
    name = "util_gpu_kernel_helper_test",
    srcs = [
        "util/gpu_kernel_helper_test.cu.cc",
    ],
    deps = [
        ":test",
        ":test_main",
        "//third_party/eigen3",
    ] + mkl_deps(),
)

tf_cc_test_gpu(
    name = "memory_types_test",
    size = "small",
    srcs = ["common_runtime/memory_types_test.cc"],
    linkstatic = tf_kernel_tests_linkstatic(),
    tags = tf_cuda_tests_tags(),
    deps = [
        ":core",
        ":core_cpu",
        ":core_cpu_internal",
        ":framework",
        ":framework_internal",
        ":gpu_runtime",
        ":lib",
        ":lib_internal",
        ":ops",
        ":protos_all_cc",
        ":test",
        ":test_main",
        ":testlib",
        "//tensorflow/cc:cc_ops",
        "//tensorflow/core/kernels:cast_op",
        "//third_party/eigen3",
    ],
)

tf_cc_test_gpu(
    name = "variant_op_copy_test",
    size = "small",
    srcs = ["framework/variant_op_copy_test.cc"],
    linkstatic = tf_kernel_tests_linkstatic(),
    tags = tf_cuda_tests_tags(),
    deps = [
        ":core",
        ":core_cpu",
        ":core_cpu_internal",
        ":direct_session",
        ":framework",
        ":framework_internal",
        ":gpu_runtime",
        ":lib",
        ":lib_internal",
        ":protos_all_cc",
        ":test",
        ":test_main",
        ":testlib",
        "//tensorflow/cc:cc_ops",
        "//tensorflow/cc:client_session",
        "//tensorflow/cc:ops",
        "//tensorflow/cc:scope",
        "//tensorflow/core/kernels:array",
        "//third_party/eigen3",
    ],
)

tf_cc_test(
    name = "common_runtime_constant_folding_test",
    size = "small",
    srcs = ["common_runtime/constant_folding_test.cc"],
    linkstatic = tf_kernel_tests_linkstatic(),
    tags = tf_cuda_tests_tags(),
    deps = [
        ":core",
        ":core_cpu",
        ":core_cpu_internal",
        ":direct_session_internal",
        ":framework",
        ":framework_internal",
        ":gpu_runtime",
        ":lib",
        ":lib_internal",
        ":ops",
        ":protos_all_cc",
        ":test",
        ":test_main",
        ":testlib",
        "//tensorflow/cc:cc_ops",
        "//tensorflow/cc:cc_ops_internal",
        "//tensorflow/cc:sendrecv_ops",
        "//tensorflow/core/kernels:bcast_ops",
        "//tensorflow/core/kernels:cast_op",
        "//tensorflow/core/kernels:concat_op",
        "//tensorflow/core/kernels:cwise_op",
        "//tensorflow/core/kernels:identity_op",
        "//tensorflow/core/kernels:immutable_constant_op",
        "//tensorflow/core/kernels:matmul_op",
        "//tensorflow/core/kernels:topk_op",
        "//third_party/eigen3",
    ],
)

tf_cc_test(
    name = "common_runtime_shape_refiner_test",
    size = "small",
    srcs = [
        "common_runtime/shape_refiner_test.cc",
    ],
    linkstatic = tf_kernel_tests_linkstatic(),
    deps = [
        ":core",
        ":core_cpu",
        ":core_cpu_internal",
        ":framework",
        ":framework_internal",
        ":lib",
        ":lib_internal",
        ":ops",
        ":protos_all_cc",
        ":test",
        ":test_main",
        ":testlib",
        "//tensorflow/cc:cc_ops",
        "//tensorflow/cc:resource_variable_ops",
        "//tensorflow/cc:scope",
        "//tensorflow/core/kernels:array",
        "//tensorflow/core/kernels:math",
        "//tensorflow/core/kernels:resource_variable_ops",
        "//third_party/eigen3",
    ],
)

tf_cuda_cc_test(
    name = "common_runtime_process_function_library_runtime_test",
    size = "small",
    srcs = ["common_runtime/process_function_library_runtime_test.cc"],
    linkstatic = tf_kernel_tests_linkstatic(),
    deps = [
        ":core_cpu",
        ":core_cpu_internal",
        ":framework",
        ":framework_internal",
        ":lib",
        ":test",
        ":test_main",
        ":testlib",
        "//tensorflow/cc:function_ops",
        "//tensorflow/core/kernels:cast_op",
        "//tensorflow/core/kernels:cwise_op",
        "//tensorflow/core/kernels:function_ops",
        "//tensorflow/core/kernels:resource_variable_ops",
    ],
)

tf_cc_test(
    name = "common_runtime_process_util_test",
    size = "small",
    srcs = ["common_runtime/process_util_test.cc"],
    linkstatic = tf_kernel_tests_linkstatic(),
    deps = [
        ":core_cpu_internal",
        ":test",
        ":test_main",
    ],
)

tf_cc_test(
    name = "common_runtime_rendezvous_util_test",
    size = "small",
    srcs = ["common_runtime/rendezvous_util_test.cc"],
    linkstatic = tf_kernel_tests_linkstatic(),
    deps = [
        ":core_cpu_internal",
        ":lib",
        ":test",
        ":test_main",
    ],
)

tf_cc_test(
    name = "framework_run_handler_util_test",
    size = "small",
    srcs = ["framework/run_handler_util_test.cc"],
    linkstatic = tf_kernel_tests_linkstatic(),
    deps = [
        ":framework_internal",
        ":lib",
        ":test",
        ":test_main",
    ],
)

tf_cc_test(
    name = "common_runtime_partitioning_utils_test",
    size = "small",
    srcs = ["common_runtime/partitioning_utils_test.cc"],
    deps = [
        ":core_cpu",
        ":core_cpu_internal",
        ":framework",
        ":lib",
        ":ops",
        ":test",
        ":test_main",
        ":testlib",
        "//tensorflow/cc:cc_ops",
        "//tensorflow/cc:cc_ops_internal",
        "//tensorflow/cc:function_ops",
        "//tensorflow/core/kernels:function_ops",
        "//tensorflow/core/kernels:identity_op",
    ],
)

tf_cuda_cc_test(
    name = "common_runtime_direct_session_test",
    size = "small",
    srcs = ["common_runtime/direct_session_test.cc"],
    args = [] + if_cuda(["--heap_check=local"]),  # The GPU tracer leaks memory
    linkstatic = tf_kernel_tests_linkstatic(),
    deps = [
        ":core_cpu",
        ":core_cpu_internal",
        ":direct_session_internal",
        ":framework",
        ":framework_internal",
        ":lib",
        ":lib_internal",
        ":ops",
        ":protos_all_cc",
        ":test",
        ":test_main",
        ":testlib",
        "//third_party/eigen3",
        "//tensorflow/cc:cc_ops",
        "//tensorflow/core/kernels:collective_ops",
        "//tensorflow/core/kernels:control_flow_ops",
        "//tensorflow/core/kernels:cwise_op",
        "//tensorflow/core/kernels:dense_update_ops",
        "//tensorflow/core/kernels:fifo_queue_op",
        "//tensorflow/core/kernels:function_ops",
        "//tensorflow/core/kernels:identity_n_op",
        "//tensorflow/core/kernels:identity_op",
        "//tensorflow/core/kernels:matmul_op",
        "//tensorflow/core/kernels:ops_util",
        "//tensorflow/core/kernels:queue_ops",
        "//tensorflow/core/kernels:session_ops",
        "//tensorflow/core/kernels:variable_ops",
    ] + if_cuda([":cuda"]),
)

# This is identical to :common_runtime_direct_session_test with the addition of
# a dependency on alwayslink target //third_party/tensorflow/core/debug, which
# enables support for TensorFlow Debugger (tfdbg).
tf_cc_test(
    name = "common_runtime_direct_session_with_debug_test",
    size = "small",
    srcs = ["common_runtime/direct_session_test.cc"],
    linkstatic = tf_kernel_tests_linkstatic(),
    deps = [
        ":core",
        ":core_cpu",
        ":core_cpu_internal",
        ":direct_session_internal",
        ":framework",
        ":framework_internal",
        ":lib",
        ":lib_internal",
        ":ops",
        ":protos_all_cc",
        ":test",
        ":test_main",
        ":testlib",
        "//third_party/eigen3",
        "//tensorflow/cc:cc_ops",
        # Link with support for TensorFlow Debugger (tfdbg).
        "//tensorflow/core/debug",
        "//tensorflow/core/kernels:collective_ops",
        "//tensorflow/core/kernels:control_flow_ops",
        "//tensorflow/core/kernels:cwise_op",
        "//tensorflow/core/kernels:dense_update_ops",
        "//tensorflow/core/kernels:fifo_queue_op",
        "//tensorflow/core/kernels:function_ops",
        "//tensorflow/core/kernels:identity_op",
        "//tensorflow/core/kernels:identity_n_op",
        "//tensorflow/core/kernels:matmul_op",
        "//tensorflow/core/kernels:ops_util",
        "//tensorflow/core/kernels:queue_ops",
        "//tensorflow/core/kernels:session_ops",
        "//tensorflow/core/kernels:variable_ops",
    ],
)

tf_cc_test(
    name = "common_runtime_direct_session_with_tracking_alloc_test",
    size = "small",
    srcs = ["common_runtime/direct_session_with_tracking_alloc_test.cc"],
    args = ["--heap_check=local"],  # The GPU tracer leaks memory
    linkstatic = tf_kernel_tests_linkstatic(),
    tags = ["no_gpu"],
    deps = [
        ":core",
        ":core_cpu",
        ":core_cpu_internal",
        ":direct_session_internal",
        ":framework",
        ":framework_internal",
        ":lib",
        ":lib_internal",
        ":ops",
        ":protos_all_cc",
        ":test",
        ":test_main",
        ":testlib",
        "//tensorflow/cc:cc_ops",
        "//tensorflow/core/kernels:cwise_op",
        "//tensorflow/core/kernels:dense_update_ops",
        "//tensorflow/core/kernels:fifo_queue_op",
        "//tensorflow/core/kernels:identity_op",
        "//tensorflow/core/kernels:matmul_op",
        "//tensorflow/core/kernels:ops_util",
        "//tensorflow/core/kernels:queue_ops",
        "//tensorflow/core/kernels:variable_ops",
        "//third_party/eigen3",
    ],
)

tf_cc_test(
    name = "common_runtime_graph_runner_test",
    size = "small",
    srcs = ["common_runtime/graph_runner_test.cc"],
    linkstatic = tf_kernel_tests_linkstatic(),
    deps = [
        ":array_ops_op_lib",
        ":core",
        ":core_cpu",
        ":core_cpu_internal",
        ":direct_session_internal",
        ":framework",
        ":framework_internal",
        ":lib",
        ":lib_internal",
        ":ops",
        ":protos_all_cc",
        ":test",
        ":test_main",
        ":testlib",
        "//tensorflow/cc:cc_ops",
        "//tensorflow/cc:scope",
        "//tensorflow/core/kernels:cwise_op",
        "//third_party/eigen3",
    ] + if_mkl([":mkl_array_ops_op_lib"]),
)

tf_cc_test(
    name = "common_runtime_executor_test",
    size = "small",
    srcs = ["common_runtime/executor_test.cc"],
    linkstatic = tf_kernel_tests_linkstatic(),
    deps = [
        ":core",
        ":core_cpu",
        ":core_cpu_internal",
        ":framework",
        ":framework_internal",
        ":lib",
        ":lib_internal",
        ":protos_all_cc",
        ":test",
        ":test_main",
        ":testlib",
        "//tensorflow/core/kernels:array",
        "//tensorflow/core/kernels:control_flow_ops",
        "//tensorflow/core/kernels:math",
        "//tensorflow/core/kernels:random_ops",
        "//tensorflow/core/kernels:state",
    ],
)

tf_cc_test(
    name = "common_runtime_function_test",
    size = "small",
    srcs = ["common_runtime/function_test.cc"],
    linkstatic = tf_kernel_tests_linkstatic(),
    tags = [
        "manual",
        "no_oss",
    ],
    deps = [
        ":core",
        ":core_cpu",
        ":core_cpu_internal",
        ":direct_session_internal",
        ":framework",
        ":framework_internal",
        ":lib",
        ":lib_internal",
        ":ops",
        ":protos_all_cc",
        ":test",
        ":test_main",
        ":testlib",
        "//tensorflow/cc:cc_ops",
        "//tensorflow/cc:cc_ops_internal",
        "//tensorflow/cc:function_ops",
        "//tensorflow/cc:functional_ops",
        "//tensorflow/cc:sendrecv_ops",
        "//tensorflow/core/kernels:cast_op",
        "//tensorflow/core/kernels:cwise_op",
        "//tensorflow/core/kernels:function_ops",
        "//tensorflow/core/kernels:matmul_op",
        "//tensorflow/core/kernels:partitioned_function_ops",
        "//tensorflow/core/kernels:random_ops",
        "//tensorflow/core/kernels:shape_ops",
        "//third_party/eigen3",
        "@com_google_absl//absl/memory",
        "@com_google_absl//absl/strings",
    ],
)

tf_cc_test(
    name = "common_runtime_function_threadpool_test",
    size = "small",
    srcs = ["common_runtime/function_threadpool_test.cc"],
    linkstatic = tf_kernel_tests_linkstatic(),
    deps = [
        ":core",
        ":core_cpu",
        ":core_cpu_internal",
        ":direct_session_internal",
        ":framework",
        ":framework_internal",
        ":lib",
        ":lib_internal",
        ":ops",
        ":protos_all_cc",
        ":test",
        ":test_main",
        ":testlib",
        "//tensorflow/cc:cc_ops",
        "//tensorflow/cc:cc_ops_internal",
        "//tensorflow/cc:function_ops",
        "//tensorflow/cc:functional_ops",
        "//tensorflow/core/kernels:cast_op",
        "//tensorflow/core/kernels:cwise_op",
        "//tensorflow/core/kernels:function_ops",
        "//tensorflow/core/kernels:matmul_op",
        "//tensorflow/core/kernels:random_ops",
        "//tensorflow/core/kernels:shape_ops",
        "//third_party/eigen3",
    ],
)

tf_cc_test(
    name = "common_runtime_scoped_allocator_mgr_test",
    size = "small",
    srcs = ["common_runtime/scoped_allocator_mgr_test.cc"],
    linkstatic = tf_kernel_tests_linkstatic(),
    deps = [
        ":core_cpu",
        ":core_cpu_internal",
        ":framework",
        ":lib",
        ":test",
        ":test_main",
    ],
)

tf_cc_test_gpu(
    name = "gpu_allocator_retry_test",
    size = "medium",
    srcs = ["common_runtime/gpu/gpu_allocator_retry_test.cc"],
    linkstatic = tf_kernel_tests_linkstatic(),
    tags = tf_cuda_tests_tags(),
    deps = [
        ":core_cpu",
        ":core_cpu_internal",
        ":direct_session",
        ":framework",
        ":framework_internal",
        ":gpu_runtime",
        ":lib",
        ":lib_internal",
        ":protos_all_cc",
        ":test",
        ":test_main",
        ":testlib",
        "//tensorflow/cc:cc_ops",
    ],
)

tf_cc_test_gpu(
    name = "gpu_debug_allocator_test",
    size = "medium",
    srcs = ["common_runtime/gpu/gpu_debug_allocator_test.cc"],
    args = ["--gtest_death_test_style=threadsafe"],
    linkstatic = tf_kernel_tests_linkstatic(),
    tags = tf_cuda_tests_tags(),
    deps = [
        ":core_cpu",
        ":core_cpu_internal",
        ":direct_session",
        ":framework",
        ":framework_internal",
        ":gpu_id",
        ":gpu_runtime",
        ":lib",
        ":lib_internal",
        ":protos_all_cc",
        ":test",
        ":test_main",
        ":testlib",
        "//tensorflow/cc:cc_ops",
        "//tensorflow/core/kernels:ops_util",
    ],
)

tf_cc_test_gpu(
    name = "gpu_stream_util_test",
    size = "small",
    srcs = ["common_runtime/gpu/gpu_stream_util_test.cc"],
    linkstatic = tf_kernel_tests_linkstatic(),
    tags = tf_cuda_tests_tags() + ["nomac"],
    deps = [
        ":core_cpu",
        ":core_cpu_internal",
        ":direct_session",
        ":framework",
        ":framework_internal",
        ":gpu_runtime",
        ":lib",
        ":lib_internal",
        ":protos_all_cc",
        ":test",
        ":test_main",
        ":testlib",
        "//tensorflow/cc:cc_ops",
        "//tensorflow/cc:sendrecv_ops",
        "//tensorflow/core/kernels:matmul_op",
        "//tensorflow/core/kernels:ops_util",
    ],
)

tf_cc_test(
    name = "framework_op_segment_test",
    size = "small",
    srcs = ["framework/op_segment_test.cc"],
    linkstatic = tf_kernel_tests_linkstatic(),
    deps = [
        ":core",
        ":core_cpu",
        ":core_cpu_internal",
        ":direct_session_internal",
        ":framework",
        ":framework_internal",
        ":lib",
        ":lib_internal",
        ":ops",
        ":protos_all_cc",
        ":test",
        ":test_main",
        ":testlib",
        "//tensorflow/cc:cc_ops",
        "//tensorflow/core/kernels:cwise_op",
        "//tensorflow/core/kernels:ops_util",
        "//third_party/eigen3",
    ],
)

tf_cc_test(
    name = "ops_array_grad_test",
    size = "small",
    srcs = ["ops/array_grad_test.cc"],
    linkstatic = tf_kernel_tests_linkstatic(),
    deps = [
        ":core",
        ":core_cpu",
        ":core_cpu_internal",
        ":direct_session_internal",
        ":framework",
        ":framework_internal",
        ":lib",
        ":lib_internal",
        ":ops",
        ":protos_all_cc",
        ":test",
        ":test_main",
        ":testlib",
        "//tensorflow/cc:cc_ops",
        "//tensorflow/core/kernels:array",
        "//tensorflow/core/kernels:cwise_op",
        "//tensorflow/core/kernels:function_ops",
        "//tensorflow/core/kernels:math",
        "//third_party/eigen3",
    ],
)

tf_cc_test(
    name = "ops_math_grad_test",
    size = "small",
    srcs = ["ops/math_grad_test.cc"],
    linkstatic = tf_kernel_tests_linkstatic(),
    tags = ["no_gpu"],
    deps = [
        ":core",
        ":core_cpu",
        ":core_cpu_internal",
        ":direct_session_internal",
        ":framework",
        ":framework_internal",
        ":lib",
        ":lib_internal",
        ":ops",
        ":protos_all_cc",
        ":test",
        ":test_main",
        ":testlib",
        "//tensorflow/cc:cc_ops",
        "//tensorflow/core/kernels:array",
        "//tensorflow/core/kernels:data_flow",
        "//tensorflow/core/kernels:function_ops",
        "//tensorflow/core/kernels:math",
        "//third_party/eigen3",
    ],
)

tf_cc_test(
    name = "ops_remote_fused_graph_ops_test",
    size = "small",
    srcs = ["ops/remote_fused_graph_ops_test.cc"],
    linkstatic = tf_kernel_tests_linkstatic(),
    deps = [
        ":core",
        ":core_cpu",
        ":core_cpu_internal",
        ":framework",
        ":framework_internal",
        ":lib",
        ":lib_internal",
        ":ops",
        ":protos_all_cc",
        ":test",
        ":test_main",
        ":testlib",
        "//tensorflow/core/kernels:remote_fused_graph_ops",
    ],
)

tf_cc_tests(
    name = "ops_tests",
    size = "small",
    srcs = [
        "ops/array_ops_test.cc",
        "ops/candidate_sampling_ops_test.cc",
        "ops/control_flow_ops_test.cc",
        "ops/ctc_ops_test.cc",
        "ops/data_flow_ops_test.cc",
        "ops/functional_ops_test.cc",
        "ops/image_ops_test.cc",
        "ops/io_ops_test.cc",
        "ops/linalg_ops_test.cc",
        "ops/math_ops_test.cc",
        "ops/nn_ops_test.cc",
        "ops/parsing_ops_test.cc",
        "ops/random_ops_test.cc",
        "ops/set_ops_test.cc",
        "ops/shape_function_test.cc",
        "ops/sparse_ops_test.cc",
        "ops/spectral_ops_test.cc",
        "ops/state_ops_test.cc",
        "ops/string_ops_test.cc",
        "ops/training_ops_test.cc",
    ],
    linkstatic = tf_kernel_tests_linkstatic(),
    deps = [
        ":core",
        ":core_cpu",
        ":core_cpu_internal",
        ":framework",
        ":framework_internal",
        ":lib",
        ":lib_internal",
        ":ops",
        ":protos_all_cc",
        ":test",
        ":test_main",
        ":testlib",
        "//tensorflow/cc:cc_ops",
        "//third_party/eigen3",
    ],
)

tf_cc_test(
    name = "example_example_parser_configuration_test",
    size = "small",
    srcs = ["example/example_parser_configuration_test.cc"],
    data = [":example_parser_configuration_testdata"],
    deps = [
        ":core_cpu",
        ":core_cpu_internal",
        ":direct_session_internal",
        ":example_parser_configuration",
        ":framework",
        ":framework_internal",
        ":lib",
        ":lib_internal",
        ":ops",
        ":protos_all_cc",
        ":test",
        ":test_main",
        ":testlib",
        "//tensorflow/cc:cc_ops",
        "//tensorflow/core/kernels:example_parsing_ops",
    ],
)

tf_cc_test_gpu(
    name = "device_tracer_test",
    size = "small",
    srcs = ["platform/device_tracer_test.cc"],
    args =
        ["--heap_check=local"] + tf_additional_device_tracer_test_flags(),
    linkstatic = tf_kernel_tests_linkstatic(),
    tags = tf_cuda_tests_tags() + ["nomac"],
    deps = [
        ":all_kernels",
        ":core_cpu",
        ":core_cpu_internal",
        ":device_tracer",
        ":direct_session",
        ":direct_session_internal",
        ":framework",
        ":framework_internal",
        ":gpu_runtime",
        ":lib",
        ":lib_internal",
        ":protos_all_cc",
        ":test",
        ":test_main",
        ":testlib",
        "//tensorflow/cc:cc_ops",
        "//tensorflow/core/kernels:ops_util",
        "//tensorflow/core/profiler/internal:profiler_interface",
    ],
)

tf_cc_tests(
    name = "common_runtime_lower_function_call_test",
    size = "small",
    srcs = ["common_runtime/lower_function_call_op_test.cc"],
    deps = [
        ":all_kernels",
        ":core_cpu",
        ":core_cpu_internal",
        ":direct_session",
        ":framework",
        ":framework_internal",
        ":lib",
        ":test",
        ":test_main",
        ":testlib",
        "//tensorflow/cc:cc_ops",
        "//tensorflow/cc:cc_ops_internal",
        "//tensorflow/cc:client_session",
        "//tensorflow/cc:function_ops",
        "//tensorflow/cc:ops",
        "//tensorflow/cc:resource_variable_ops",
    ],
)

tf_cc_tests(
    name = "common_runtime_lower_if_op_test",
    size = "small",
    srcs = ["common_runtime/lower_if_op_test.cc"],
    deps = [
        ":all_kernels",
        ":core_cpu",
        ":core_cpu_internal",
        ":direct_session",
        ":framework",
        ":framework_internal",
        ":lib",
        ":test",
        ":test_main",
        ":testlib",
        "//tensorflow/cc:cc_ops",
        "//tensorflow/cc:cc_ops_internal",
        "//tensorflow/cc:client_session",
        "//tensorflow/cc:function_ops",
        "//tensorflow/cc:ops",
        "//tensorflow/cc:resource_variable_ops",
    ],
)

tf_cc_tests(
    name = "common_runtime_lower_while_op_test",
    size = "small",
    srcs = ["common_runtime/lower_while_op_test.cc"],
    deps = [
        ":all_kernels",
        ":core_cpu",
        ":core_cpu_internal",
        ":direct_session",
        ":framework",
        ":framework_internal",
        ":lib",
        ":test",
        ":test_main",
        ":testlib",
        "//tensorflow/cc:cc_ops",
        "//tensorflow/cc:cc_ops_internal",
        "//tensorflow/cc:client_session",
        "//tensorflow/cc:function_ops",
        "//tensorflow/cc:ops",
        "@com_google_absl//absl/algorithm:container",
    ],
)

tf_cc_tests(
    name = "common_runtime_lower_functional_ops_test",
    size = "small",
    srcs = ["common_runtime/lower_functional_ops_test.cc"],
    deps = [
        ":all_kernels",
        ":core_cpu",
        ":core_cpu_internal",
        ":direct_session",
        ":framework",
        ":framework_internal",
        ":lib",
        ":test",
        ":test_main",
        ":testlib",
        "//tensorflow/cc:cc_ops",
        "//tensorflow/cc:cc_ops_internal",
        "//tensorflow/cc:client_session",
        "//tensorflow/cc:function_ops",
        "//tensorflow/cc:ops",
    ],
)

# Test data
filegroup(
    name = "image_testdata",
    srcs = [
        # PNG data
        "lib/png/testdata/lena_gray.png",
        "lib/png/testdata/lena_rgba.png",
        "lib/png/testdata/lena_palette.png",
        "lib/png/testdata/lena_palette_trns.png",
        # JPEG data
        "lib/jpeg/testdata/jpeg_merge_test1.jpg",
        "lib/jpeg/testdata/jpeg_merge_test1_cmyk.jpg",
        # JPEG data for jpeg benchmark.
        "lib/jpeg/testdata/small.jpg",
        "lib/jpeg/testdata/medium.jpg",
        # Corrupted JPEG files for tests
        "lib/jpeg/testdata/bad_huffman.jpg",
        "lib/jpeg/testdata/corrupt.jpg",
        # -- hand-edited variant: stops at line 0
        "lib/jpeg/testdata/corrupt34_2.jpg",
        # -- hand-edited variant: stops at line 4
        "lib/jpeg/testdata/corrupt34_3.jpg",
        # -- hand-edited variant: stops after a restart marker
        "lib/jpeg/testdata/corrupt34_4.jpg",
        # GIF data
        "lib/gif/testdata/lena.gif",
        "lib/gif/testdata/scan.gif",
        # GIF data with optimization
        "lib/gif/testdata/optimized.gif",
        # BMP data
        "lib/bmp/testdata/lena.bmp",
        # SSIM, PSNR data
        "lib/ssim/testdata/checkerboard1.png",
        "lib/ssim/testdata/checkerboard2.png",
        "lib/ssim/testdata/checkerboard3.png",
        "lib/psnr/testdata/cat_q20.jpg",
        "lib/psnr/testdata/cat_q72.jpg",
        "lib/psnr/testdata/cat_q95.jpg",
    ],
    visibility = ["//visibility:public"],
)

filegroup(
    name = "lmdb_testdata",
    testonly = 1,
    srcs = [
        # A simple key-value store:
        #   0 : 'a'
        #   1 : 'b'
        #    ...
        #   9 : 'j'
        "lib/lmdb/testdata/data.mdb",
    ],
    visibility = ["//visibility:public"],
)

filegroup(
    name = "example_parser_configuration_testdata",
    srcs = [
        "example/testdata/parse_example_graph_def.pbtxt",
    ],
)

cc_library(
    name = "cuda_libdevice_path",
    srcs = tf_additional_libdevice_srcs(),
    hdrs = ["platform/cuda_libdevice_path.h"],
    copts = tf_copts(),
    data = tf_additional_libdevice_data(),
    visibility = ["//visibility:public"],
    deps = [
        ":lib",
    ] + tf_additional_libdevice_deps(),
)

transitive_hdrs(
    name = "headers",
    visibility = ["//tensorflow:__subpackages__"],
    deps = [
        ":core_cpu",
        ":framework",
        ":lib",
        ":platform_strings",
        ":protos_all_cc",
        ":stream_executor",
    ],
)

# Placeholder for Google-internal load statements.
load("//tensorflow:tensorflow.bzl", "tf_portable_proto_library")

genrule(
    name = "emscripten_proto_config_lite_runtime",
    outs = ["emscripten_proto_config_lite_runtime.asciipb"],
    cmd = tf_genrule_cmd_append_to_srcs("optimize_mode:LITE_RUNTIME"),
    visibility = ["//visibility:private"],
)

# We are keeping the "android" version of tf_android_core_proto_headers. All it does is
# normalize CORE_PROTO_SRCS to generate valid output file names.
tf_portable_proto_library(
    name = "emscripten_proto_lib_no_rtti_lite_runtime",
    config = ":emscripten_proto_config_lite_runtime",
    copts = tf_opts_nortti_if_emscripten(),
    features = tf_features_nomodules_if_emscripten(),
    header_outs = tf_android_core_proto_headers(CORE_PROTO_SRCS) + ["//google/protobuf/any.proto.h"],
    link_full_protobuf = False,
    prefix_dir = "emscripten_proto_no_rtti",
    proto_deps = [
        ":protos_all_cc",
        "@protobuf_archive//:protobuf",
    ],
    visibility = ["//visibility:public"],
)

# There is currently no need for a full proto version of emscripten tf lib lite.
alias(
    name = "emscripten_lib_lite_no_runtime",
    actual = ":emscripten_tensorflow_lib_lite_nortti_lite_protos_no_runtime",
    visibility = ["//visibility:public"],
)

alias(
    name = "android_srcs_no_runtime",
    actual = ":mobile_srcs_no_runtime",
    visibility = ["//visibility:public"],
)

alias(
    name = "android_srcs_only_runtime",
    actual = ":mobile_srcs_only_runtime",
    visibility = ["//visibility:public"],
)

alias(
    name = "android_srcs",
    actual = ":mobile_srcs",
    visibility = ["//visibility:public"],
)<|MERGE_RESOLUTION|>--- conflicted
+++ resolved
@@ -3260,12 +3260,9 @@
         "@com_google_absl//absl/types:optional",
         "//third_party/eigen3",
         "//tensorflow/core/grappler/utils:functions",
-<<<<<<< HEAD
-        ":ve_runtime",
-=======
         "//tensorflow/core/profiler/lib:traceme",
         "//tensorflow/core/profiler/internal:traceme_recorder",
->>>>>>> 81f21655
+        ":ve_runtime",
     ] + mkl_deps(),
     alwayslink = 1,
 )
