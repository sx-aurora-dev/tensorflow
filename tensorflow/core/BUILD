# Description:
# TensorFlow is a computational framework, primarily for use in machine
# learning applications.
#
# Public targets:
#
# ":protos_all_cc" - exports all core TensorFlow protos
#     ":protos_all_py" - py_proto_library version (Google-internal)
# ":lib" - exports the public non-test headers for:
#     platform/: Platform-specific code and external dependencies
#     lib/: Low-level libraries that are not TensorFlow-specific
# ":test" - test equivalent of ":lib".
#     This is currently public, but may be made internal in the
#     future.  Try to avoid depending on it.
# ":framework" - exports the public non-test headers for:
#     util/: General low-level TensorFlow-specific libraries
#     framework/: Support for adding new ops & kernels
#     example/: Wrappers to simplify access to Example proto
# ":ops" - defines TensorFlow ops, but no implementations / kernels
#     ops/: Standard ops
#     user_ops/: User-supplied ops
#     This aggregates a number of smaller op libraries (":*_op_lib")
# ":core_cpu" - exports the public non-test headers for:
#     graph/: Support for graphs made up of ops
#     common_runtime/: Common code for execution of graphs
#     public/: Public APIs for running graphs
# ":core" - The code for ":core_cpu" plus a GPU runtime
# ":all_kernels" - The cpu-specific kernels, plus gpu kernels if
#     built with Cuda
# ":tensorflow_opensource" - The complete open-source package, including
#      ":all_kernels", ":core", and a Session implementation.
# ":tensorflow" - "tensorflow_opensource" plus some Google-internal libraries.
# ":testlib" - TensorFlow-specific test support, e.g. utilities for testing
#      kernels.
# ":direct_session" - An implementation of the Session interface that
#      directly runs Graphs via the internal TensorFlow executor.
#  "framework_lite" - Intended to be used by operator implementations
#      (kernels) that can also be run outside the tensorflow runtime. This
#      contains a small set of headers and utilities that can be used for core
#      kernels, without bringing in libraries that can bloat code size (e.g.,
#      logging is not included because using it will bring in a large amount of
#      ostream code).
#
# ":example_parser_configuration" -- A library for extracting the
#      tensorflow.Example proto configuration from a Graph.
#
# Public Android targets:
#
# filegroup ":android_proto_srcs" - Protos
# filegroup ":android_srcs" - Core sources
# cc_library ":android_tensorflow_lib" - Native library
# cc_library ":android_tensorflow_lib_selective_registration" - Native library
#   supporting SELECTIVE_REGISTRATION feature.
# portable_proto_library ":android_proto_lib" (Google-internal)
#
# Note that :framework and :lib have incomplete transitive dependencies (they
# declare but do not define some symbols) if framework_shared_object=True
# (meaning there is an explicit framework shared object). Missing symbols are
# included in //tensorflow:libtensorflow_framework.so. This split supports
# custom op registration; see comments on
# //tensorflow:libtensorflow_framework.so. It does mean that TensorFlow cc_test
# and cc_binary rules will not build. Using tf_cc_test and tf_cc_binary (from
# //tensorflow/tensorflow.bzl) will include the necessary symbols in binary
# build targets.

package(default_visibility = [
    "//tensorflow:internal",
    "//tensorflow_models:__subpackages__",
])

licenses(["notice"])  # Apache 2.0

load(
    "//tensorflow:tensorflow.bzl",
    "cc_header_only_library",
    "full_path",
    "if_android",
    "if_ios",
    "if_linux_x86_64",
    "if_mobile",
    "if_not_mobile",
    "if_not_windows",
    "if_windows",
    "tf_cc_test",
    "tf_cc_tests",
    "tf_copts",
    "tf_cuda_library",
    "tf_gen_op_libs",
    "tf_generate_proto_text_sources",
    "tf_genrule_cmd_append_to_srcs",
    "tf_opts_nortti_if_android",
    "tf_features_nomodules_if_android",
)
load("//tensorflow:tensorflow.bzl", "tf_cc_test_mkl")
load("//tensorflow:tensorflow.bzl", "tf_cc_test_gpu")
load("//tensorflow:tensorflow.bzl", "tf_cc_tests_gpu")
load("//tensorflow:tensorflow.bzl", "tf_cuda_cc_test")
load("//tensorflow:tensorflow.bzl", "tf_version_info_genrule")
load("//tensorflow:tensorflow.bzl", "tf_cuda_only_cc_test")

# For platform specific build config
load(
    "//tensorflow/core:platform/default/build_config.bzl",
    "tf_additional_all_protos",
    "tf_additional_cloud_kernel_deps",
    "tf_additional_cloud_op_deps",
    "tf_additional_core_deps",
    "tf_additional_cupti_wrapper_deps",
    "tf_additional_device_tracer_cuda_deps",
    "tf_additional_device_tracer_deps",
    "tf_additional_device_tracer_srcs",
    "tf_additional_gdr_lib_defines",
    "tf_additional_human_readable_json_deps",
    "tf_additional_lib_defines",
    "tf_additional_lib_deps",
    "tf_additional_lib_hdrs",
    "tf_additional_lib_srcs",
    "tf_additional_libdevice_data",
    "tf_additional_libdevice_deps",
    "tf_additional_libdevice_srcs",
    "tf_additional_minimal_lib_srcs",
    "tf_additional_mpi_lib_defines",
    "tf_additional_proto_hdrs",
    "tf_additional_proto_srcs",
    "tf_additional_test_deps",
    "tf_additional_test_srcs",
    "tf_additional_verbs_lib_defines",
    "tf_jspb_proto_library",
    "tf_kernel_tests_linkstatic",
    "tf_lib_proto_parsing_deps",
    "tf_nano_proto_library",
    "tf_platform_hdrs",
    "tf_platform_srcs",
    "tf_proto_library",
    "tf_proto_library_cc",
    "tf_protos_all",
    "tf_protos_all_impl",
    "tf_protos_grappler",
    "tf_protos_grappler_impl",
    "tf_pyclif_proto_library",
)
load(
    "//tensorflow/core:platform/default/build_config_root.bzl",
    "if_static",
    "tf_cuda_tests_tags",
)
load("@local_config_cuda//cuda:build_defs.bzl", "if_cuda")
load("@io_bazel_rules_closure//closure:defs.bzl", "closure_proto_library")
load(
    "//third_party/mkl:build_defs.bzl",
    "if_mkl",
)

exports_files(["ops/ops.pbtxt"])

# -----------------------------------------------------------------------------
# Public targets

# Protos which are needed for core tensorflow, including on mobile builds.
#
# Note that some protos are in neither additional_core_proto_srcs nor this
# filegroup; e.g.  ones with individual proto_library targets.
# LINT.IfChange
COMMON_PROTO_SRCS = [
    "example/example.proto",
    "example/feature.proto",
    "framework/allocation_description.proto",
    "framework/attr_value.proto",
    "framework/cost_graph.proto",
    "framework/device_attributes.proto",
    "framework/function.proto",
    "framework/graph.proto",
    "framework/graph_transfer_info.proto",
    "framework/iterator.proto",
    "framework/kernel_def.proto",
    "framework/log_memory.proto",
    "framework/node_def.proto",
    "framework/op_def.proto",
    "framework/api_def.proto",
    "framework/reader_base.proto",
    "framework/remote_fused_graph_execute_info.proto",
    "framework/resource_handle.proto",
    "framework/step_stats.proto",
    "framework/summary.proto",
    "framework/tensor.proto",
    "framework/tensor_description.proto",
    "framework/tensor_shape.proto",
    "framework/tensor_slice.proto",
    "framework/types.proto",
    "framework/variable.proto",
    "framework/versions.proto",
    "protobuf/config.proto",
    "protobuf/cluster.proto",
    "protobuf/debug.proto",
    "protobuf/device_properties.proto",
    "protobuf/queue_runner.proto",
    "protobuf/rewriter_config.proto",
    "protobuf/tensor_bundle.proto",
    "protobuf/saver.proto",
    "util/event.proto",
    "util/memmapped_file_system.proto",
    "util/saved_tensor_slice.proto",
]

ERROR_CODES_PROTO_SRCS = [
    "lib/core/error_codes.proto",
]
# LINT.ThenChange(//tensorflow/core/android_proto_config.asciipb)

CORE_PROTO_SRCS = COMMON_PROTO_SRCS + ERROR_CODES_PROTO_SRCS

# Protos which are not needed on mobile builds, but should be included in
# protos_all.
#
# Note that some protos are in neither core_proto_srcs nor this filegroup; e.g.
# ones with individual proto_library targets.
ADDITIONAL_CORE_PROTO_SRCS = [
    "example/example_parser_configuration.proto",
    "protobuf/checkpointable_object_graph.proto",
    "protobuf/control_flow.proto",
    # TODO(ebrevdo): Re-enable once CriticalSection is in core.
    # "protobuf/critical_section.proto",
    "protobuf/meta_graph.proto",
    "protobuf/named_tensor.proto",
    "protobuf/saved_model.proto",
    "protobuf/tensorflow_server.proto",
    "protobuf/transport_options.proto",
    "util/test_log.proto",
]

tf_proto_library(
    name = "protos_all",
    srcs = [],
    cc_api_version = 2,
    default_header = True,
    java_api_version = 2,
    js_api_version = 2,
    protodeps = [
        ":protos_all_proto",
        ":error_codes_proto",
    ],
    visibility = ["//visibility:public"],
)

tf_jspb_proto_library(
    name = "protos_all_jspb_proto",
    visibility = ["//visibility:public"],
    deps = [":protos_all_cc"],
)

tf_nano_proto_library(
    name = "protos_all_nano_proto",
    field_style = "accessors",
    generate_equals = 1,
    generate_intdefs = 1,
    visibility = ["//visibility:public"],
    deps = [":protos_all_cc"],
)

proto_library(
    name = "example_protos",
    srcs = [
        "example/example.proto",
        "example/feature.proto",
    ],
    visibility = ["//visibility:public"],
)

closure_proto_library(
    name = "example_protos_closure",
    visibility = ["//visibility:public"],
    deps = [":example_protos"],
)

exports_files([
    "framework/types.proto",
])

tf_proto_library(
    name = "protos_test",
    srcs = ["util/example_proto_fast_parsing_test.proto"],
    cc_api_version = 2,
    protodeps = tf_additional_all_protos(),
    visibility = ["//visibility:public"],
)

# Minimal lib to detect platform
cc_library(
    name = "lib_platform",
    hdrs = [
        "platform/platform.h",
    ],
)

filegroup(
    name = "platform_base_hdrs",
    srcs = [
        "platform/byte_order.h",
        "platform/env_time.h",
        "platform/logging.h",
        "platform/macros.h",
        "platform/types.h",
    ],
    visibility = ["//visibility:private"],
)

cc_library(
    name = "platform_base",
    srcs = tf_platform_hdrs([
        "integral_types.h",
        "logging.h",
    ]) + tf_platform_srcs([
        "logging.cc",
        "env_time.cc",
    ]) + [
        "platform/env_time.cc",
    ],
    hdrs = [":platform_base_hdrs"],
    copts = tf_copts(),
    tags = ["avoid_dep"],
    visibility = ["//tensorflow/core:__subpackages__"],
    deps = [
        ":lib_platform",
        "//tensorflow/core/platform/default/build_config:base",
    ],
)

filegroup(
    name = "platform_port_hdrs",
    srcs = [
        "platform/cpu_info.h",
        "platform/dynamic_annotations.h",
        "platform/init_main.h",
        "platform/mem.h",
        "platform/mutex.h",
        "platform/numa.h",
        "platform/thread_annotations.h",
    ],
    visibility = ["//visibility:private"],
)

# Headers that are not exported as part of ":lib".
filegroup(
    name = "platform_port_internal_hdrs",
    srcs = [
        "platform/demangle.h",
        "platform/host_info.h",
        "platform/snappy.h",
    ],
    visibility = ["//visibility:private"],
)

cc_library(
    name = "platform_port",
    srcs = tf_platform_hdrs([
        "cpu_info.h",
        "dynamic_annotations.h",
        "thread_annotations.h",
        "mutex.h",
    ]) + tf_platform_srcs([
        "port.cc",
    ]) + [
        "platform/cpu_info.cc",
    ],
    hdrs = [
        ":platform_port_hdrs",
        ":platform_port_internal_hdrs",
    ],
    copts = tf_copts(),
    visibility = ["//tensorflow/core:__subpackages__"],
    deps = [
        ":lib_platform",
        ":platform_base",
        "//tensorflow/core/platform/default/build_config:port",
        "@snappy",
    ],
)

filegroup(
    name = "platform_protobuf_hdrs",
    srcs = [
        "platform/protobuf.h",
    ],
    visibility = ["//visibility:private"],
)

# Headers that are not exported as part of ":lib".
filegroup(
    name = "platform_protobuf_internal_hdrs",
    srcs = [
        "platform/protobuf_internal.h",
    ],
    visibility = ["//visibility:private"],
)

cc_library(
    name = "platform_protobuf",
    srcs = tf_platform_hdrs([
        "protobuf.h",
    ]) + tf_platform_srcs([
        "protobuf.cc",
    ]) + [
        "platform/protobuf_util.cc",
        "lib/core/status.h",
    ],
    hdrs = [
        ":platform_protobuf_hdrs",
        ":platform_protobuf_internal_hdrs",
    ],
    copts = tf_copts(),
    visibility = ["//tensorflow/core:__subpackages__"],
    deps = [
        ":lib_platform",
        ":platform_base",
        ":platform_port",
        "//tensorflow/core/platform/default/build_config:protobuf",
        "@protobuf_archive//:protobuf",
    ],
)

cc_library(
    name = "human_readable_json",
    srcs = tf_platform_srcs(["human_readable_json.cc"]),
    hdrs = ["platform/human_readable_json.h"],
    copts = tf_copts(),
    visibility = ["//visibility:public"],
    deps = [
        ":lib",
        ":lib_internal",
    ] + tf_additional_human_readable_json_deps(),
)

filegroup(
    name = "platform_env_hdrs",
    srcs = [
        "platform/env.h",
        "platform/file_statistics.h",
        "platform/file_system.h",
    ],
    visibility = ["//visibility:private"],
)

# Headers that are not exported as part of ":lib".
filegroup(
    name = "platform_env_internal_hdrs",
    srcs = [
        "platform/load_library.h",
    ],
    visibility = ["//visibility:private"],
)

cc_library(
    name = "platform_env",
    srcs = tf_platform_srcs([
        "env.cc",
        "load_library.cc",
    ]) + tf_platform_hdrs([
        "wide_char.h",
    ]) + [
        "platform/env.cc",
        "platform/file_system.cc",
    ],
    hdrs = [
        ":platform_env_hdrs",
        ":platform_env_internal_hdrs",
    ],
    copts = tf_copts(),
    visibility = ["//tensorflow/core:__subpackages__"],
    deps = [
        ":error_codes_proto_cc",
        ":lib",
        ":lib_internal",
        ":lib_platform",
        ":platform_base",
        ":platform_port",
        ":platform_protobuf",
        "//tensorflow/core/platform/default/build_config:env",
    ],
)

filegroup(
    name = "platform_file_system_hdrs",
    srcs = [
        "platform/file_system_helper.h",
        "platform/null_file_system.h",
    ],
    visibility = ["//visibility:private"],
)

cc_library(
    name = "platform_file_system",
    srcs = tf_platform_srcs([
    ]) + tf_platform_hdrs([
        "windows_file_system.h",
    ]) + [
        "platform/file_system_helper.cc",
    ],
    hdrs = [
        ":platform_file_system_hdrs",
    ],
    copts = tf_copts(),
    visibility = ["//tensorflow/core:__subpackages__"],
    deps = [
        ":lib",
        ":lib_platform",
        ":platform_env",
    ],
)

filegroup(
    name = "platform_other_hdrs",
    srcs = [
        "platform/abi.h",
        "platform/context.h",
        "platform/cpu_feature_guard.h",
        "platform/error.h",
        "platform/fingerprint.h",
        "platform/net.h",
        "platform/notification.h",
        "platform/prefetch.h",
        "platform/profile_utils/android_armv7a_cpu_utils_helper.h",
        "platform/profile_utils/clock_cycle_profiler.h",
        "platform/profile_utils/cpu_utils.h",
        "platform/profile_utils/i_cpu_utils_helper.h",
        "platform/stacktrace.h",
        "platform/stacktrace_handler.h",
        "platform/strong_hash.h",
        "platform/subprocess.h",
    ],
    visibility = ["//visibility:private"],
)

# Headers that are not exported as part of ":lib".
filegroup(
    name = "platform_other_internal_hdrs",
    srcs = [
        "platform/denormal.h",
        "platform/setround.h",
        "platform/tracing.h",
    ],
    visibility = ["//visibility:private"],
)

cc_library(
    name = "platform_other",
    srcs = tf_platform_srcs([
        "subprocess.cc",
        "net.cc",
        "tracing.cc",
    ]) + tf_platform_hdrs([
        "tracing.h",
        "error.h",
        "context.h",
        "fingerprint.h",
        "notification.h",
        "stacktrace.h",
        "strong_hash.h",
        "subprocess.h",
        "tracing_impl.h",
    ]) + [
        "platform/cpu_feature_guard.cc",
        "platform/setround.cc",
        "platform/tracing.cc",
        "platform/denormal.cc",
        "platform/profile_utils/android_armv7a_cpu_utils_helper.cc",
        "platform/profile_utils/clock_cycle_profiler.cc",
        "platform/profile_utils/cpu_utils.cc",
    ],
    hdrs = [
        ":platform_other_hdrs",
        ":platform_other_internal_hdrs",
    ],
    copts = tf_copts(),
    visibility = ["//tensorflow/core:__subpackages__"],
    deps = [
        ":lib",
        ":lib_platform",
        ":platform_base",
        ":platform_env",
        ":platform_port",
        ":platform_protobuf",
        "//tensorflow/core/platform/default/build_config:other",
        "//tensorflow/core/platform/default/build_config:platformlib",
        "//tensorflow/core/platform/default/build_config:port",
    ],
)

# Minimal lib so that tools used for mobile compilation
# don't have to depend on lib/platformlib.
cc_library(
    name = "lib_proto_parsing",
    srcs = glob(tf_additional_proto_srcs()),
    hdrs = [
        "lib/core/errors.h",
        "lib/core/status.h",
        "lib/core/stringpiece.h",
        "lib/strings/numbers.h",
        "lib/strings/strcat.h",
        "platform/init_main.h",
        "platform/logging.h",
        "platform/macros.h",
        "platform/platform.h",
        "platform/protobuf.h",
        "platform/types.h",
        "platform/windows/cpu_info.h",
        "lib/bfloat16/bfloat16.h",
    ] + tf_additional_proto_hdrs(),
    copts = tf_copts(),
    deps = tf_lib_proto_parsing_deps() + [
        ":platform_base",
        "@double_conversion//:double-conversion",
    ],
)

# This build rule (along with :lib_internal, :framework, and
# :framework_internal) purposefully omits the definitions of many declared
# symbols, which are included in //tensorflow:libtensorflow_framework.so. Using
# tf_cc_test and tf_cc_binary will include the necessary symbols.
cc_library(
    name = "lib",
    hdrs = [
        "lib/bfloat16/bfloat16.h",
        "lib/core/arena.h",
        "lib/core/bitmap.h",
        "lib/core/bits.h",
        "lib/core/casts.h",
        "lib/core/coding.h",
        "lib/core/errors.h",
        "lib/core/notification.h",
        "lib/core/raw_coding.h",
        "lib/core/status.h",
        "lib/core/stringpiece.h",
        "lib/core/threadpool.h",
        "lib/gtl/array_slice.h",
        "lib/gtl/cleanup.h",
        "lib/gtl/compactptrset.h",
        "lib/gtl/flatmap.h",
        "lib/gtl/flatset.h",
        "lib/gtl/inlined_vector.h",
        "lib/gtl/optional.h",
        "lib/gtl/priority_queue_util.h",
        "lib/hash/crc32c.h",
        "lib/hash/hash.h",
        "lib/histogram/histogram.h",
        "lib/io/buffered_inputstream.h",
        "lib/io/compression.h",
        "lib/io/inputstream_interface.h",
        "lib/io/path.h",
        "lib/io/proto_encode_helper.h",
        "lib/io/random_inputstream.h",
        "lib/io/record_reader.h",
        "lib/io/record_writer.h",
        "lib/io/table.h",
        "lib/io/table_builder.h",
        "lib/io/table_options.h",
        "lib/math/math_util.h",
        "lib/monitoring/counter.h",
        "lib/monitoring/gauge.h",
        "lib/monitoring/sampler.h",
        "lib/random/distribution_sampler.h",
        "lib/random/philox_random.h",
        "lib/random/random_distributions.h",
        "lib/random/simple_philox.h",
        "lib/strings/numbers.h",
        "lib/strings/proto_serialization.h",
        "lib/strings/str_util.h",
        "lib/strings/strcat.h",
        "lib/strings/stringprintf.h",
        ":platform_base_hdrs",
        ":platform_env_hdrs",
        ":platform_file_system_hdrs",
        ":platform_other_hdrs",
        ":platform_port_hdrs",
        ":platform_protobuf_hdrs",
    ],
    visibility = ["//visibility:public"],
    deps = [
        ":lib_internal",
    ],
)

cc_library(
    name = "abi",
    srcs = ["platform/abi.cc"],
    hdrs = ["platform/abi.h"],
)

cc_library(
    name = "stacktrace",
    srcs = glob(["platform/*/stacktrace.h"]),
    hdrs = ["platform/stacktrace.h"],
    deps = [
        ":abi",
        ":lib_platform",
        "//tensorflow/core/platform/default/build_config:stacktrace",
    ],
)

cc_library(
    name = "stacktrace_handler",
    srcs = ["platform/stacktrace_handler.cc"],
    hdrs = ["platform/stacktrace_handler.h"],
    deps = [
        ":abi",
        ":lib_platform",
        ":stacktrace",
    ],
)

# Libraries that will eventually be moved into lib/core
# Note that stringpiece_test can't be place here yet, because we are
# required to use tf_cc_test, and that rule will change / into _
cc_library(
    name = "core_stringpiece",
    srcs = ["lib/core/stringpiece.cc"],
    hdrs = ["lib/core/stringpiece.h"],
    copts = tf_copts(),
    deps = [":platform_base"],
)

# Test support library needed for all tests
# This is currently public, but may be made internal in the
# future.  Try to avoid depending on it.
cc_library(
    name = "test",
    testonly = 1,
    srcs = [
        "platform/test.cc",
        "util/reporter.cc",
    ] + tf_additional_test_srcs(),
    hdrs = [
        "lib/core/status_test_util.h",
        "platform/test.h",
        "platform/test_benchmark.h",
        "util/reporter.h",
    ],
    copts = tf_copts(),
    linkopts = select({
        "//tensorflow:windows": [],
        "//conditions:default": ["-lm"],
    }),
    visibility = ["//visibility:public"],
    deps = [
        ":lib",
        ":lib_internal",
        ":protos_all_cc",
        "//tensorflow/core/platform/default/build_config:gtest",
    ] + tf_additional_test_deps(),
)

# Testing libraries - lite versions that don't depend on all of "lib" or
# "lib_internal". Instead, they only need a much smaller set of support
# libraries such as ":platform_base" and ":core_stringpiece".
cc_library(
    name = "test_lite",
    testonly = 1,
    srcs = [
        "platform/test.cc",
    ],
    hdrs = [
        "platform/test.h",
        "platform/test_benchmark.h",
    ],
    copts = tf_copts(),
    deps = [
        ":lib_platform",
        ":platform_base",
        "//tensorflow/core/platform/default/build_config:gtest",
    ],
)

# This build rule (along with :framework_internal, :lib, and :lib_internal)
# purposefully omits the definitions of many declared symbols, which are
# included in //tensorflow:libtensorflow_framework.so. Using tf_cc_test and tf_cc_binary
# will include the necessary symbols.
tf_cuda_library(
    name = "framework",
    hdrs = [
        "example/feature_util.h",
        "framework/allocator.h",
        "framework/variant.h",
        "framework/variant_encode_decode.h",
        "framework/variant_op_registry.h",
        "framework/variant_tensor_data.h",
        "framework/allocator_registry.h",
        "framework/attr_value_util.h",
        "framework/bfloat16.h",
        "framework/cancellation.h",
        "framework/collective.h",
        "framework/common_shape_fns.h",
        "framework/control_flow.h",  # TODO(josh11b): Make internal?
        "framework/dataset.h",
        "framework/dataset_stateful_op_whitelist.h",
        "framework/device_base.h",
        "framework/function.h",
        "framework/graph_def_util.h",
        "framework/graph_to_functiondef.h",
        "framework/kernel_def_builder.h",
        "framework/kernel_def_util.h",
        "framework/log_memory.h",
        "framework/lookup_interface.h",
        "framework/memory_types.h",
        "framework/node_def_builder.h",
        "framework/node_def_util.h",
        "framework/numeric_op.h",
        "framework/numeric_types.h",
        "framework/op.h",
        "framework/op_def_builder.h",
        "framework/op_def_util.h",
        "framework/op_kernel.h",
        "framework/partial_tensor_shape.h",
        "framework/queue_interface.h",
        "framework/reader_interface.h",
        "framework/reader_op_kernel.h",
        "framework/register_types.h",
        "framework/register_types_traits.h",
        "framework/resource_mgr.h",
        "framework/resource_op_kernel.h",
        "framework/selective_registration.h",
        "framework/session_state.h",
        "framework/shape_inference.h",
        "framework/stats_aggregator.h",
        "framework/tensor.h",
        "framework/tensor_shape.h",
        "framework/tensor_slice.h",
        "framework/tensor_types.h",
        "framework/tensor_util.h",
        "framework/tracking_allocator.h",
        "framework/type_index.h",
        "framework/type_traits.h",
        "framework/types.h",
        "public/version.h",
        "util/activation_mode.h",
        "util/batch_util.h",
        "util/bcast.h",
        "util/cuda_kernel_helper.h",
        "util/device_name_utils.h",
        "util/env_var.h",
        "util/events_writer.h",
        "util/example_proto_fast_parsing.h",
        "util/example_proto_helper.h",
        "util/guarded_philox_random.h",
        "util/mirror_pad_mode.h",
        "util/padding.h",
        "util/port.h",
        "util/ptr_util.h",
        "util/reffed_status_callback.h",
        "util/saved_tensor_slice_util.h",
        "util/sparse/group_iterator.h",
        "util/sparse/sparse_tensor.h",
        "util/stat_summarizer.h",
        "util/stat_summarizer_options.h",
        "util/status_util.h",
        "util/stream_executor_util.h",
        "util/strided_slice_op.h",
        "util/tensor_format.h",
        "util/tensor_slice_reader.h",
        "util/tensor_slice_reader_cache.h",
        "util/tensor_slice_writer.h",
        "util/use_cudnn.h",
        "util/matmul_autotune.h",
        "util/util.h",
        "util/work_sharder.h",
    ] + select({
        "//tensorflow:windows": [],
        "//conditions:default": [
            "util/memmapped_file_system.h",
            "util/memmapped_file_system_writer.h",
        ],
    }) + if_mkl([
        "util/mkl_util.h",
    ]),
    visibility = ["//visibility:public"],
    deps = [":framework_internal"],
)

cc_library(
    name = "stats_calculator_portable",
    srcs = [
        "util/stat_summarizer_options.h",
        "util/stats_calculator.cc",
    ],
    hdrs = [
        "util/stats_calculator.h",
    ],
    copts = tf_copts(),
)

tf_cc_test(
    name = "stats_calculator_test",
    srcs = ["util/stats_calculator_test.cc"],
    deps = [
        ":stats_calculator_portable",
        ":test",
        ":test_main",
    ],
)

cc_library(
    name = "overflow",
    hdrs = ["util/overflow.h"],
    deps = [
        ":framework_lite",
        ":lib",
    ],
)

cc_library(
    name = "exec_on_stall",
    hdrs = ["util/exec_on_stall.h"],
    deps = [":framework_lite"],
)

cc_library(
    name = "ptr_util",
    hdrs = ["util/ptr_util.h"],
)

cc_library(
    name = "status_util",
    hdrs = ["util/status_util.h"],
    deps = [
        ":graph",
        ":lib",
    ],
)

cc_library(
    name = "reader_base",
    srcs = ["framework/reader_base.cc"],
    hdrs = ["framework/reader_base.h"],
    visibility = ["//visibility:public"],
    deps = [
        ":framework",
        ":lib",
        ":protos_all_cc",
    ],
)

cc_library(
    name = "op_gen_lib",
    srcs = ["framework/op_gen_lib.cc"],
    hdrs = ["framework/op_gen_lib.h"],
    visibility = ["//visibility:public"],
    deps = [
        ":lib",
        ":lib_internal",
        ":protos_all_cc",
    ],
)

cc_library(
    name = "session_options",
    hdrs = ["public/session_options.h"],
    visibility = ["//visibility:public"],
    deps = [
        ":lib",
        ":protos_all_cc",
    ],
)

cc_library(
    name = "framework_lite",
    srcs = tf_additional_minimal_lib_srcs(),
    hdrs = [
        "framework/numeric_types.h",
        "framework/tensor_types.h",
        "framework/type_traits.h",
        "lib/bfloat16/bfloat16.h",
        "platform/byte_order.h",
        "platform/default/dynamic_annotations.h",
        "platform/default/integral_types.h",
        "platform/default/logging.h",
        "platform/default/mutex.h",
        "platform/default/protobuf.h",
        "platform/default/thread_annotations.h",
        "platform/dynamic_annotations.h",
        "platform/macros.h",
        "platform/mutex.h",
        "platform/platform.h",
        "platform/prefetch.h",
        "platform/thread_annotations.h",
        "platform/types.h",
        "platform/cpu_info.h",
    ] + if_windows(["platform/windows/integral_types.h"]),
    visibility = ["//visibility:public"],
    deps =
        [
            "@nsync//:nsync_cpp",
        ] + [
            "//third_party/eigen3",
            "//tensorflow/core/platform/default/build_config:minimal",
        ],
)

# Generates library per group of ops.
tf_gen_op_libs(
    is_external = False,
    op_lib_names = [
        "batch_ops",
        "bitwise_ops",
        "boosted_trees_ops",
        "candidate_sampling_ops",
        "checkpoint_ops",
        "collective_ops",
        "control_flow_ops",
        "ctc_ops",
        "data_flow_ops",
        "dataset_ops",
        "decode_proto_ops",
        "encode_proto_ops",
        "function_ops",
        "functional_ops",
        "image_ops",
        "io_ops",
        "linalg_ops",
        "list_ops",
        "lookup_ops",
        "logging_ops",
        "manip_ops",
        "math_ops",
        "nn_ops",
        "no_op",
        "parsing_ops",
        "random_grad",
        "random_ops",
        "remote_fused_graph_ops",
        "resource_variable_ops",
        "rpc_ops",
        "scoped_allocator_ops",
        "sdca_ops",
        "set_ops",
        "script_ops",
        "sendrecv_ops",
        "sparse_ops",
        "spectral_ops",
        "state_ops",
        "stateless_random_ops",
        "string_ops",
        "summary_ops",
        "training_ops",
    ],
)

tf_gen_op_libs(
    op_lib_names = [
        "array_ops",
    ],
    deps = [":protos_all_cc"],
)

tf_gen_op_libs(
    op_lib_names = [
        "audio_ops",
    ],
    deps = [":lib"],
)

tf_gen_op_libs(
    op_lib_names = ["debug_ops"],
    deps = ["//tensorflow/core/kernels:debug_ops"],
)

# And one for all user ops
cc_library(
    name = "user_ops_op_lib",
    srcs = glob(["user_ops/**/*.cc"]),
    copts = tf_copts(),
    linkstatic = 1,
    visibility = ["//visibility:public"],
    deps = [":framework"],
    alwayslink = 1,
)

cc_library(
    name = "word2vec_ops",
    srcs = ["ops/word2vec_ops.cc"],
    linkstatic = 1,
    visibility = ["//tensorflow:internal"],
    deps = ["//tensorflow/core:framework"],
    alwayslink = 1,
)

cc_library(
    name = "cudnn_rnn_ops",
    srcs = [
        "ops/cudnn_rnn_ops.cc",
    ],
    linkstatic = 1,
    visibility = ["//tensorflow:internal"],
    deps = [
        "//tensorflow/core:framework",
        "//tensorflow/core:lib",
        "//tensorflow/core:lib_internal",
        "//tensorflow/core:stream_executor",
        "//tensorflow/core/kernels:bounds_check_lib",
    ],
    alwayslink = 1,
)

tf_gen_op_libs(
    op_lib_names = [
        "cudnn_rnn_ops",
    ],
    deps = [
        ":lib",
    ],
)

cc_library(
    name = "ops",
    visibility = ["//visibility:public"],
    deps = [
        ":array_ops_op_lib",
        ":audio_ops_op_lib",
        ":batch_ops_op_lib",
        ":bitwise_ops_op_lib",
        ":boosted_trees_ops_op_lib",
        ":candidate_sampling_ops_op_lib",
        ":checkpoint_ops_op_lib",
        ":collective_ops_op_lib",
        ":control_flow_ops_op_lib",
        ":ctc_ops_op_lib",
        ":cudnn_rnn_ops_op_lib",
        ":data_flow_ops_op_lib",
        ":dataset_ops_op_lib",
        ":decode_proto_ops_op_lib",
        ":encode_proto_ops_op_lib",
        ":function_ops_op_lib",
        ":functional_ops_op_lib",
        ":image_ops_op_lib",
        ":io_ops_op_lib",
        ":linalg_ops_op_lib",
        ":list_ops_op_lib",
        ":logging_ops_op_lib",
        ":lookup_ops_op_lib",
        ":manip_ops_op_lib",
        ":math_ops_op_lib",
        ":nn_ops_op_lib",
        ":no_op_op_lib",
        ":parsing_ops_op_lib",
        ":random_ops_op_lib",
        ":remote_fused_graph_ops_op_lib",
        ":resource_variable_ops_op_lib",
        ":rpc_ops_op_lib",
        ":scoped_allocator_ops_op_lib",
        ":script_ops_op_lib",
        ":sdca_ops_op_lib",
        ":sendrecv_ops_op_lib",
        ":set_ops_op_lib",
        ":sparse_ops_op_lib",
        ":summary_ops_op_lib",
        ":spectral_ops_op_lib",
        ":state_ops_op_lib",
        ":stateless_random_ops_op_lib",
        ":string_ops_op_lib",
        ":training_ops_op_lib",
        ":user_ops_op_lib",
        ":word2vec_ops",
    ] + tf_additional_cloud_op_deps(),
    alwayslink = 1,
)

cc_library(
    name = "array_grad",
    srcs = ["ops/array_grad.cc"],
    linkstatic = 1,  # Needed since alwayslink is broken in bazel b/27630669
    visibility = ["//visibility:public"],
    deps = [
        ":array_ops_op_lib",
        ":framework",
        ":lib",
    ],
    alwayslink = 1,
)

cc_library(
    name = "functional_grad",
    srcs = ["ops/functional_grad.cc"],
    linkstatic = 1,  # Needed since alwayslink is broken in bazel b/27630669
    visibility = ["//visibility:public"],
    deps = [
        ":framework",
        ":functional_ops_op_lib",
        ":lib",
    ],
    alwayslink = 1,
)

cc_library(
    name = "math_grad",
    srcs = [
        "ops/math_grad.cc",
        "ops/random_grad.cc",
    ],
    linkstatic = 1,  # Needed since alwayslink is broken in bazel b/27630669
    visibility = ["//visibility:public"],
    deps = [
        ":framework",
        ":lib",
        ":math_ops_op_lib",
    ],
    alwayslink = 1,
)

cc_library(
    name = "nn_grad",
    srcs = ["ops/nn_grad.cc"],
    linkstatic = 1,  # Needed since alwayslink is broken in bazel b/27630669
    visibility = ["//visibility:public"],
    deps = [
        ":framework",
        ":lib",
        ":nn_ops_op_lib",
    ],
    alwayslink = 1,
)

tf_cuda_library(
    name = "core_cpu",
    hdrs = [
        "common_runtime/device.h",
        "common_runtime/device_factory.h",
        "common_runtime/function.h",
        "common_runtime/optimization_registry.h",
        "common_runtime/shape_refiner.h",
        "graph/algorithm.h",
        "graph/default_device.h",
        "graph/gradients.h",
        "graph/graph.h",
        "graph/graph_constructor.h",
        "graph/graph_def_builder.h",
        "graph/graph_def_builder_util.h",
        "graph/node_builder.h",
        "graph/validate.h",
        "graph/while_context.h",
        "public/session.h",
        "public/session_options.h",
    ],
    visibility = ["//visibility:public"],
    deps = [
        ":core_cpu_internal",
    ],
)

cc_library(
    name = "core",
    visibility = ["//visibility:public"],
    deps = [
        ":core_cpu",
        ":gpu_runtime",
        ":sycl_runtime",
    ],
)

# This includes implementations of all kernels built into TensorFlow.
cc_library(
    name = "all_kernels",
    visibility = ["//visibility:public"],
    deps = [
        "//tensorflow/core/kernels:array",
        "//tensorflow/core/kernels:audio",
        "//tensorflow/core/kernels:batch_kernels",
        "//tensorflow/core/kernels:bincount_op",
        "//tensorflow/core/kernels:boosted_trees_ops",
        "//tensorflow/core/kernels:candidate_sampler_ops",
        "//tensorflow/core/kernels:checkpoint_ops",
        "//tensorflow/core/kernels:collective_ops",
        "//tensorflow/core/kernels:control_flow_ops",
        "//tensorflow/core/kernels:ctc_ops",
        "//tensorflow/core/kernels:cudnn_rnn_kernels",
        "//tensorflow/core/kernels:data_flow",
        "//tensorflow/core/kernels:dataset_ops",
        "//tensorflow/core/kernels:decode_proto_op",
        "//tensorflow/core/kernels:encode_proto_op",
        "//tensorflow/core/kernels:fake_quant_ops",
        "//tensorflow/core/kernels:function_ops",
        "//tensorflow/core/kernels:functional_ops",
        "//tensorflow/core/kernels:grappler",
        "//tensorflow/core/kernels:histogram_op",
        "//tensorflow/core/kernels:image",
        "//tensorflow/core/kernels:io",
        "//tensorflow/core/kernels:linalg",
        "//tensorflow/core/kernels:list_kernels",
        "//tensorflow/core/kernels:lookup",
        "//tensorflow/core/kernels:logging",
        "//tensorflow/core/kernels:manip",
        "//tensorflow/core/kernels:math",
        "//tensorflow/core/kernels:multinomial_op",
        "//tensorflow/core/kernels:nn",
        "//tensorflow/core/kernels:parameterized_truncated_normal_op",
        "//tensorflow/core/kernels:parsing",
        "//tensorflow/core/kernels:partitioned_function_ops",
        "//tensorflow/core/kernels:random_ops",
        "//tensorflow/core/kernels:random_poisson_op",
        "//tensorflow/core/kernels:remote_fused_graph_ops",
        "//tensorflow/core/kernels:required",
        "//tensorflow/core/kernels:resource_variable_ops",
        "//tensorflow/core/kernels:rpc_op",
        "//tensorflow/core/kernels:scoped_allocator_ops",
        "//tensorflow/core/kernels:sdca_ops",
        "//tensorflow/core/kernels:set_kernels",
        "//tensorflow/core/kernels:sparse",
        "//tensorflow/core/kernels:state",
        "//tensorflow/core/kernels:stateless_random_ops",
        "//tensorflow/core/kernels:string",
        "//tensorflow/core/kernels:summary_kernels",
        "//tensorflow/core/kernels:training_ops",
        "//tensorflow/core/kernels:word2vec_kernels",
    ] + tf_additional_cloud_kernel_deps() + if_not_windows([
        "//tensorflow/core/kernels:fact_op",
        "//tensorflow/core/kernels:array_not_windows",
        "//tensorflow/core/kernels:math_not_windows",
        "//tensorflow/core/kernels:quantized_ops",
        "//tensorflow/core/kernels/neon:neon_depthwise_conv_op",
    ]) + if_mkl([
        "//tensorflow/core/kernels:mkl_concat_op",
        "//tensorflow/core/kernels:mkl_conv_op",
        "//tensorflow/core/kernels:mkl_cwise_ops_common",
        "//tensorflow/core/kernels:mkl_fused_batch_norm_op",
        "//tensorflow/core/kernels:mkl_identity_op",
        "//tensorflow/core/kernels:mkl_input_conversion_op",
        "//tensorflow/core/kernels:mkl_lrn_op",
        "//tensorflow/core/kernels:mkl_pooling_ops",
        "//tensorflow/core/kernels:mkl_relu_op",
        "//tensorflow/core/kernels:mkl_reshape_op",
        "//tensorflow/core/kernels:mkl_softmax_op",
        "//tensorflow/core/kernels:mkl_tfconv_op",
        "//tensorflow/core/kernels:mkl_aggregate_ops",
    ]) + if_cuda([
        "//tensorflow/core/grappler/optimizers:gpu_swapping_kernels",
        "//tensorflow/core/grappler/optimizers:gpu_swapping_ops",
    ]),
)

tf_cuda_library(
    name = "tensorflow_opensource",
    copts = tf_copts(),
    visibility = ["//visibility:public"],
    deps = [
        ":all_kernels",
        ":core",
        ":direct_session",
        ":example_parser_configuration",
        ":gpu_runtime",
        ":lib",
    ],
)

cc_library(
    name = "tensorflow",
    visibility = ["//visibility:public"],
    deps = [
        ":tensorflow_opensource",
        "//tensorflow/core/platform/default/build_config:tensorflow_platform_specific",
    ],
)

# Test support library needed for higher-level (TensorFlow-specific) tests
cc_library(
    name = "testlib",
    testonly = 1,
    srcs = [
        "common_runtime/function_testlib.cc",
        "common_runtime/kernel_benchmark_testlib.cc",
        "framework/fake_input.cc",
        "framework/function_testlib.cc",
        "graph/testlib.cc",
    ],
    hdrs = [
        "common_runtime/function_testlib.h",
        "common_runtime/kernel_benchmark_testlib.h",
        "common_runtime/test_collective_executor_mgr.h",
        "framework/fake_input.h",
        "framework/function_testlib.h",
        "framework/shape_inference_testutil.h",
        "framework/tensor_testutil.h",
        "graph/testlib.h",
        # TODO(josh11b): Drop this once users are depending on
        # kernels:ops_testutil instead.
        "//tensorflow/core/kernels:ops_testutil.h",
    ],
    copts = tf_copts(),
    visibility = ["//visibility:public"],
    deps = [
        ":core_cpu",
        ":core_cpu_internal",
        ":core_cpu_lib",
        ":framework",
        ":framework_internal",
        ":lib",
        ":lib_internal",
        ":protos_all_cc",
        ":shape_inference_testutil",
        ":tensor_testutil",
        ":test",
        ":testlib_ops",
        "//tensorflow/cc:scope",
        "//tensorflow/core/kernels:constant_op",
        "//tensorflow/core/kernels:ops_testutil",
        "//tensorflow/core/kernels:ops_util",
    ],
)

cc_library(
    name = "testlib_ops",
    testonly = 1,
    srcs = ["common_runtime/testlib_ops.cc"],
    linkstatic = 1,  # Seems to be needed since alwayslink is broken in bazel
    deps = [
        "//tensorflow/core:framework",
        "//tensorflow/core:lib",
    ],
    alwayslink = 1,
)

# This is a link-only library to provide a DirectSession
# implementation of the Session interface.
tf_cuda_library(
    name = "direct_session",
    copts = tf_copts(),
    linkstatic = 1,
    visibility = ["//visibility:public"],
    deps = [
        ":direct_session_internal",
    ],
    alwayslink = 1,
)

# -----------------------------------------------------------------------------
# Public Android targets

# Android-specific BUILD targets
load(
    "//tensorflow:tensorflow.bzl",
    "tf_android_core_proto_headers",
    "tf_android_core_proto_sources",
)

# List of protos we want on android
filegroup(
    name = "android_proto_srcs",
    srcs = tf_android_core_proto_sources(CORE_PROTO_SRCS),
    visibility = ["//visibility:public"],
)

# Core sources for Android builds.
filegroup(
    name = "mobile_srcs_no_runtime",
    srcs = [
        ":protos_all_proto_text_srcs",
        ":error_codes_proto_text_srcs",
        "//tensorflow/core/platform/default/build_config:android_srcs",
    ] + glob(
        [
            "client/**/*.cc",
            "framework/**/*.h",
            "framework/**/*.cc",
            "lib/**/*.h",
            "lib/**/*.cc",
            "platform/**/*.h",
            "platform/**/*.cc",
            "public/**/*.h",
            "util/**/*.h",
            "util/**/*.cc",
        ],
        exclude = [
            "**/*test.*",
            "**/*testutil*",
            "**/*testlib*",
            "**/*main.cc",
            "debug/**/*",
            "framework/op_gen_*",
            "lib/jpeg/**/*",
            "lib/png/**/*",
            "lib/gif/**/*",
            "util/events_writer.*",
            "util/stats_calculator.*",
            "util/reporter.*",
            "platform/**/cuda_libdevice_path.*",
            "platform/default/test_benchmark.*",
            "platform/cuda.h",
            "platform/google/**/*",
            "platform/hadoop/**/*",
            "platform/gif.h",
            "platform/jpeg.h",
            "platform/png.h",
            "platform/stream_executor.*",
            "platform/windows/**/*",
            "user_ops/**/*.cu.cc",
            "util/ctc/*.h",
            "util/ctc/*.cc",
            "util/tensor_bundle/*.h",
            "util/tensor_bundle/*.cc",
            "common_runtime/gpu/**/*",
            "common_runtime/eager/*",
            "common_runtime/gpu_device_factory.*",
        ],
    ),
    visibility = ["//visibility:public"],
)

filegroup(
    name = "mobile_srcs_only_runtime",
    srcs = [
        "//tensorflow/core/kernels:android_srcs",
        "//tensorflow/core/util/ctc:android_srcs",
        "//tensorflow/core/util/tensor_bundle:android_srcs",
    ] + glob(
        [
            "common_runtime/**/*.h",
            "common_runtime/**/*.cc",
            "graph/**/*.h",
            "graph/**/*.cc",
        ],
        exclude = [
            "**/*test.*",
            "**/*testutil*",
            "**/*testlib*",
            "**/*main.cc",
            "common_runtime/gpu/**/*",
            "common_runtime/eager/*",
            "common_runtime/gpu_device_factory.*",
            "graph/dot.*",
        ],
    ),
    visibility = ["//visibility:public"],
)

filegroup(
    name = "mobile_srcs",
    srcs = [
        ":mobile_srcs_no_runtime",
        ":mobile_srcs_only_runtime",
    ],
    visibility = ["//visibility:public"],
)

# Native library support for Android applications.  Does not contain
# operators, use :android_tensorflow_lib if you want full operator
# support.
#
# Compiles to a trivial library on non-Android to prevent irrelevant
# build errors. If not building this as part of an android_binary,
# a command such as the following must be used:
# bazel build -c opt tensorflow/core:android_tensorflow_lib \
# --crosstool_top=//external:android/crosstool \
# --cpu=armeabi-v7a \
# --host_crosstool_top=@bazel_tools//tools/cpp:toolchain
cc_library(
    name = "android_tensorflow_lib_lite",
    srcs = if_android(["//tensorflow/core:android_srcs"]),
    copts = tf_copts(android_optimization_level_override = None),
    linkopts = ["-lz"],
    tags = [
        "manual",
        "notap",
    ],
    visibility = ["//visibility:public"],
    deps = [
        ":protos_all_cc_impl",
        ":stats_calculator_portable",
        "//third_party/eigen3",
        "@double_conversion//:double-conversion",
        "@nsync//:nsync_cpp",
        "@protobuf_archive//:protobuf",
    ],
    alwayslink = 1,
)

# Native library support for iOS applications.
#
# bazel  build --config=ios_x86_64 \
# //third_party/tensorflow/core:ios_tensorflow_lib
cc_library(
    name = "ios_tensorflow_lib",
    srcs = if_ios([
        ":android_op_registrations_and_gradients",
        "//tensorflow/core/kernels:android_core_ops",
        "//tensorflow/core/kernels:android_extended_ops",
    ]),
    copts = tf_copts() + ["-Os"] + ["-std=c++11"],
    visibility = ["//visibility:public"],
    deps = [
        ":ios_tensorflow_lib_lite",
        ":protos_all_cc_impl",
        "//third_party/eigen3",
        "//third_party/fft2d:fft2d_headers",
        "@fft2d",
        "@gemmlowp",
        "@protobuf_archive//:protobuf",
    ],
    alwayslink = 1,
)

cc_library(
    name = "ios_tensorflow_lib_lite",
    srcs = if_ios(["//tensorflow/core:android_srcs"]),
    copts = tf_copts() + ["-Os"] + ["-std=c++11"],
    visibility = ["//visibility:public"],
    deps = [
        ":protos_all_cc_impl",
        ":stats_calculator_portable",
        "//third_party/eigen3",
        "@double_conversion//:double-conversion",
        "@nsync//:nsync_cpp",
        "@protobuf_archive//:protobuf",
    ],
    alwayslink = 1,
)

cc_library(
    name = "ios_tensorflow_test_lib",
    testonly = 1,
    srcs = if_ios([":android_test_srcs"]),
    copts = tf_copts() + ["-Os"],
    tags = [
        "manual",
        "notap",
    ],
    visibility = ["//visibility:public"],
    deps = [
        ":android_test_proto_lib",
        ":ios_tensorflow_lib",
        "//tensorflow/core/platform/default/build_config:gtest",
        "//third_party/eigen3",
    ],
)

# Full TensorFlow library with operator support. Use this unless reducing
# binary size (by packaging a reduced operator set) is a concern.
cc_library(
    name = "android_tensorflow_lib",
    srcs = if_android([":android_op_registrations_and_gradients"]),
    copts = tf_copts(),
    tags = [
        "manual",
        "notap",
    ],
    visibility = ["//visibility:public"],
    deps = [
        ":android_tensorflow_lib_lite",
        ":protos_all_cc_impl",
        "//tensorflow/core/kernels:android_tensorflow_kernels",
        "//third_party/eigen3",
        "@protobuf_archive//:protobuf",
    ],
    alwayslink = 1,
)

# Android library for use with the SELECTIVE_REGISTRATION feature.
# Does not contain operators. In contrast to android_tensorflow_lib_lite,
# this links in framework support for all types, relying on selective
# registration of ops to prune code size.
cc_library(
    name = "android_tensorflow_lib_selective_registration",
    srcs = if_android(["//tensorflow/core:android_srcs"]),
    copts = tf_copts(android_optimization_level_override = None) + [
        "-DSUPPORT_SELECTIVE_REGISTRATION",
    ],
    linkopts = if_android(["-lz"]),
    tags = [
        "manual",
        "notap",
    ],
    visibility = ["//visibility:public"],
    deps = [
        ":protos_all_cc_impl",
        "//third_party/eigen3",
        "@double_conversion//:double-conversion",
        "@nsync//:nsync_cpp",
        "@protobuf_archive//:protobuf",
    ],
    alwayslink = 1,
)

# Android library for use with the SELECTIVE_REGISTRATION feature with
# no proto_rtti.
cc_library(
    name = "android_tensorflow_lib_selective_registration_nortti",
    srcs = if_android(["//tensorflow/core:android_srcs"]),
    copts = tf_copts(android_optimization_level_override = None) + tf_opts_nortti_if_android() + [
        "-DSUPPORT_SELECTIVE_REGISTRATION",
    ],
    linkopts = if_android(["-lz"]),
    tags = [
        "manual",
        "notap",
    ],
    visibility = ["//visibility:public"],
    deps = [
        ":protos_all_cc_impl",
        "//third_party/eigen3",
        "@double_conversion//:double-conversion",
        "@nsync//:nsync_cpp",
        "@protobuf_archive//:protobuf",
    ],
    alwayslink = 1,
)

filegroup(
    name = "android_op_registrations_and_gradients",
    srcs = glob(
        [
            "ops/**/*.cc",
            "ops/**/*.h",
        ],
        exclude = [
            "**/*test.cc",
            "**/*testutil*",
            "**/*testlib*",
            "**/*main.cc",
        ],
    ),
    visibility = ["//visibility:public"],
)

filegroup(
    name = "android_test_srcs",
    # TODO(andrewharp/nhua):
    # make more test-related sources portable e.g. "platform/test.cc",
    srcs = [
        ":framework/fake_input.cc",
        ":framework/fake_input.h",
        ":framework/shape_inference_testutil.cc",
        ":framework/shape_inference_testutil.h",
        ":framework/tensor_testutil.cc",
        ":framework/tensor_testutil.h",
        ":platform/test.cc",
        ":platform/test.h",
        ":util/reporter.cc",
        ":util/reporter.h",
    ],
    visibility = ["//visibility:public"],
)

# This is like android_test_srcs, minus the things that are already in android_srcs.
filegroup(
    name = "android_test_srcs_no_core",
    srcs = [
        ":framework/shape_inference_testutil.cc",
        ":framework/shape_inference_testutil.h",
        ":framework/tensor_testutil.cc",
        ":framework/tensor_testutil.h",
        ":platform/test.h",
        ":util/reporter.cc",
        ":util/reporter.h",
    ],
    visibility = ["//visibility:public"],
)

# Portable library providing testing functionality for TensorFlow.
cc_library(
    name = "android_tensorflow_test_lib",
    testonly = 1,
    srcs = if_android([":android_test_srcs"]),
    hdrs = [
        "framework/fake_input.h",
        "framework/shape_inference_testutil.h",
        "framework/tensor_testutil.h",
        "util/reporter.h",
    ],
    copts = tf_copts(android_optimization_level_override = None),
    tags = [
        "manual",
        "notap",
    ],
    visibility = ["//visibility:public"],
    deps = [
        ":android_tensorflow_lib",
        ":protos_cc",
        "//tensorflow/core/platform/default/build_config:gtest",
        "//third_party/eigen3",
    ],
)

# -----------------------------------------------------------------------------
# Libraries with GPU facilities that are useful for writing kernels.
cc_library(
    name = "gpu_lib",
    srcs = [
        "common_runtime/gpu/gpu_event_mgr.cc",
    ],
    hdrs = [
        "common_runtime/gpu/gpu_event_mgr.h",
    ],
    copts = tf_copts(),
    visibility = ["//visibility:public"],
    deps = [
        ":framework",
        ":framework_internal",
        ":lib",
        ":lib_internal",
        ":protos_all_cc",
        ":stream_executor",
    ],
)

cc_library(
    name = "gpu_headers_lib",
    hdrs = [
        "common_runtime/gpu/gpu_event_mgr.h",
    ],
    visibility = ["//visibility:public"],
)

cc_library(
    name = "cuda",
    visibility = ["//visibility:public"],
    deps = [
        "//tensorflow/core/platform/default/build_config:cuda",
    ],
)

# -----------------------------------------------------------------------------
# Clif-related proto libraries.

tf_pyclif_proto_library(
    name = "example/example_pyclif",
    proto_lib = ":protos_all_cc",
    proto_srcfile = "example/example.proto",
    visibility = ["//visibility:public"],
)

tf_pyclif_proto_library(
    name = "example/feature_pyclif",
    proto_lib = ":protos_all_cc",
    proto_srcfile = "example/feature.proto",
    visibility = ["//visibility:public"],
)

tf_pyclif_proto_library(
    name = "framework/cost_graph_pyclif",
    proto_lib = ":protos_all_cc",
    proto_srcfile = "framework/cost_graph.proto",
    visibility = ["//visibility:public"],
)

tf_pyclif_proto_library(
    name = "framework/tensor_pyclif",
    proto_lib = ":protos_all_cc",
    proto_srcfile = "framework/tensor.proto",
    visibility = ["//visibility:public"],
)

tf_pyclif_proto_library(
    name = "framework/kernel_def_pyclif",
    proto_lib = ":protos_all_cc",
    proto_srcfile = "framework/kernel_def.proto",
    visibility = ["//visibility:public"],
)

tf_pyclif_proto_library(
    name = "framework/node_def_pyclif",
    proto_lib = ":protos_all_cc",
    proto_srcfile = "framework/node_def.proto",
    visibility = ["//visibility:public"],
)

tf_pyclif_proto_library(
    name = "framework/function_pyclif",
    proto_lib = ":protos_all_cc",
    proto_srcfile = "framework/function.proto",
    visibility = ["//visibility:public"],
)

tf_pyclif_proto_library(
    name = "framework/graph_pyclif",
    proto_lib = ":protos_all_cc",
    proto_srcfile = "framework/graph.proto",
    visibility = ["//visibility:public"],
)

tf_pyclif_proto_library(
    name = "framework/types_pyclif",
    proto_lib = ":protos_all_cc",
    proto_srcfile = "framework/types.proto",
    visibility = ["//visibility:public"],
)

tf_pyclif_proto_library(
    name = "protobuf/device_properties_pyclif",
    proto_lib = ":protos_all_cc",
    proto_srcfile = "protobuf/device_properties.proto",
    visibility = ["//visibility:public"],
)

tf_pyclif_proto_library(
    name = "protobuf/meta_graph_pyclif",
    proto_lib = ":protos_all_cc",
    proto_srcfile = "protobuf/meta_graph.proto",
    visibility = ["//visibility:public"],
)

tf_pyclif_proto_library(
    name = "protobuf/saved_model_pyclif",
    proto_lib = ":protos_all_cc",
    proto_srcfile = "protobuf/saved_model.proto",
    visibility = ["//visibility:public"],
)

# -----------------------------------------------------------------------------
# Internal targets

tf_proto_library_cc(
    name = "worker_proto",
    srcs = ["protobuf/worker.proto"],
    cc_api_version = 2,
    protodeps = tf_additional_all_protos() + [],
    visibility = [
        "//tensorflow:internal",
    ],
)

tf_proto_library_cc(
    name = "worker_service_proto",
    srcs = ["protobuf/worker_service.proto"],
    has_services = 1,
    cc_api_version = 2,
    cc_stubby_versions = ["2"],
    protodeps = [":worker_proto"],
    visibility = [
        "//tensorflow:internal",
    ],
)

tf_proto_library_cc(
    name = "master_proto",
    srcs = ["protobuf/master.proto"],
    cc_api_version = 2,
    protodeps = tf_additional_all_protos(),
    visibility = [
        "//tensorflow:internal",
    ],
)

tf_proto_library_cc(
    name = "master_service_proto",
    srcs = ["protobuf/master_service.proto"],
    has_services = 1,
    cc_api_version = 2,
    cc_stubby_versions = ["2"],
    protodeps = [":master_proto"],
    visibility = [
        "//tensorflow:internal",
    ],
)

tf_proto_library_cc(
    name = "eager_service_proto",
    srcs = ["protobuf/eager_service.proto"],
    has_services = 1,
    cc_api_version = 2,
    cc_stubby_versions = ["2"],
    protodeps = tf_additional_all_protos(),
    visibility = [
        "//tensorflow:internal",
    ],
)

LIB_INTERNAL_PRIVATE_HEADERS = ["framework/resource_handle.h"] + glob(
    [
        "lib/**/*.h",
        "platform/*.h",
        "platform/profile_utils/**/*.h",
    ],
    exclude = [
        "**/*test*",
        "lib/gif/**/*",
        "lib/jpeg/**/*",
        "lib/png/**/*",
        "platform/gif.h",
        "platform/jpeg.h",
        "platform/png.h",
        "platform/**/cuda.h",
        "platform/**/stream_executor.h",
    ],
)

LIB_INTERNAL_PUBLIC_HEADERS = tf_additional_lib_hdrs() + [
    "lib/core/blocking_counter.h",
    "lib/core/refcount.h",
    "lib/gtl/edit_distance.h",
    "lib/gtl/int_type.h",
    "lib/gtl/iterator_range.h",
    "lib/gtl/manual_constructor.h",
    "lib/gtl/map_util.h",
    "lib/gtl/stl_util.h",
    "lib/gtl/top_n.h",
    "lib/hash/hash.h",
    "lib/io/inputbuffer.h",
    "lib/io/iterator.h",
    "lib/io/snappy/snappy_inputbuffer.h",
    "lib/io/snappy/snappy_outputbuffer.h",
    "lib/io/zlib_compression_options.h",
    "lib/io/zlib_inputstream.h",
    "lib/io/zlib_outputbuffer.h",
    "lib/monitoring/collected_metrics.h",
    "lib/monitoring/collection_registry.h",
    "lib/monitoring/metric_def.h",
    "lib/monitoring/mobile_counter.h",
    "lib/monitoring/mobile_gauge.h",
    "lib/monitoring/mobile_sampler.h",
    "lib/png/png_io.h",
    "lib/random/random.h",
    "lib/random/random_distributions.h",
    "lib/random/weighted_picker.h",
    "lib/strings/base64.h",
    "lib/strings/ordered_code.h",
    "lib/strings/proto_text_util.h",
    "lib/strings/proto_serialization.h",
    "lib/strings/scanner.h",
    "lib/wav/wav_io.h",
    "platform/demangle.h",
    "platform/denormal.h",
    "platform/host_info.h",
    "platform/platform.h",
    "platform/protobuf_internal.h",
    "platform/setround.h",
    "platform/snappy.h",
    "platform/tensor_coding.h",
    "platform/tracing.h",
]

# Replicated for lib_internal and lib_internal_impl.
LIB_INTERNAL_DEFINES = (tf_additional_lib_defines() + [
                            "TF_USE_SNAPPY",
                        ] + tf_additional_verbs_lib_defines() +
                        tf_additional_mpi_lib_defines() +
                        tf_additional_gdr_lib_defines())

cc_library(
    name = "lib_internal",
    srcs = LIB_INTERNAL_PRIVATE_HEADERS,
    hdrs = LIB_INTERNAL_PUBLIC_HEADERS,
    copts = tf_copts(),
    defines = LIB_INTERNAL_DEFINES,
    linkopts = select({
        "//tensorflow:freebsd": [],
        "//tensorflow:windows": [],
<<<<<<< HEAD
        "//tensorflow:windows_msvc": [],
        "//tensorflow:android": [],
=======
>>>>>>> c7e29163
        "//conditions:default": [
            "-ldl",
            "-lpthread",
        ],
    }),
    deps = tf_additional_lib_deps() + [
        "//third_party/eigen3",
        "//tensorflow/core/platform/default/build_config:platformlib",
    ] + if_static([":lib_internal_impl"]),
)

cc_library(
    name = "lib_internal_impl",
    srcs = LIB_INTERNAL_PRIVATE_HEADERS + glob(
        [
            "lib/**/*.cc",
            "platform/*.cc",
            "platform/profile_utils/**/*.cc",
            "framework/resource_handle.cc",
        ],
        exclude = [
            "**/*test*",
            "framework/variant.cc",
            "lib/core/stringpiece.cc",
            "lib/hash/crc32c_accelerate.cc",
            "lib/gif/**/*",
            "lib/jpeg/**/*",
            "lib/png/**/*",
            "platform/**/env_time.cc",
            "platform/**/cuda_libdevice_path.cc",
            "platform/**/device_tracer.cc",
            "platform/**/logging.cc",
            "platform/**/human_readable_json.cc",
            "platform/abi.cc",
        ],
    ) + tf_additional_lib_srcs(
        exclude = [
            "**/*test*",
            "lib/core/stringpiece.cc",
            "platform/**/cuda.h",
            "platform/**/cuda_libdevice_path.cc",
            "platform/**/stream_executor.h",
            "platform/**/env_time.cc",
            "platform/**/device_tracer.cc",
            "platform/**/logging.cc",
            "platform/**/human_readable_json.cc",
            "platform/abi.cc",
        ] +
        # Protobuf deps already included through the ":lib_proto_parsing"
        # dependency.
        tf_additional_proto_srcs(),
    ),
    hdrs = LIB_INTERNAL_PUBLIC_HEADERS,
    copts = tf_copts(),
    defines = LIB_INTERNAL_DEFINES,
    deps = tf_additional_lib_deps() + [
        ":lib_hash_crc32c_accelerate_internal",
        ":lib_proto_parsing",
        ":abi",
        ":core_stringpiece",
        "//third_party/eigen3",
        "//tensorflow/core/platform/default/build_config:platformlib",
        "@snappy",
        "@zlib_archive//:zlib",
        "@double_conversion//:double-conversion",
        "@protobuf_archive//:protobuf",
    ] + tf_protos_all_impl() + tf_protos_grappler_impl(),
)

# File compiled with extra flags to get cpu-specific acceleration.
cc_library(
    name = "lib_hash_crc32c_accelerate_internal",
    srcs = ["lib/hash/crc32c_accelerate.cc"],
    # -msse4.2 enables the use of crc32c compiler builtins.
    copts = tf_copts() + if_linux_x86_64(["-msse4.2"]),
)

cc_library(
    name = "gif_internal",
    srcs = [
        "lib/gif/gif_io.cc",
        "platform/gif.h",
    ],
    hdrs = ["lib/gif/gif_io.h"],
    copts = tf_copts(),
    linkopts = select({
        "//tensorflow:freebsd": [],
        "//tensorflow:windows": [],
        "//conditions:default": ["-ldl"],
    }),
    deps = [
        ":lib",
        ":lib_internal",
        "//tensorflow/core/platform/default/build_config:gif",
    ],
)

cc_library(
    name = "jpeg_internal",
    srcs = [
        "lib/jpeg/jpeg_handle.cc",
        "lib/jpeg/jpeg_mem.cc",
        "platform/jpeg.h",
    ],
    hdrs = [
        "lib/jpeg/jpeg_handle.h",
        "lib/jpeg/jpeg_mem.h",
    ],
    copts = tf_copts(),
    linkopts = select({
        "//tensorflow:freebsd": [],
        "//tensorflow:windows": [],
        "//conditions:default": ["-ldl"],
    }),
    deps = [
        ":lib",
        ":lib_internal",
        "//tensorflow/core/platform/default/build_config:jpeg",
    ],
)

cc_library(
    name = "png_internal",
    srcs = ["lib/png/png_io.cc"],
    hdrs = [
        "lib/bfloat16/bfloat16.h",
        "lib/core/casts.h",
        "lib/core/stringpiece.h",
        "lib/png/png_io.h",
        "platform/byte_order.h",
        "platform/cpu_info.h",
        "platform/default/integral_types.h",
        "platform/default/logging.h",
        "platform/logging.h",
        "platform/macros.h",
        "platform/platform.h",
        "platform/png.h",
        "platform/types.h",
    ],
    copts = tf_copts(),
    linkopts = select({
        "//tensorflow:freebsd": [],
        "//tensorflow:windows": [],
        "//conditions:default": ["-ldl"],
    }),
    deps = [
        ":lib",
        ":lib_internal",
        "//tensorflow/core/platform/default/build_config:png",
        "@zlib_archive//:zlib",
    ],
)

cc_library(
    name = "tflite_portable_logging",
    srcs = [],
    hdrs = [
        "lib/bfloat16/bfloat16.h",
        "platform/default/integral_types.h",
        "platform/default/logging.h",
        "platform/logging.h",
        "platform/macros.h",
        "platform/platform.h",
        "platform/types.h",
    ],
    copts = tf_copts(),
    linkopts = ["-ldl"],
    deps = [
        "//tensorflow/core/platform/default/build_config:logging",
    ],
)

cc_library(
    name = "android_jpeg_internal",
    srcs = if_android([
        "lib/jpeg/jpeg_handle.cc",
        "lib/jpeg/jpeg_mem.cc",
        "platform/jpeg.h",
    ]),
    hdrs = [
        "lib/bfloat16/bfloat16.h",
        "lib/core/stringpiece.h",
        "lib/jpeg/jpeg_handle.h",
        "lib/jpeg/jpeg_mem.h",
        "platform/default/dynamic_annotations.h",
        "platform/default/integral_types.h",
        "platform/default/logging.h",
        "platform/dynamic_annotations.h",
        "platform/logging.h",
        "platform/macros.h",
        "platform/mem.h",
        "platform/platform.h",
        "platform/types.h",
    ],
    copts = tf_copts(),
    linkopts = ["-ldl"],
    deps = [
        "//tensorflow/core/platform/default/build_config:jpeg",
        "//tensorflow/core/platform/default/build_config:logging",
    ],
)

cc_library(
    name = "android_gif_internal",
    srcs = if_android([
        "lib/gif/gif_io.cc",
        "platform/gif.h",
    ]),
    hdrs = [
        "lib/bfloat16/bfloat16.h",
        "lib/core/stringpiece.h",
        "lib/gif/gif_io.h",
        "lib/gtl/cleanup.h",
        "platform/default/dynamic_annotations.h",
        "platform/default/integral_types.h",
        "platform/default/logging.h",
        "platform/dynamic_annotations.h",
        "platform/logging.h",
        "platform/macros.h",
        "platform/mem.h",
        "platform/platform.h",
        "platform/types.h",
    ],
    copts = tf_copts(),
    linkopts = ["-ldl"],
    deps = [
        "//tensorflow/core/platform/default/build_config:gif",
        "//tensorflow/core/platform/default/build_config:logging",
    ],
)

cc_library(
    name = "android_png_internal",
    srcs = if_android([
        "lib/png/png_io.cc",
        "platform/png.h",
    ]),
    hdrs = [
        "lib/bfloat16/bfloat16.h",
        "lib/core/casts.h",
        "lib/core/stringpiece.h",
        "lib/png/png_io.h",
        "platform/byte_order.h",
        "platform/cpu_info.h",
        "platform/default/integral_types.h",
        "platform/default/logging.h",
        "platform/logging.h",
        "platform/macros.h",
        "platform/platform.h",
        "platform/types.h",
    ],
    copts = tf_copts(),
    linkopts = ["-ldl"],
    deps = [
        "//tensorflow/core/platform/default/build_config:logging",
        "@png_archive//:png",
    ],
)

tf_proto_library(
    name = "error_codes_proto",
    srcs = ERROR_CODES_PROTO_SRCS,
    cc_api_version = 2,
    default_header = True,
    java_api_version = 2,
    js_api_version = 2,
    provide_cc_alias = True,
)

tf_generate_proto_text_sources(
    name = "error_codes_proto_text",
    srcs = ERROR_CODES_PROTO_SRCS,
    protodeps = [],
    srcs_relative_dir = "tensorflow/core/",
    deps = [
        ":error_codes_proto_cc",
        ":lib_internal",
    ],
)

tf_proto_library(
    name = "protos_all_proto",
    srcs = COMMON_PROTO_SRCS + ADDITIONAL_CORE_PROTO_SRCS,
    cc_api_version = 2,
    default_header = True,
    java_api_version = 2,
    js_api_version = 2,
    protodeps = [
        ":error_codes_proto",
    ],
)

tf_generate_proto_text_sources(
    name = "protos_all_proto_text",
    srcs = COMMON_PROTO_SRCS,
    protodeps = ERROR_CODES_PROTO_SRCS,
    srcs_relative_dir = "tensorflow/core/",
    deps = [
        ":error_codes_proto_text",
        ":lib_internal",
        ":protos_all_proto_cc",
    ],
)

cc_library(
    name = "proto_text",
    hdrs = [
        ":error_codes_proto_text_hdrs",
        ":protos_all_proto_text_hdrs",
    ],
    deps = [
        ":lib",
        ":lib_internal",
        ":protos_all_cc",
    ],
)

tf_version_info_genrule()

cc_library(
    name = "version_lib",
    srcs = ["util/version_info.cc"],
    hdrs = ["public/version.h"],
    copts = tf_copts(),
)

FRAMEWORK_INTERNAL_PRIVATE_HEADERS = [
    "graph/edgeset.h",
    "graph/graph.h",
    "graph/graph_def_builder.h",
    "graph/node_builder.h",
    "graph/tensor_id.h",
] + glob(
    [
        "example/**/*.h",
        "framework/**/*.h",
        "util/**/*.h",
    ],
    exclude = [
        "**/*test*",
        "**/*main.cc",
        "example/example_parser_configuration.*",
        "util/reporter.h",
        "util/reporter.cc",
        "framework/fake_input.*",
        "framework/op_gen_lib.*",
        "framework/reader_base.*",
        "util/memmapped_file_system.*",
        "util/memmapped_file_system_writer.*",
        "util/session_message.*",
        "util/version_info.cc",
    ],
) + select({
    "//tensorflow:windows": [],
    "//conditions:default": [
        "util/memmapped_file_system.h",
        "util/memmapped_file_system_writer.h",
    ],
})

FRAMEWORK_INTERNAL_PUBLIC_HEADERS = [
    "framework/op_segment.h",
    "framework/rendezvous.h",  # only needed for tests
    "framework/resource_var.h",
    "framework/tensor_reference.h",
    "framework/tracking_allocator.h",  # only needed for tests
    "framework/unique_tensor_references.h",
    "framework/variant.h",
    "util/command_line_flags.h",
    "util/env_var.h",
    "util/equal_graph_def.h",
    "util/presized_cuckoo_map.h",
    "util/tensor_slice_set.h",
    "util/tensor_slice_util.h",
]

tf_cuda_library(
    name = "framework_internal",
    srcs = FRAMEWORK_INTERNAL_PRIVATE_HEADERS,
    hdrs = FRAMEWORK_INTERNAL_PUBLIC_HEADERS,
    deps = [
        ":framework_internal_headers_lib",
        "//third_party/eigen3",
        ":lib",
    ] + if_static(
        extra_deps = [
            ":framework_internal_impl",
            "@protobuf_archive//:protobuf",
        ],
        otherwise = [
            "@protobuf_archive//:protobuf_headers",
        ],
    ),
    alwayslink = 1,
)

cc_header_only_library(
    name = "framework_internal_headers_lib",
    deps = [
        ":lib",
        ":lib_internal",
        ":version_lib",
        "//tensorflow/core/kernels:bounds_check",
        "//tensorflow/core/platform/default/build_config:platformlib",
    ],
)

cc_header_only_library(
    name = "core_cpu_headers_lib",
    deps = [
        ":core_cpu_lib",
    ],
)

tf_cuda_library(
    name = "framework_internal_impl",
    srcs = FRAMEWORK_INTERNAL_PRIVATE_HEADERS + glob(
        [
            "example/**/*.cc",
            "framework/**/*.cc",
            "util/**/*.cc",
        ] + [
            "graph/edgeset.cc",
            "graph/graph.cc",
            "graph/graph_def_builder.cc",
            "graph/node_builder.cc",
            "graph/tensor_id.cc",
            "graph/while_context.h",
            "graph/while_context.cc",
        ],
        exclude = [
            "**/*test*",
            "**/*main.cc",
            "example/example_parser_configuration.*",
            "util/reporter.cc",
            "framework/fake_input.*",
            "framework/op_gen_lib.*",
            "framework/reader_base.*",
            "framework/resource_handle.cc",
            "util/memmapped_file_system.*",
            "util/memmapped_file_system_writer.*",
            "util/stats_calculator.*",
            "util/version_info.cc",
        ],
    ) + select({
        "//tensorflow:windows": [],
        "//conditions:default": [
            "util/memmapped_file_system.cc",
            "util/memmapped_file_system_writer.cc",
        ],
    }),
    hdrs = FRAMEWORK_INTERNAL_PUBLIC_HEADERS,
    copts = tf_copts(),
    linkopts = select({
        "//tensorflow:freebsd": ["-lm"],
        "//tensorflow:windows": [],
        "//conditions:default": [
            "-ldl",
            "-lm",
        ],
    }),
    deps = [
        ":lib",
        ":lib_internal",
        ":protos_all_proto_text",
        ":error_codes_proto_text",
        ":protos_all_cc",
        ":stats_calculator_portable",
        ":version_lib",
        "//tensorflow/core/platform/default/build_config:platformlib",
        "//tensorflow/core/kernels:bounds_check",
        "//third_party/eigen3",
    ] + if_static(
        extra_deps = ["@protobuf_archive//:protobuf"],
        otherwise = ["@protobuf_archive//:protobuf_headers"],
    ) + if_mkl(
        [
            "//third_party/mkl:intel_binary_blob",
            "@mkl_dnn",
        ],
    ),
    alwayslink = 1,
)

cc_header_only_library(
    name = "framework_headers_lib",
    visibility = ["//visibility:public"],
    deps = [
        ":framework",
        ":reader_base",
    ],
)

cc_header_only_library(
    name = "stream_executor_headers_lib",
    visibility = ["//visibility:public"],
    deps = [
        ":stream_executor",
    ],
)

tf_cuda_library(
    name = "stream_executor",
    srcs = ["platform/stream_executor.h"],
    hdrs = [
        "platform/cuda.h",
        "platform/stream_executor.h",
    ],
    deps = [
        "//tensorflow/core/platform/default/build_config:stream_executor",
    ],
)

# Like stream_executor library, but compiles without --config=cuda
# and does not include any cuda dependencies.
cc_library(
    name = "stream_executor_no_cuda",
    srcs = ["platform/stream_executor.h"],
    hdrs = [
        "platform/stream_executor_no_cuda.h",
    ],
    visibility = ["//visibility:public"],
    deps = [
        "//tensorflow/core/platform/default/build_config:stream_executor_no_cuda",
    ],
)

tf_cuda_library(
    name = "cuda_device_functions",
    hdrs = ["util/cuda_device_functions.h"],
    visibility = ["//visibility:public"],
    deps = [":framework_lite"],
)

# TODO(josh11b): Is this needed, or can we just use ":protos_all_cc"?
cc_library(
    name = "protos_cc",
    deps = ["//tensorflow/core/platform/default/build_config:protos_cc"],
)

# Library containing all of the graph construction code that is
# independent of the runtime.
#
# TODO(mrry): Refactor graph_constructor.cc so that it does not depend on code
# in "common_runtime/", and then the entire "graph/" directory can be included
# in this library.
GRAPH_HDRS = [
    "graph/algorithm.h",
    "graph/colors.h",
    "graph/control_flow.h",
    "graph/costmodel.h",
    "graph/default_device.h",
    "graph/edgeset.h",
    "graph/graph.h",
    "graph/graph_constructor.h",  # NOTE(mrry): Don't include the .cc since it depends on common_runtime.
    "graph/graph_def_builder.h",
    "graph/graph_def_builder_util.h",
    "graph/graph_partition.h",
    "graph/mkl_layout_pass.h",
    "graph/mkl_tfconversion_pass.h",
    "graph/node_builder.h",
    "graph/optimizer_cse.h",
    "graph/subgraph.h",
    "graph/tensor_id.h",
    "graph/testlib.h",
    "graph/types.h",
    "graph/validate.h",
    "graph/while_context.h",
]

tf_cuda_library(
    name = "graph",
    srcs = [
        "graph/algorithm.cc",
        "graph/colors.cc",
        "graph/control_flow.cc",
        "graph/costmodel.cc",
        "graph/graph_partition.cc",
        "graph/optimizer_cse.cc",
        "graph/subgraph.cc",
        "graph/validate.cc",
    ],
    hdrs = GRAPH_HDRS,
    deps = [
        ":framework",
        ":framework_internal",
        ":lib",
        ":lib_internal",
        ":proto_text",
        ":protos_all_cc",
        "//third_party/eigen3",
    ],
)

CORE_CPU_BASE_HDRS = GRAPH_HDRS + [
    "common_runtime/device.h",
    "common_runtime/device_factory.h",
    "common_runtime/device_mgr.h",
    "common_runtime/device_set.h",
    "common_runtime/eval_const_tensor.h",
    "common_runtime/graph_runner.h",
    "common_runtime/shape_refiner.h",
    "framework/versions.h",
    "common_runtime/process_function_library_runtime.h",
    "common_runtime/function.h",
]

tf_cuda_library(
    name = "core_cpu_base",
    srcs = [
        "common_runtime/eval_const_tensor.cc",
        "common_runtime/shape_refiner.cc",
        "common_runtime/shape_refiner.h",
        "framework/versions.h",
        "graph/graph_constructor.cc",  # Depends on common_runtime.
        "graph/graph_def_builder_util.cc",  # Depends on common_runtime.
        "public/session.h",
        "public/session_options.h",
        "public/version.h",
    ],
    hdrs = CORE_CPU_BASE_HDRS,
    copts = tf_copts(),
    deps = [
        ":graph",
        ":framework",
        ":framework_internal",
        ":lib",
        ":lib_internal",
        ":proto_text",
        ":protos_all_cc",
        "//third_party/eigen3",
    ] + if_static([
        ":function_ops_op_lib",
        ":functional_grad",
        ":functional_ops_op_lib",
        "//tensorflow/core/kernels:bounds_check",
        "//tensorflow/core/kernels:required",
        ":core_cpu_impl",
    ]),
    alwayslink = 1,
)

CORE_CPU_LIB_HEADERS = CORE_CPU_BASE_HDRS + [
    "common_runtime/allocator_retry.h",
    "common_runtime/base_collective_executor.h",
    "common_runtime/bfc_allocator.h",
    "common_runtime/broadcaster.h",
    "common_runtime/buf_rendezvous.h",
    "common_runtime/build_graph_options.h",
    "common_runtime/collective_executor_mgr.h",
    "common_runtime/collective_param_resolver_local.h",
    "common_runtime/collective_rma_local.h",
    "common_runtime/constant_folding.h",
    "common_runtime/copy_tensor.h",
    "common_runtime/costmodel_manager.h",
    "common_runtime/debugger_state_interface.h",
    "common_runtime/device_resolver_local.h",
    "common_runtime/dma_helper.h",
    "common_runtime/eigen_thread_pool.h",
    "common_runtime/executor.h",
    "common_runtime/executor_factory.h",
    "common_runtime/graph_optimizer.h",
    "common_runtime/local_device.h",
    "common_runtime/lower_if_op.h",
    "common_runtime/memory_types.h",
    "common_runtime/mkl_cpu_allocator.h",
    "common_runtime/optimization_registry.h",
    "common_runtime/pending_counts.h",
    "common_runtime/placer.h",
    "common_runtime/process_util.h",
    "common_runtime/profile_handler.h",
    "common_runtime/renamed_device.h",
    "common_runtime/rendezvous_mgr.h",
    "common_runtime/rendezvous_util.h",
    "common_runtime/ring_reducer.h",
    "common_runtime/scoped_allocator.h",
    "common_runtime/scoped_allocator_mgr.h",
    "common_runtime/session_factory.h",
    "common_runtime/single_threaded_cpu_device.h",
    "common_runtime/stats_publisher_interface.h",
    "common_runtime/step_stats_collector.h",
    "common_runtime/threadpool_device.h",
    "common_runtime/visitable_allocator.h",
    "common_runtime/process_state.h",
    "common_runtime/pool_allocator.h",
    "graph/gradients.h",
    "graph/quantize_training.h",
] + if_mkl(["graph/mkl_graph_util.h"])

tf_cuda_library(
    name = "core_cpu_impl",
    srcs = [
        "common_runtime/accumulate_n_optimizer.cc",
        "common_runtime/allocator_retry.cc",
        "common_runtime/base_collective_executor.cc",
        "common_runtime/bfc_allocator.cc",
        "common_runtime/broadcaster.cc",
        "common_runtime/buf_rendezvous.cc",
        "common_runtime/build_graph_options.cc",
        "common_runtime/collective_executor_mgr.cc",
        "common_runtime/collective_param_resolver_local.cc",
        "common_runtime/collective_rma_local.cc",
        "common_runtime/constant_folding.cc",
        "common_runtime/copy_tensor.cc",
        "common_runtime/costmodel_manager.cc",
        "common_runtime/debugger_state_interface.cc",
        "common_runtime/device.cc",
        "common_runtime/device_factory.cc",
        "common_runtime/device_mgr.cc",
        "common_runtime/device_resolver_local.cc",
        "common_runtime/device_set.cc",
        "common_runtime/executor.cc",
        "common_runtime/executor_factory.cc",
        "common_runtime/function.cc",
        "common_runtime/graph_optimizer.cc",
        "common_runtime/graph_runner.cc",
        "common_runtime/local_device.cc",
        "common_runtime/lower_if_op.cc",
        "common_runtime/memory_types.cc",
        "common_runtime/mkl_cpu_allocator.cc",
        "common_runtime/optimization_registry.cc",
        "common_runtime/parallel_concat_optimizer.cc",
        "common_runtime/placer.cc",
        "common_runtime/pool_allocator.cc",
        "common_runtime/process_function_library_runtime.cc",
        "common_runtime/process_state.cc",
        "common_runtime/process_util.cc",
        "common_runtime/renamed_device.cc",
        "common_runtime/rendezvous_mgr.cc",
        "common_runtime/rendezvous_util.cc",
        "common_runtime/ring_reducer.cc",
        "common_runtime/scoped_allocator.cc",
        "common_runtime/scoped_allocator_mgr.cc",
        "common_runtime/session.cc",
        "common_runtime/session_factory.cc",
        "common_runtime/session_options.cc",
        "common_runtime/session_state.cc",
        "common_runtime/stats_publisher_interface.cc",
        "common_runtime/step_stats_collector.cc",
        "common_runtime/threadpool_device.cc",
        "common_runtime/threadpool_device_factory.cc",
        "graph/gradients.cc",
        "graph/mkl_layout_pass.cc",
        "graph/mkl_tfconversion_pass.cc",
        "graph/quantize_training.cc",
        "public/session.h",
        "public/session_options.h",
        "public/version.h",
    ],
    hdrs = CORE_CPU_LIB_HEADERS,
    copts = tf_copts(),
    deps = [
        ":graph",
        ":framework",
        ":framework_internal",
        ":lib",
        ":lib_internal",
        ":proto_text",
        ":protos_all_cc",
        "//third_party/eigen3",
        "//tensorflow/core/grappler:grappler_item",
    ] + if_mkl(
        [
            "//third_party/mkl:intel_binary_blob",
            "@mkl_dnn",
        ],
    ),
    alwayslink = 1,
)

tf_cuda_library(
    name = "core_cpu_lib",
    hdrs = CORE_CPU_LIB_HEADERS,
    deps = [
        ":core_cpu_base",
        ":proto_text",
        "//tensorflow/core/grappler:grappler_item",
    ] + if_static([":core_cpu_impl"]) + tf_protos_all() + tf_protos_grappler(),
)

tf_cuda_library(
    name = "core_cpu_internal",
    srcs = [
        "common_runtime/graph_execution_state.cc",
    ],
    hdrs = [
        "common_runtime/graph_execution_state.h",
    ] + CORE_CPU_LIB_HEADERS,
    copts = tf_copts(),
    deps = [
        ":framework",
        ":framework_internal",
        ":function_ops_op_lib",
        ":functional_grad",
        ":functional_ops_op_lib",
        ":graph",
        ":lib",
        ":lib_internal",
        ":proto_text",
        ":protos_all_cc",
        "//tensorflow/core/grappler:grappler_item",
        "//tensorflow/core/grappler/clusters:utils",
        "//tensorflow/core/grappler/clusters:virtual_cluster",
        "//tensorflow/core/grappler/optimizers:meta_optimizer",
        "//third_party/eigen3",
        "//tensorflow/core/kernels:required",
    ] + if_mkl(
        [
            "//third_party/mkl:intel_binary_blob",
            "@mkl_dnn",
        ],
    ) + tf_additional_core_deps() + if_static([":core_cpu_impl"]),
    alwayslink = 1,
)

cc_library(
    name = "regexp_internal",
    hdrs = [
        "platform/regexp.h",
    ],
    visibility = [
        "//tensorflow/compiler:__subpackages__",
        "//tensorflow/core/kernels:__subpackages__",
        "//tensorflow/core/profiler:__subpackages__",
    ],
    deps = [":lib_internal"],
)

tf_cuda_library(
    name = "direct_session_internal",
    srcs = ["common_runtime/direct_session.cc"],
    hdrs = [
        "common_runtime/direct_session.h",
        "util/env_var.h",
    ],
    copts = tf_copts(),
    deps = [
        ":core_cpu_internal",
        ":device_tracer",
        ":framework",
        ":graph",
        ":lib",
        ":lib_internal",
        ":proto_text",
        ":protos_all_cc",
        "//tensorflow/core/debug:debug_graph_utils",
        "//tensorflow/core/kernels:function_ops",
    ],
    alwayslink = 1,
)

cc_library(
    name = "example_parser_configuration",
    srcs = ["example/example_parser_configuration.cc"],
    hdrs = ["example/example_parser_configuration.h"],
    copts = tf_copts(),
    linkstatic = 1,
    visibility = ["//visibility:public"],
    deps = [
        ":core_cpu",
        ":core_cpu_internal",
        ":framework",
        ":lib",
        ":lib_internal",
        ":proto_text",
        ":protos_all_cc",
    ],
    alwayslink = 1,
)

tf_cuda_library(
    name = "device_tracer",
    srcs = tf_additional_device_tracer_srcs(),
    hdrs = [
        "platform/device_tracer.h",
    ],
    copts = tf_copts(),
    cuda_deps = tf_additional_cupti_wrapper_deps() + tf_additional_device_tracer_cuda_deps(),
    visibility = ["//visibility:private"],
    deps = [
        ":core_cpu_internal",
        ":lib",
        ":protos_all_cc",
    ] + tf_additional_device_tracer_deps(),
)

cc_library(
    name = "session_ref",
    srcs = ["common_runtime/session_ref.cc"],
    hdrs = ["common_runtime/session_ref.h"],
    copts = tf_copts(),
    deps = [":core_cpu_base"],
)

cc_library(
    name = "gpu_id",
    hdrs = [
        "common_runtime/gpu/gpu_id.h",
        "common_runtime/gpu/gpu_id_manager.h",
    ],
    deps = [
        ":lib",
    ] + if_static([
        ":gpu_id_impl",
    ]),
)

cc_library(
    name = "gpu_id_impl",
    srcs = ["common_runtime/gpu/gpu_id_manager.cc"],
    hdrs = [
        "common_runtime/gpu/gpu_id.h",
        "common_runtime/gpu/gpu_id_manager.h",
    ],
    deps = [
        ":lib",
    ],
)

GPU_RUNTIME_HEADERS = [
    "common_runtime/gpu/cuda_host_allocator.h",
    "common_runtime/gpu/gpu_bfc_allocator.h",
    "common_runtime/gpu/gpu_cudamalloc_allocator.h",
    "common_runtime/gpu/gpu_debug_allocator.h",
    "common_runtime/gpu/gpu_device.h",
    "common_runtime/gpu/gpu_id.h",
    "common_runtime/gpu/gpu_id_manager.h",
    "common_runtime/gpu/gpu_id_utils.h",
    "common_runtime/gpu/gpu_init.h",
    "common_runtime/gpu/gpu_managed_allocator.h",
    "common_runtime/gpu/gpu_process_state.h",
    "common_runtime/gpu/gpu_stream_util.h",
    "common_runtime/gpu/gpu_util.h",
    "common_runtime/gpu_device_context.h",
]

tf_cuda_library(
    name = "gpu_runtime_impl",
    srcs = [
        "common_runtime/gpu/gpu_bfc_allocator.cc",
        "common_runtime/gpu/gpu_cudamalloc_allocator.cc",
        "common_runtime/gpu/gpu_debug_allocator.cc",
        "common_runtime/gpu/gpu_device.cc",
        "common_runtime/gpu/gpu_device_factory.cc",
        "common_runtime/gpu/gpu_managed_allocator.cc",
        "common_runtime/gpu/gpu_process_state.cc",
        "common_runtime/gpu/gpu_stream_util.cc",
        "common_runtime/gpu/gpu_util.cc",
        "common_runtime/gpu/gpu_util_platform_specific.cc",
    ],
    hdrs = GPU_RUNTIME_HEADERS,
    copts = tf_copts(),
    deps = [
        ":core_cpu_impl",
        ":core_cpu_lib",
        ":framework",
        ":framework_internal",
        ":gpu_id_impl",
        ":gpu_init_impl",
        ":gpu_lib",
        ":graph",
        ":lib",
        ":lib_internal",
        ":protos_all_cc",
        ":stream_executor",
        "//third_party/eigen3",
    ],
    alwayslink = 1,
)

tf_cuda_library(
    name = "gpu_runtime",
    hdrs = GPU_RUNTIME_HEADERS,
    linkstatic = 1,
    deps = [
        ":core_cpu_lib",
        ":framework",
        ":framework_internal",
        ":lib",
        ":lib_internal",
        ":protos_all_cc",
        ":stream_executor",
        "//third_party/eigen3",
    ] + if_static([":gpu_runtime_impl"]),
)

tf_cuda_library(
    name = "gpu_init",
    hdrs = [
        "common_runtime/gpu/gpu_init.h",
    ],
    deps = [
        ":framework",
        ":framework_internal",
        ":lib",
        ":lib_internal",
        ":stream_executor",
    ] + if_static(
        [":gpu_init_impl"],
    ),
)

tf_cuda_library(
    name = "gpu_init_impl",
    srcs = [
        "common_runtime/gpu/gpu_init.cc",
    ],
    hdrs = [
        "common_runtime/gpu/gpu_init.h",
    ],
    copts = tf_copts(),
    linkstatic = 1,
    deps = [
        ":framework",
        ":framework_internal",
        ":lib",
        ":lib_internal",
        ":stream_executor",
    ],
    alwayslink = 1,
)

cc_library(
    name = "sycl_runtime",
    srcs = if_not_windows([
        "common_runtime/sycl/sycl_allocator.cc",
        "common_runtime/sycl/sycl_device.cc",
        "common_runtime/sycl/sycl_device_context.cc",
        "common_runtime/sycl/sycl_device_factory.cc",
    ]),
    hdrs = if_not_windows([
        "common_runtime/sycl/sycl_allocator.h",
        "common_runtime/sycl/sycl_device.h",
        "common_runtime/sycl/sycl_util.h",
        "common_runtime/sycl/sycl_device_context.h",
    ]),
    copts = tf_copts(),
    linkstatic = 0,
    deps = [
        ":core_cpu",
        ":core_cpu_internal",
        ":framework",
        ":framework_internal",
        ":lib",
        ":lib_internal",
        ":proto_text",
        "//third_party/eigen3",
        "@local_config_sycl//sycl",
    ],
    alwayslink = 0,
)

# -----------------------------------------------------------------------------
# Tests

cc_library(
    name = "lib_test_internal",
    testonly = 1,
    hdrs = [
        "lib/gtl/manual_constructor.h",
        "lib/io/block.h",
        "lib/io/block_builder.h",
        "lib/io/format.h",
        "lib/random/philox_random_test_utils.h",
    ],
    deps = [
        ":lib",
        ":lib_internal",
    ],
)

cc_library(
    name = "tensor_testutil",
    testonly = 1,
    srcs = ["framework/tensor_testutil.cc"],
    hdrs = ["framework/tensor_testutil.h"],
    copts = tf_copts(),
    deps = [
        ":framework",
        ":lib",
        ":test",
    ],
)

cc_library(
    name = "shape_inference_testutil",
    testonly = 1,
    srcs = ["framework/shape_inference_testutil.cc"],
    hdrs = ["framework/shape_inference_testutil.h"],
    copts = tf_copts(),
    deps = [
        ":framework",
        ":lib",
        ":lib_internal",
        ":protos_all_cc",
    ],
)

# Main program for tests
cc_library(
    name = "test_main",
    testonly = 1,
    srcs = ["platform/test_main.cc"],
    copts = tf_copts(),
    linkopts = select({
        "//tensorflow:windows": [],
        "//conditions:default": ["-lm"],
    }),
    visibility = ["//tensorflow:internal"],
    deps = [
        ":lib",
        ":lib_internal",
        ":test",  # buildcleaner: keep
        "//tensorflow/core/platform/default/build_config:test_main",
    ],
    alwayslink = 1,
)

# This is the lite version of a main() for tests. It does not include any
# support for reporting benchmark results when running on TPUs.
cc_library(
    name = "test_lite_main",
    testonly = 1,
    srcs = ["platform/test_main.cc"],
    copts = tf_copts(),
    deps = [
        # TODO(ahentz): we don't want to depend on "lib" here. It used to be
        # that "core_stringpiece" was enough but that recently changed and
        # we now need at least "str_util".
        ":lib",
        ":lib_platform",
        ":stacktrace_handler",
        ":test_lite",
        "//tensorflow/core/platform/default/build_config:test_lite_main",
    ],
    alwayslink = 1,
)

tf_cc_tests(
    name = "low_level_library_tests",
    size = "small",
    srcs = [
        "lib/core/arena_test.cc",
        "lib/core/bit_cast_test.cc",
        "lib/core/bitmap_test.cc",
        "lib/core/blocking_counter_test.cc",
        "lib/core/coding_test.cc",
        "lib/core/notification_test.cc",
        "lib/core/refcount_test.cc",
        "lib/core/status_test.cc",
        "lib/core/stringpiece_test.cc",
        "lib/core/threadpool_test.cc",
        "lib/gtl/array_slice_test.cc",
        "lib/gtl/cleanup_test.cc",
        "lib/gtl/compactptrset_test.cc",
        "lib/gtl/edit_distance_test.cc",
        "lib/gtl/flatmap_test.cc",
        "lib/gtl/flatset_test.cc",
        "lib/gtl/inlined_vector_test.cc",
        "lib/gtl/int_type_test.cc",
        "lib/gtl/iterator_range_test.cc",
        "lib/gtl/manual_constructor_test.cc",
        "lib/gtl/map_util_test.cc",
        "lib/gtl/optional_test.cc",
        "lib/gtl/top_n_test.cc",
        "lib/hash/crc32c_test.cc",
        "lib/hash/hash_test.cc",
        "lib/histogram/histogram_test.cc",
        "lib/io/buffered_inputstream_test.cc",
        "lib/io/inputbuffer_test.cc",
        "lib/io/inputstream_interface_test.cc",
        "lib/io/path_test.cc",
        "lib/io/random_inputstream_test.cc",
        "lib/io/record_reader_writer_test.cc",
        "lib/io/recordio_test.cc",
        "lib/io/snappy/snappy_buffers_test.cc",
        "lib/io/table_test.cc",
        "lib/io/zlib_buffers_test.cc",
        "lib/math/math_util_test.cc",
        "lib/monitoring/collection_registry_test.cc",
        "lib/monitoring/counter_test.cc",
        "lib/monitoring/gauge_test.cc",
        "lib/monitoring/metric_def_test.cc",
        "lib/monitoring/sampler_test.cc",
        "lib/random/distribution_sampler_test.cc",
        "lib/random/philox_random_test.cc",
        "lib/random/random_test.cc",
        "lib/random/simple_philox_test.cc",
        "lib/strings/base64_test.cc",
        "lib/strings/numbers_test.cc",
        "lib/strings/scanner_test.cc",
        "lib/strings/str_util_test.cc",
        "lib/strings/strcat_test.cc",
        "lib/strings/stringprintf_test.cc",
        "lib/wav/wav_io_test.cc",
        "platform/fingerprint_test.cc",
        "platform/integral_types_test.cc",
        "platform/logging_test.cc",
        "platform/mutex_test.cc",
        "platform/net_test.cc",
        "platform/port_test.cc",
        "platform/profile_utils/cpu_utils_test.cc",
        "platform/stacktrace_handler_test.cc",
        "platform/subprocess_test.cc",
    ],
    deps = [
        ":lib",
        ":lib_internal",
        ":lib_test_internal",
        ":protos_all_cc",
        ":test",
        ":test_main",
        "//third_party/eigen3",
        "@zlib_archive//:zlib",
    ],
)

tf_cc_test(
    name = "lib_random_random_distributions_test",
    srcs = ["lib/random/random_distributions_test.cc"],
    tags = ["optonly"],
    deps = [
        ":lib",
        ":lib_internal",
        ":lib_test_internal",
        ":protos_all_cc",
        ":test",
        ":test_main",
        "//third_party/eigen3",
    ],
)

tf_cc_test(
    name = "platform_env_test",
    size = "small",
    srcs = ["platform/env_test.cc"],
    deps = [
        ":lib",
        ":lib_internal",
        ":lib_test_internal",
        ":protos_all_cc",
        ":test",
        ":test_main",
        "//third_party/eigen3",
    ],
)

tf_cc_test(
    name = "platform_abi_test",
    size = "small",
    srcs = ["platform/abi_test.cc"],
    deps = [
        ":framework",
        ":lib",
        ":lib_internal",
        ":lib_test_internal",
        ":protos_all_cc",
        ":test",
        ":test_main",
        "//third_party/eigen3",
    ],
)

tf_cc_test(
    name = "platform_numa_test",
    size = "small",
    srcs = ["platform/numa_test.cc"],
    tags = [
        # This test will not pass unless it has access to all NUMA nodes
        # on the executing machine.
        "manual",
        "notap",
    ],
    deps = [
        ":framework",
        ":lib",
        ":lib_internal",
        ":lib_test_internal",
        ":protos_all_cc",
        ":test",
        ":test_main",
        "//third_party/eigen3",
    ],
)

tf_cc_test(
    name = "platform_setround_test",
    size = "small",
    srcs = ["platform/setround_test.cc"],
    tags = [
        "noasan",
        "noclang",
        "nomsan",
        "notsan",
    ],
    deps = [
        ":lib",
        ":lib_internal",
        ":lib_test_internal",
        ":test",
        ":test_main",
    ],
)

tf_cc_test(
    name = "platform_file_system_test",
    size = "small",
    srcs = ["platform/file_system_test.cc"],
    deps = [
        ":lib",
        ":lib_internal",
        ":lib_test_internal",
        ":protos_all_cc",
        ":test",
        ":test_main",
    ],
)

tf_cc_test(
    name = "util_overflow_test",
    size = "small",
    srcs = ["util/overflow_test.cc"],
    deps = [
        ":framework_lite",
        ":overflow",
        ":test",
        ":test_main",
    ],
)

tf_cc_test(
    name = "exec_on_stall_test",
    size = "small",
    srcs = ["util/exec_on_stall_test.cc"],
    deps = [
        ":exec_on_stall",
        ":framework_lite",
        ":test",
        ":test_main",
    ],
)

tf_cc_test(
    name = "lib_jpeg_jpeg_mem_unittest",
    srcs = ["lib/jpeg/jpeg_mem_unittest.cc"],
    data = glob(["lib/jpeg/testdata/*.jpg"]),
    deps = [
        ":jpeg_internal",
        ":lib",
        ":lib_internal",
        ":test",
        ":test_main",
    ],
)

tf_cc_test(
    name = "lib_strings_ordered_code_test",
    srcs = ["lib/strings/ordered_code_test.cc"],
    extra_copts = ["$(STACK_FRAME_UNLIMITED)"],  # Tests initialize large vectors
    deps = [
        ":lib",
        ":lib_internal",
        ":test",
        ":test_main",
    ],
)

tf_cc_test(
    name = "lib_random_weighted_picker_test",
    size = "medium",
    srcs = ["lib/random/weighted_picker_test.cc"],
    deps = [
        ":lib",
        ":lib_internal",
        ":test",
        ":test_main",
    ],
)

tf_cc_test(
    name = "framework_op_gen_lib_test",
    size = "small",
    srcs = ["framework/op_gen_lib_test.cc"],
    deps = [
        ":op_gen_lib",
        ":protos_all_cc",
        ":test",
        ":test_main",
    ],
)

tf_cc_test(
    name = "quantize_training_test",
    srcs = ["graph/quantize_training_test.cc"],
    deps = [
        ":all_kernels",
        ":core",
        ":core_cpu",
        ":core_cpu_internal",
        ":direct_session_internal",
        ":framework",
        ":framework_internal",
        ":lib",
        ":lib_internal",
        ":ops",
        ":protos_all_cc",
        ":protos_test_cc",
        ":test",
        ":test_main",
        ":testlib",
    ],
)

tf_cc_tests(
    name = "higher_level_tests",
    size = "small",
    srcs = [
        "common_runtime/buf_rendezvous_test.cc",
        "common_runtime/collective_executor_mgr_test.cc",
        "common_runtime/collective_param_resolver_local_test.cc",
        "common_runtime/collective_rma_local_test.cc",
        "common_runtime/device_resolver_local_test.cc",
        "common_runtime/device_set_test.cc",
        "common_runtime/optimization_registry_test.cc",
        "common_runtime/pending_counts_test.cc",
        "common_runtime/placer_test.cc",
        "common_runtime/session_test.cc",
        "example/feature_util_test.cc",
        "framework/allocator_test.cc",
        "framework/attr_value_util_test.cc",
        "framework/bfloat16_test.cc",
        "framework/cancellation_test.cc",
        "framework/common_shape_fns_test.cc",
        "framework/device_base_test.cc",
        "framework/function_test.cc",
        "framework/graph_def_util_test.cc",
        "framework/graph_to_functiondef_test.cc",
        "framework/kernel_def_builder_test.cc",
        "framework/kernel_def_util_test.cc",
        "framework/memory_types_test.cc",
        "framework/node_def_builder_test.cc",
        "framework/node_def_util_test.cc",
        "framework/op_compatibility_test.cc",
        "framework/op_def_builder_test.cc",
        "framework/op_def_util_test.cc",
        "framework/op_kernel_test.cc",
        "framework/op_registration_test.cc",
        "framework/partial_tensor_shape_test.cc",
        "framework/rendezvous_test.cc",
        "framework/resource_mgr_test.cc",
        "framework/resource_op_kernel_test.cc",
        "framework/shape_inference_test.cc",
        "framework/shape_inference_testutil_test.cc",
        "framework/tensor_shape_test.cc",
        "framework/tensor_slice_test.cc",
        "framework/tensor_test.cc",
        "framework/tensor_testutil_test.cc",
        "framework/tensor_util_test.cc",
        "framework/tracking_allocator_test.cc",
        "framework/types_test.cc",
        "framework/unique_tensor_references_test.cc",
        "framework/variant_op_registry_test.cc",
        "framework/variant_test.cc",
        "graph/algorithm_test.cc",
        "graph/control_flow_test.cc",
        "graph/edgeset_test.cc",
        "graph/graph_def_builder_test.cc",
        "graph/graph_partition_test.cc",
        "graph/graph_test.cc",
        "graph/node_builder_test.cc",
        "graph/optimizer_cse_test.cc",
        "graph/subgraph_test.cc",
        "graph/tensor_id_test.cc",
        "graph/validate_test.cc",
        "util/bcast_test.cc",
        "util/command_line_flags_test.cc",
        "util/device_name_utils_test.cc",
        "util/equal_graph_def_test.cc",
        "util/events_writer_test.cc",
        "util/example_proto_fast_parsing_test.cc",
        "util/example_proto_helper_test.cc",
        "util/memmapped_file_system_test.cc",
        "util/presized_cuckoo_map_test.cc",
        "util/reffed_status_callback_test.cc",
        "util/reporter_test.cc",
        "util/saved_tensor_slice_util_test.cc",
        "util/semver_test.cc",
        "util/sparse/sparse_tensor_test.cc",
        "util/stat_summarizer_test.cc",
        "util/status_util_test.cc",
        "util/tensor_format_test.cc",
        "util/tensor_slice_reader_test.cc",
        "util/tensor_slice_set_test.cc",
        "util/tensor_slice_util_test.cc",
        "util/tensor_slice_writer_test.cc",
        "util/work_sharder_test.cc",
    ],
    linkopts = select({
        "//tensorflow:darwin": ["-headerpad_max_install_names"],
        "//conditions:default": [],
    }),
    linkstatic = tf_kernel_tests_linkstatic(),
    deps = [
        ":core",
        ":core_cpu",
        ":core_cpu_internal",
        ":direct_session_internal",
        ":framework",
        ":framework_internal",
        ":lib",
        ":lib_internal",
        ":ops",
        ":protos_all_cc",
        ":protos_test_cc",
        ":status_util",
        ":test",
        ":test_main",
        ":testlib",
        "//tensorflow/cc:cc_ops",
        "//tensorflow/cc:cc_ops_internal",
        "//tensorflow/cc:function_ops",
        "//tensorflow/cc:ops",
        "//tensorflow/cc:scope",
        "//tensorflow/cc:sendrecv_ops",
        "//tensorflow/cc:while_loop",
        "//tensorflow/core/kernels:ops_util",
        "//third_party/eigen3",
    ],
)

tf_cc_tests(
    name = "higher_level_tests_needing_kernels",
    size = "small",
    srcs = [
        "graph/graph_constructor_test.cc",
    ],
    linkopts = select({
        "//tensorflow:darwin": ["-headerpad_max_install_names"],
        "//conditions:default": [],
    }),
    linkstatic = tf_kernel_tests_linkstatic(),
    deps = [
        ":all_kernels",
        ":core",
        ":core_cpu",
        ":core_cpu_internal",
        ":direct_session_internal",
        ":framework",
        ":framework_internal",
        ":lib",
        ":lib_internal",
        ":ops",
        ":protos_all_cc",
        ":protos_test_cc",
        ":test",
        ":test_main",
        ":testlib",
        "//tensorflow/cc:cc_ops",
        "//tensorflow/cc:cc_ops_internal",
        "//tensorflow/cc:scope",
        "//tensorflow/cc:sendrecv_ops",
        "//tensorflow/core/kernels:ops_util",
        "//third_party/eigen3",
    ],
)

tf_cc_test(
    name = "cudnn_rnn_ops_test_cc",
    size = "small",
    srcs = [
        "ops/cudnn_rnn_ops_test.cc",
    ],
    deps = [
        ":cudnn_rnn_ops",
        "//tensorflow/core",
        "//tensorflow/core:framework",
        "//tensorflow/core:lib",
        "//tensorflow/core:test",
        "//tensorflow/core:test_main",
        "//tensorflow/core:testlib",
    ],
)

tf_cc_tests_gpu(
    name = "ring_reducer_test",
    size = "medium",
    srcs = [
        "common_runtime/ring_reducer_test.cc",
    ],
    linkstatic = tf_kernel_tests_linkstatic(),
    tags = tf_cuda_tests_tags(),
    deps = [
        ":all_kernels",
        ":core",
        ":core_cpu",
        ":core_cpu_internal",
        ":direct_session_internal",
        ":framework",
        ":framework_internal",
        ":gpu_runtime",
        ":lib",
        ":lib_internal",
        ":ops",
        ":protos_all_cc",
        ":protos_test_cc",
        ":test",
        ":test_main",
        ":testlib",
    ],
)

tf_cc_tests_gpu(
    name = "broadcaster_test",
    size = "small",
    srcs = [
        "common_runtime/broadcaster_test.cc",
    ],
    linkstatic = tf_kernel_tests_linkstatic(),
    tags = tf_cuda_tests_tags(),
    deps = [
        ":all_kernels",
        ":core",
        ":core_cpu",
        ":core_cpu_internal",
        ":direct_session_internal",
        ":framework",
        ":framework_internal",
        ":gpu_runtime",
        ":lib",
        ":lib_internal",
        ":ops",
        ":protos_all_cc",
        ":protos_test_cc",
        ":test",
        ":test_main",
        ":testlib",
    ],
)

tf_cc_test_mkl(
    name = "mkl_runtime_tests",
    size = "small",
    srcs = [
        "common_runtime/mkl_cpu_allocator_test.cc",
        "common_runtime/mkl_threadpool_device_test.cc",
    ],
    linkstatic = 1,
    deps = [
        ":core",
        ":core_cpu",
        ":core_cpu_internal",
        ":framework",
        ":framework_internal",
        ":test",
        ":test_main",
        ":testlib",
    ],
)

tf_cc_test_mkl(
    name = "mkl_related_tests",
    size = "small",
    srcs = [
        "graph/mkl_layout_pass_test.cc",
        "graph/mkl_tfconversion_pass_test.cc",
        "util/mkl_util_test.cc",
    ],
    linkstatic = 1,
    deps = [
        ":core",
        ":core_cpu",
        ":core_cpu_internal",
        ":direct_session_internal",
        ":framework",
        ":framework_internal",
        ":lib",
        ":lib_internal",
        ":ops",
        ":protos_all_cc",
        ":test",
        ":test_main",
        ":testlib",
        "//tensorflow/cc:cc_ops",
        "//tensorflow/cc:scope",
        "//tensorflow/cc:sendrecv_ops",
        "//tensorflow/core/kernels:ops_util",
        "//third_party/eigen3",
    ] + if_mkl([
        "//tensorflow/core/kernels:mkl_aggregate_ops",
        "//tensorflow/core/kernels:mkl_concat_op",
        "//tensorflow/core/kernels:mkl_conv_op",
        "//tensorflow/core/kernels:mkl_cwise_ops_common",
        "//tensorflow/core/kernels:mkl_fused_batch_norm_op",
        "//tensorflow/core/kernels:mkl_identity_op",
        "//tensorflow/core/kernels:mkl_input_conversion_op",
        "//tensorflow/core/kernels:mkl_lrn_op",
        "//tensorflow/core/kernels:mkl_pooling_ops",
        "//tensorflow/core/kernels:mkl_relu_op",
        "//tensorflow/core/kernels:mkl_reshape_op",
        "//tensorflow/core/kernels:mkl_softmax_op",
        "//tensorflow/core/kernels:mkl_tfconv_op",
    ]),
)

tf_cc_tests_gpu(
    name = "gpu_device_on_non_gpu_machine_test",
    size = "small",
    srcs = ["common_runtime/gpu/gpu_device_on_non_gpu_machine_test.cc"],
    linkstatic = tf_kernel_tests_linkstatic(),
    deps = [
        ":gpu_headers_lib",
        ":gpu_id",
        ":gpu_runtime",
        ":test",
    ],
)

tf_cc_tests_gpu(
    name = "gpu_related_tests",
    size = "small",
    srcs = glob(["user_ops/**/*_test.cc"]) + [
        "common_runtime/gpu/gpu_bfc_allocator_test.cc",
        "common_runtime/gpu/gpu_device_test.cc",
        "common_runtime/gpu/gpu_id_manager_test.cc",
        "common_runtime/gpu/pool_allocator_test.cc",
    ],
    linkstatic = tf_kernel_tests_linkstatic(),
    tags = tf_cuda_tests_tags(),
    deps = [
        ":core_cpu",
        ":core_cpu_internal",
        ":direct_session",
        ":framework",
        ":framework_internal",
        ":gpu_id",
        ":gpu_runtime",
        ":lib",
        ":lib_internal",
        ":protos_all_cc",
        ":test",
        ":test_main",
        ":testlib",
        "//tensorflow/cc:cc_ops",
        "//tensorflow/core/kernels:ops_util",
    ],
)

tf_cc_test_gpu(
    name = "gpu_event_mgr_test",
    srcs = ["common_runtime/gpu/gpu_event_mgr_test.cc"],
    linkstatic = tf_kernel_tests_linkstatic(),
    tags = tf_cuda_tests_tags(),
    deps = [
        ":framework",
        ":framework_internal",
        ":lib",
        ":lib_internal",
        ":protos_all_cc",
        ":test",
        ":test_main",
        ":testlib",
    ],
)

tf_cuda_cc_test(
    name = "gpu_device_unified_memory_test",
    size = "small",
    srcs = [
        "common_runtime/gpu/gpu_device_test.cc",
    ],
    linkstatic = tf_kernel_tests_linkstatic(),
    # Runs test on a Guitar cluster that uses P100s to test unified memory
    # allocations.
    tags = tf_cuda_tests_tags() + [
        "guitar",
        "multi_gpu",
    ],
    deps = [
        ":core_cpu",
        ":core_cpu_internal",
        ":direct_session",
        ":framework",
        ":framework_internal",
        ":gpu_id",
        ":lib",
        ":lib_internal",
        ":protos_all_cc",
        ":test",
        ":test_main",
        ":testlib",
        "//tensorflow/cc:cc_ops",
        "//tensorflow/core/kernels:ops_util",
    ],
)

tf_cc_test_gpu(
    name = "cuda_libdevice_path_test",
    size = "small",
    srcs = ["platform/cuda_libdevice_path_test.cc"],
    linkstatic = tf_kernel_tests_linkstatic(),
    tags = tf_cuda_tests_tags(),
    deps = [
        ":cuda_libdevice_path",
        ":lib",
        ":test",
        ":test_main",
    ],
)

tf_cuda_only_cc_test(
    name = "util_cuda_kernel_helper_test",
    srcs = [
        "util/cuda_kernel_helper_test.cu.cc",
    ],
    deps = [
        ":test",
        ":test_main",
        "//third_party/eigen3",
    ] + if_mkl(
        [
            "//third_party/mkl:intel_binary_blob",
        ],
    ),
)

tf_cc_test_gpu(
    name = "memory_types_test",
    size = "small",
    srcs = ["common_runtime/memory_types_test.cc"],
    linkstatic = tf_kernel_tests_linkstatic(),
    tags = tf_cuda_tests_tags(),
    deps = [
        ":core",
        ":core_cpu",
        ":core_cpu_internal",
        ":framework",
        ":framework_internal",
        ":gpu_runtime",
        ":lib",
        ":lib_internal",
        ":ops",
        ":protos_all_cc",
        ":test",
        ":test_main",
        ":testlib",
        "//tensorflow/cc:cc_ops",
        "//tensorflow/core/kernels:cast_op",
        "//third_party/eigen3",
    ],
)

tf_cc_test_gpu(
    name = "variant_op_copy_test",
    size = "small",
    srcs = ["framework/variant_op_copy_test.cc"],
    linkstatic = tf_kernel_tests_linkstatic(),
    tags = tf_cuda_tests_tags(),
    deps = [
        ":core",
        ":core_cpu",
        ":core_cpu_internal",
        ":direct_session",
        ":framework",
        ":framework_internal",
        ":gpu_runtime",
        ":lib",
        ":lib_internal",
        ":protos_all_cc",
        ":test",
        ":test_main",
        ":testlib",
        "//tensorflow/cc:cc_ops",
        "//tensorflow/cc:client_session",
        "//tensorflow/cc:ops",
        "//tensorflow/cc:scope",
        "//tensorflow/core/kernels:array",
        "//third_party/eigen3",
    ],
)

tf_cc_test(
    name = "common_runtime_constant_folding_test",
    size = "small",
    srcs = ["common_runtime/constant_folding_test.cc"],
    linkstatic = tf_kernel_tests_linkstatic(),
    tags = tf_cuda_tests_tags(),
    deps = [
        ":core",
        ":core_cpu",
        ":core_cpu_internal",
        ":direct_session_internal",
        ":framework",
        ":framework_internal",
        ":gpu_runtime",
        ":lib",
        ":lib_internal",
        ":ops",
        ":protos_all_cc",
        ":test",
        ":test_main",
        ":testlib",
        "//tensorflow/cc:cc_ops",
        "//tensorflow/cc:cc_ops_internal",
        "//tensorflow/cc:sendrecv_ops",
        "//tensorflow/core/kernels:bcast_ops",
        "//tensorflow/core/kernels:cast_op",
        "//tensorflow/core/kernels:concat_op",
        "//tensorflow/core/kernels:cwise_op",
        "//tensorflow/core/kernels:identity_op",
        "//tensorflow/core/kernels:immutable_constant_op",
        "//tensorflow/core/kernels:matmul_op",
        "//third_party/eigen3",
    ],
)

tf_cc_test(
    name = "common_runtime_shape_refiner_test",
    size = "small",
    srcs = [
        "common_runtime/shape_refiner_test.cc",
    ],
    linkstatic = tf_kernel_tests_linkstatic(),
    deps = [
        ":core",
        ":core_cpu",
        ":core_cpu_internal",
        ":framework",
        ":framework_internal",
        ":lib",
        ":lib_internal",
        ":ops",
        ":protos_all_cc",
        ":test",
        ":test_main",
        ":testlib",
        "//tensorflow/cc:cc_ops",
        "//tensorflow/cc:resource_variable_ops",
        "//tensorflow/cc:scope",
        "//tensorflow/core/kernels:array",
        "//tensorflow/core/kernels:math",
        "//tensorflow/core/kernels:resource_variable_ops",
        "//third_party/eigen3",
    ],
)

tf_cc_test(
    name = "common_runtime_process_function_library_runtime_test",
    size = "small",
    srcs = ["common_runtime/process_function_library_runtime_test.cc"],
    linkstatic = tf_kernel_tests_linkstatic(),
    deps = [
        ":core_cpu",
        ":core_cpu_internal",
        ":framework",
        ":lib",
        ":test",
        ":test_main",
        ":testlib",
        "//tensorflow/cc:function_ops",
        "//tensorflow/core/kernels:cast_op",
        "//tensorflow/core/kernels:cwise_op",
        "//tensorflow/core/kernels:function_ops",
    ],
)

tf_cc_test(
    name = "common_runtime_process_util_test",
    size = "small",
    srcs = ["common_runtime/process_util_test.cc"],
    linkstatic = tf_kernel_tests_linkstatic(),
    deps = [
        ":core_cpu_internal",
        ":test",
        ":test_main",
    ],
)

tf_cc_test(
    name = "common_runtime_rendezvous_util_test",
    size = "small",
    srcs = ["common_runtime/rendezvous_util_test.cc"],
    linkstatic = tf_kernel_tests_linkstatic(),
    deps = [
        ":core_cpu_internal",
        ":lib",
        ":test",
        ":test_main",
    ],
)

tf_cuda_cc_test(
    name = "common_runtime_direct_session_test",
    size = "small",
    srcs = ["common_runtime/direct_session_test.cc"],
    args = [] + if_cuda(["--heap_check=local"]),  # The GPU tracer leaks memory
    linkstatic = tf_kernel_tests_linkstatic(),
    deps = [
        ":core_cpu",
        ":core_cpu_internal",
        ":direct_session_internal",
        ":framework",
        ":framework_internal",
        ":lib",
        ":lib_internal",
        ":ops",
        ":protos_all_cc",
        ":test",
        ":test_main",
        ":testlib",
        "//third_party/eigen3",
        "//tensorflow/cc:cc_ops",
        "//tensorflow/core/kernels:control_flow_ops",
        "//tensorflow/core/kernels:cwise_op",
        "//tensorflow/core/kernels:dense_update_ops",
        "//tensorflow/core/kernels:fifo_queue_op",
        "//tensorflow/core/kernels:function_ops",
        "//tensorflow/core/kernels:identity_n_op",
        "//tensorflow/core/kernels:identity_op",
        "//tensorflow/core/kernels:matmul_op",
        "//tensorflow/core/kernels:ops_util",
        "//tensorflow/core/kernels:queue_ops",
        "//tensorflow/core/kernels:session_ops",
        "//tensorflow/core/kernels:variable_ops",
    ] + if_cuda([":cuda"]),
)

# This is identical to :common_runtime_direct_session_test with the addition of
# a dependency on alwayslink target //third_party/tensorflow/core/debug, which
# enables support for TensorFlow Debugger (tfdbg).
tf_cc_test(
    name = "common_runtime_direct_session_with_debug_test",
    size = "small",
    srcs = ["common_runtime/direct_session_test.cc"],
    linkstatic = tf_kernel_tests_linkstatic(),
    deps = [
        ":core",
        ":core_cpu",
        ":core_cpu_internal",
        ":direct_session_internal",
        ":framework",
        ":framework_internal",
        ":lib",
        ":lib_internal",
        ":ops",
        ":protos_all_cc",
        ":test",
        ":test_main",
        ":testlib",
        "//third_party/eigen3",
        "//tensorflow/cc:cc_ops",
        # Link with support for TensorFlow Debugger (tfdbg).
        "//tensorflow/core/debug",
        "//tensorflow/core/kernels:control_flow_ops",
        "//tensorflow/core/kernels:cwise_op",
        "//tensorflow/core/kernels:dense_update_ops",
        "//tensorflow/core/kernels:fifo_queue_op",
        "//tensorflow/core/kernels:function_ops",
        "//tensorflow/core/kernels:identity_op",
        "//tensorflow/core/kernels:identity_n_op",
        "//tensorflow/core/kernels:matmul_op",
        "//tensorflow/core/kernels:ops_util",
        "//tensorflow/core/kernels:queue_ops",
        "//tensorflow/core/kernels:session_ops",
        "//tensorflow/core/kernels:variable_ops",
    ],
)

tf_cc_test(
    name = "common_runtime_direct_session_with_tracking_alloc_test",
    size = "small",
    srcs = ["common_runtime/direct_session_with_tracking_alloc_test.cc"],
    args = ["--heap_check=local"],  # The GPU tracer leaks memory
    linkstatic = tf_kernel_tests_linkstatic(),
    tags = ["no_gpu"],
    deps = [
        ":core",
        ":core_cpu",
        ":core_cpu_internal",
        ":direct_session_internal",
        ":framework",
        ":framework_internal",
        ":lib",
        ":lib_internal",
        ":ops",
        ":protos_all_cc",
        ":test",
        ":test_main",
        ":testlib",
        "//tensorflow/cc:cc_ops",
        "//tensorflow/core/kernels:cwise_op",
        "//tensorflow/core/kernels:dense_update_ops",
        "//tensorflow/core/kernels:fifo_queue_op",
        "//tensorflow/core/kernels:identity_op",
        "//tensorflow/core/kernels:matmul_op",
        "//tensorflow/core/kernels:ops_util",
        "//tensorflow/core/kernels:queue_ops",
        "//tensorflow/core/kernels:variable_ops",
        "//third_party/eigen3",
    ],
)

tf_cc_test(
    name = "common_runtime_graph_runner_test",
    size = "small",
    srcs = ["common_runtime/graph_runner_test.cc"],
    linkstatic = tf_kernel_tests_linkstatic(),
    deps = [
        ":array_ops_op_lib",
        ":core",
        ":core_cpu",
        ":core_cpu_internal",
        ":direct_session_internal",
        ":framework",
        ":framework_internal",
        ":lib",
        ":lib_internal",
        ":ops",
        ":protos_all_cc",
        ":test",
        ":test_main",
        ":testlib",
        "//tensorflow/cc:cc_ops",
        "//tensorflow/cc:scope",
        "//tensorflow/core/kernels:cwise_op",
        "//third_party/eigen3",
    ],
)

tf_cc_test(
    name = "common_runtime_executor_test",
    size = "small",
    srcs = ["common_runtime/executor_test.cc"],
    linkstatic = tf_kernel_tests_linkstatic(),
    deps = [
        ":core",
        ":core_cpu",
        ":core_cpu_internal",
        ":framework",
        ":framework_internal",
        ":lib",
        ":lib_internal",
        ":protos_all_cc",
        ":test",
        ":test_main",
        ":testlib",
        "//tensorflow/core/kernels:array",
        "//tensorflow/core/kernels:control_flow_ops",
        "//tensorflow/core/kernels:math",
        "//tensorflow/core/kernels:random_ops",
        "//tensorflow/core/kernels:state",
    ],
)

tf_cc_test(
    name = "common_runtime_function_test",
    size = "small",
    srcs = ["common_runtime/function_test.cc"],
    linkstatic = tf_kernel_tests_linkstatic(),
    tags = [
        "manual",
        "no_oss",
    ],
    deps = [
        ":core",
        ":core_cpu",
        ":core_cpu_internal",
        ":direct_session_internal",
        ":framework",
        ":framework_internal",
        ":lib",
        ":lib_internal",
        ":ops",
        ":protos_all_cc",
        ":test",
        ":test_main",
        ":testlib",
        "//tensorflow/cc:cc_ops",
        "//tensorflow/cc:cc_ops_internal",
        "//tensorflow/cc:function_ops",
        "//tensorflow/cc:functional_ops",
        "//tensorflow/core/kernels:cast_op",
        "//tensorflow/core/kernels:cwise_op",
        "//tensorflow/core/kernels:function_ops",
        "//tensorflow/core/kernels:matmul_op",
        "//tensorflow/core/kernels:random_ops",
        "//tensorflow/core/kernels:shape_ops",
        "//third_party/eigen3",
    ],
)

tf_cc_test(
    name = "common_runtime_function_threadpool_test",
    size = "small",
    srcs = ["common_runtime/function_threadpool_test.cc"],
    linkstatic = tf_kernel_tests_linkstatic(),
    deps = [
        ":core",
        ":core_cpu",
        ":core_cpu_internal",
        ":direct_session_internal",
        ":framework",
        ":framework_internal",
        ":lib",
        ":lib_internal",
        ":ops",
        ":protos_all_cc",
        ":test",
        ":test_main",
        ":testlib",
        "//tensorflow/cc:cc_ops",
        "//tensorflow/cc:cc_ops_internal",
        "//tensorflow/cc:function_ops",
        "//tensorflow/cc:functional_ops",
        "//tensorflow/core/kernels:cast_op",
        "//tensorflow/core/kernels:cwise_op",
        "//tensorflow/core/kernels:function_ops",
        "//tensorflow/core/kernels:matmul_op",
        "//tensorflow/core/kernels:random_ops",
        "//tensorflow/core/kernels:shape_ops",
        "//third_party/eigen3",
    ],
)

tf_cc_test(
    name = "common_runtime_scoped_allocator_mgr_test",
    size = "small",
    srcs = ["common_runtime/scoped_allocator_mgr_test.cc"],
    linkstatic = tf_kernel_tests_linkstatic(),
    deps = [
        ":core_cpu",
        ":core_cpu_internal",
        ":framework",
        ":lib",
        ":test",
        ":test_main",
    ],
)

tf_cc_test_gpu(
    name = "gpu_allocator_retry_test",
    size = "medium",
    srcs = ["common_runtime/gpu/gpu_allocator_retry_test.cc"],
    linkstatic = tf_kernel_tests_linkstatic(),
    tags = tf_cuda_tests_tags(),
    deps = [
        ":core_cpu",
        ":core_cpu_internal",
        ":direct_session",
        ":framework",
        ":framework_internal",
        ":gpu_runtime",
        ":lib",
        ":lib_internal",
        ":protos_all_cc",
        ":test",
        ":test_main",
        ":testlib",
        "//tensorflow/cc:cc_ops",
    ],
)

tf_cc_test_gpu(
    name = "gpu_debug_allocator_test",
    size = "medium",
    srcs = ["common_runtime/gpu/gpu_debug_allocator_test.cc"],
    args = ["\"--gtest_death_test_style=threadsafe\""],
    linkstatic = tf_kernel_tests_linkstatic(),
    tags = tf_cuda_tests_tags(),
    deps = [
        ":core_cpu",
        ":core_cpu_internal",
        ":direct_session",
        ":framework",
        ":framework_internal",
        ":gpu_id",
        ":gpu_runtime",
        ":lib",
        ":lib_internal",
        ":protos_all_cc",
        ":test",
        ":test_main",
        ":testlib",
        "//tensorflow/cc:cc_ops",
        "//tensorflow/core/kernels:ops_util",
    ],
)

tf_cc_test_gpu(
    name = "gpu_stream_util_test",
    size = "small",
    srcs = ["common_runtime/gpu/gpu_stream_util_test.cc"],
    linkstatic = tf_kernel_tests_linkstatic(),
    tags = tf_cuda_tests_tags() + ["nomac"],
    deps = [
        ":core_cpu",
        ":core_cpu_internal",
        ":direct_session",
        ":framework",
        ":framework_internal",
        ":gpu_runtime",
        ":lib",
        ":lib_internal",
        ":protos_all_cc",
        ":test",
        ":test_main",
        ":testlib",
        "//tensorflow/cc:cc_ops",
        "//tensorflow/cc:sendrecv_ops",
        "//tensorflow/core/kernels:matmul_op",
        "//tensorflow/core/kernels:ops_util",
    ],
)

tf_cc_test(
    name = "framework_op_segment_test",
    size = "small",
    srcs = ["framework/op_segment_test.cc"],
    linkstatic = tf_kernel_tests_linkstatic(),
    deps = [
        ":core",
        ":core_cpu",
        ":core_cpu_internal",
        ":direct_session_internal",
        ":framework",
        ":framework_internal",
        ":lib",
        ":lib_internal",
        ":ops",
        ":protos_all_cc",
        ":test",
        ":test_main",
        ":testlib",
        "//tensorflow/cc:cc_ops",
        "//tensorflow/core/kernels:cwise_op",
        "//tensorflow/core/kernels:ops_util",
        "//third_party/eigen3",
    ],
)

tf_cc_test(
    name = "ops_array_grad_test",
    size = "small",
    srcs = ["ops/array_grad_test.cc"],
    linkstatic = tf_kernel_tests_linkstatic(),
    deps = [
        ":core",
        ":core_cpu",
        ":core_cpu_internal",
        ":direct_session_internal",
        ":framework",
        ":framework_internal",
        ":lib",
        ":lib_internal",
        ":ops",
        ":protos_all_cc",
        ":test",
        ":test_main",
        ":testlib",
        "//tensorflow/cc:cc_ops",
        "//tensorflow/core/kernels:array",
        "//tensorflow/core/kernels:cwise_op",
        "//tensorflow/core/kernels:function_ops",
        "//third_party/eigen3",
    ],
)

tf_cc_test(
    name = "ops_math_grad_test",
    size = "small",
    srcs = ["ops/math_grad_test.cc"],
    linkstatic = tf_kernel_tests_linkstatic(),
    tags = ["no_gpu"],
    deps = [
        ":core",
        ":core_cpu",
        ":core_cpu_internal",
        ":direct_session_internal",
        ":framework",
        ":framework_internal",
        ":lib",
        ":lib_internal",
        ":ops",
        ":protos_all_cc",
        ":test",
        ":test_main",
        ":testlib",
        "//tensorflow/cc:cc_ops",
        "//tensorflow/core/kernels:array",
        "//tensorflow/core/kernels:data_flow",
        "//tensorflow/core/kernels:function_ops",
        "//tensorflow/core/kernels:math",
        "//third_party/eigen3",
    ],
)

tf_cc_test(
    name = "ops_remote_fused_graph_ops_test",
    size = "small",
    srcs = ["ops/remote_fused_graph_ops_test.cc"],
    linkstatic = tf_kernel_tests_linkstatic(),
    deps = [
        ":core",
        ":core_cpu",
        ":core_cpu_internal",
        ":framework",
        ":framework_internal",
        ":lib",
        ":lib_internal",
        ":ops",
        ":protos_all_cc",
        ":test",
        ":test_main",
        ":testlib",
        "//tensorflow/core/kernels:remote_fused_graph_ops",
    ],
)

tf_cc_tests(
    name = "ops_tests",
    size = "small",
    srcs = [
        "ops/array_ops_test.cc",
        "ops/candidate_sampling_ops_test.cc",
        "ops/control_flow_ops_test.cc",
        "ops/ctc_ops_test.cc",
        "ops/data_flow_ops_test.cc",
        "ops/functional_ops_test.cc",
        "ops/image_ops_test.cc",
        "ops/io_ops_test.cc",
        "ops/linalg_ops_test.cc",
        "ops/math_ops_test.cc",
        "ops/nn_ops_test.cc",
        "ops/parsing_ops_test.cc",
        "ops/random_ops_test.cc",
        "ops/set_ops_test.cc",
        "ops/shape_function_test.cc",
        "ops/sparse_ops_test.cc",
        "ops/spectral_ops_test.cc",
        "ops/state_ops_test.cc",
        "ops/string_ops_test.cc",
        "ops/training_ops_test.cc",
    ],
    linkstatic = tf_kernel_tests_linkstatic(),
    deps = [
        ":core",
        ":core_cpu",
        ":core_cpu_internal",
        ":framework",
        ":framework_internal",
        ":lib",
        ":lib_internal",
        ":ops",
        ":protos_all_cc",
        ":test",
        ":test_main",
        ":testlib",
        "//tensorflow/cc:cc_ops",
        "//third_party/eigen3",
    ],
)

tf_cc_test(
    name = "example_example_parser_configuration_test",
    size = "small",
    srcs = ["example/example_parser_configuration_test.cc"],
    data = [":example_parser_configuration_testdata"],
    deps = [
        ":core_cpu",
        ":core_cpu_internal",
        ":direct_session_internal",
        ":example_parser_configuration",
        ":framework",
        ":framework_internal",
        ":lib",
        ":lib_internal",
        ":ops",
        ":protos_all_cc",
        ":test",
        ":test_main",
        ":testlib",
        "//tensorflow/cc:cc_ops",
        "//tensorflow/core/kernels:example_parsing_ops",
    ],
)

tf_cc_test_gpu(
    name = "device_tracer_test",
    size = "small",
    srcs = ["platform/device_tracer_test.cc"],
    args = ["--heap_check=local"],
    linkstatic = tf_kernel_tests_linkstatic(),
    tags = tf_cuda_tests_tags() + ["nomac"],
    deps = [
        ":all_kernels",
        ":core_cpu",
        ":core_cpu_internal",
        ":device_tracer",
        ":direct_session",
        ":direct_session_internal",
        ":framework",
        ":framework_internal",
        ":gpu_runtime",
        ":lib",
        ":lib_internal",
        ":protos_all_cc",
        ":test",
        ":test_main",
        ":testlib",
        "//tensorflow/cc:cc_ops",
        "//tensorflow/core/kernels:ops_util",
    ],
)

tf_cc_tests(
    name = "common_runtime_lower_if_op_test",
    size = "small",
    srcs = ["common_runtime/lower_if_op_test.cc"],
    deps = [
        ":all_kernels",
        ":core_cpu",
        ":core_cpu_internal",
        ":direct_session",
        ":framework",
        ":framework_internal",
        ":lib",
        ":test",
        ":test_main",
        ":testlib",
        "//tensorflow/cc:cc_ops",
        "//tensorflow/cc:cc_ops_internal",
        "//tensorflow/cc:client_session",
        "//tensorflow/cc:function_ops",
        "//tensorflow/cc:ops",
    ],
)

# Test data
filegroup(
    name = "image_testdata",
    srcs = [
        # PNG data
        "lib/png/testdata/lena_gray.png",
        "lib/png/testdata/lena_rgba.png",
        "lib/png/testdata/lena_palette.png",
        "lib/png/testdata/lena_palette_trns.png",
        # JPEG data
        "lib/jpeg/testdata/jpeg_merge_test1.jpg",
        "lib/jpeg/testdata/jpeg_merge_test1_cmyk.jpg",
        # JPEG data for jpeg benchmark.
        "lib/jpeg/testdata/small.jpg",
        "lib/jpeg/testdata/medium.jpg",
        # Corrupted JPEG files for tests
        "lib/jpeg/testdata/bad_huffman.jpg",
        "lib/jpeg/testdata/corrupt.jpg",
        # -- hand-edited variant: stops at line 0
        "lib/jpeg/testdata/corrupt34_2.jpg",
        # -- hand-edited variant: stops at line 4
        "lib/jpeg/testdata/corrupt34_3.jpg",
        # -- hand-edited variant: stops after a restart marker
        "lib/jpeg/testdata/corrupt34_4.jpg",
        # GIF data
        "lib/gif/testdata/lena.gif",
        "lib/gif/testdata/scan.gif",
        # GIF data with optimization
        "lib/gif/testdata/optimized.gif",
        # BMP data
        "lib/bmp/testdata/lena.bmp",
        # SSIM, PSNR data
        "lib/ssim/testdata/checkerboard1.png",
        "lib/ssim/testdata/checkerboard2.png",
        "lib/ssim/testdata/checkerboard3.png",
        "lib/psnr/testdata/cat_q20.jpg",
        "lib/psnr/testdata/cat_q72.jpg",
        "lib/psnr/testdata/cat_q95.jpg",
    ],
    visibility = ["//visibility:public"],
)

filegroup(
    name = "lmdb_testdata",
    testonly = 1,
    srcs = [
        # A simple key-value store:
        #   0 : 'a'
        #   1 : 'b'
        #    ...
        #   9 : 'j'
        "lib/lmdb/testdata/data.mdb",
    ],
    visibility = ["//visibility:public"],
)

filegroup(
    name = "example_parser_configuration_testdata",
    srcs = [
        "example/testdata/parse_example_graph_def.pbtxt",
    ],
)

cc_library(
    name = "cuda_libdevice_path",
    srcs = ["platform/cuda_libdevice_path.cc"] + tf_additional_libdevice_srcs(),
    hdrs = ["platform/cuda_libdevice_path.h"],
    copts = tf_copts(),
    data = tf_additional_libdevice_data(),
    visibility = ["//visibility:public"],
    deps = [
        ":lib",
    ] + tf_additional_libdevice_deps(),
)

# -----------------------------------------------------------------------------
# Google-internal targets go here (must be at the end).

alias(
    name = "android_srcs_no_runtime",
    actual = ":mobile_srcs_no_runtime",
    visibility = ["//visibility:public"],
)

alias(
    name = "android_srcs_only_runtime",
    actual = ":mobile_srcs_only_runtime",
    visibility = ["//visibility:public"],
)

alias(
    name = "android_srcs",
    actual = ":mobile_srcs",
    visibility = ["//visibility:public"],
)<|MERGE_RESOLUTION|>--- conflicted
+++ resolved
@@ -2038,11 +2038,7 @@
     linkopts = select({
         "//tensorflow:freebsd": [],
         "//tensorflow:windows": [],
-<<<<<<< HEAD
-        "//tensorflow:windows_msvc": [],
         "//tensorflow:android": [],
-=======
->>>>>>> c7e29163
         "//conditions:default": [
             "-ldl",
             "-lpthread",
