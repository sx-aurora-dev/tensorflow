--- conflicted
+++ resolved
@@ -80,14 +80,9 @@
     visibility = ["//tensorflow:internal"],
     deps = [
         "//tensorflow/core/profiler/internal/cpu:host_tracer",
-<<<<<<< HEAD
-        "//tensorflow/core/profiler/internal/cpu:metadata_collector",
     ] + if_ve([
         "//tensorflow/core/profiler/internal/ve:device_tracer",
     ]),
-=======
-    ],
->>>>>>> ba480403
     alwayslink = True,
 )
 
