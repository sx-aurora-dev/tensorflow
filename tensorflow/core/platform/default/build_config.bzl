--- conflicted
+++ resolved
@@ -723,32 +723,6 @@
     pass
 
 def tf_additional_binary_deps():
-<<<<<<< HEAD
-  return ["@nsync//:nsync_cpp"] + if_cuda(
-      [
-          "//tensorflow/stream_executor:cuda_platform",
-          "//tensorflow/core/platform/default/build_config:cuda",
-      ],
-  ) + select({
-      "//tensorflow:with_jemalloc_linux_x86_64": ["@jemalloc//:jemalloc_impl"],
-      "//tensorflow:with_jemalloc_linux_ppc64le": ["@jemalloc//:jemalloc_impl"],
-      "//conditions:default": [],
-  })  + [
-      # TODO(allenl): Split these out into their own shared objects (they are
-      # here because they are shared between contrib/ op shared objects and
-      # core).
-      "//tensorflow/core/kernels:lookup_util",
-      "//tensorflow/core/util/tensor_bundle",
-  ] + if_mkl(
-      [
-          "//third_party/mkl:intel_binary_blob",
-      ],
-  ) + if_ve(
-      [
-          "//tensorflow/core:ve_runtime_impl",
-      ],
-  )
-=======
     return ["@nsync//:nsync_cpp"] + if_cuda(
         [
             "//tensorflow/stream_executor:cuda_platform",
@@ -764,5 +738,8 @@
         [
             "//third_party/mkl:intel_binary_blob",
         ],
-    )
->>>>>>> 4f2a9aca
+    ) + if_ve(
+        [
+            "//tensorflow/core:ve_runtime_impl",
+        ],
+    )