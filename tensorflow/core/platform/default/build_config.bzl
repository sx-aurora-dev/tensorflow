--- conflicted
+++ resolved
@@ -774,13 +774,10 @@
         [
             "//third_party/mkl:intel_binary_blob",
         ],
-<<<<<<< HEAD
     ) + if_ve(
         [
             "//tensorflow/core:ve_runtime_impl",
         ],
-    )
-=======
     )
 
 def tf_additional_numa_deps():
@@ -804,5 +801,4 @@
             "-Ithird_party/hwloc/hwloc-master/include",
             "-DTENSORFLOW_USE_NUMA",
         ],
-    })
->>>>>>> 6ff8dd7b
+    })