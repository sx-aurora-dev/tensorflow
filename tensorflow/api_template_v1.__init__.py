--- conflicted
+++ resolved
@@ -137,31 +137,7 @@
     plugin_dir = _os.path.join(s, 'tensorflow-plugins')
     if _fi.file_exists(plugin_dir):
       _ll.load_library(plugin_dir)
-<<<<<<< HEAD
-
-# These symbols appear because we import the python package which
-# in turn imports from tensorflow.core and tensorflow.python. They
-# must come from this module. So python adds these symbols for the
-# resolution to succeed.
-# pylint: disable=undefined-variable
-try:
-  del python
-except NameError:
-  pass
-try:
-  del core
-except NameError:
-  pass
-try:
-  del compiler
-except NameError:
-  pass
-
-_current_module.compat.v2.compat.v1 = _current_module.compat.v1
-# pylint: enable=undefined-variable
 
 if 'VEORUN_BIN' not in _os.environ:
     veorun = _os.path.dirname(_current_file_location) + "/aux-bin/veorun_tf"
-    _os.environ['VEORUN_BIN'] = veorun
-=======
->>>>>>> 2c765cea
+    _os.environ['VEORUN_BIN'] = veorun