--- conflicted
+++ resolved
@@ -229,14 +229,8 @@
 
 matches = []
 for path in so_lib_paths:
-<<<<<<< HEAD
-  matches.extend(
-      ['../' + x for x in find_files('*', path) if '.py' not in x]
-  )
+  matches.extend(['../' + x for x in find_files('*', path) if '.py' not in x])
 matches.extend(['aux-bin/veorun_tf'])
-=======
-  matches.extend(['../' + x for x in find_files('*', path) if '.py' not in x])
->>>>>>> 265de523
 
 if os.name == 'nt':
   EXTENSION_NAME = 'python/_pywrap_tensorflow_internal.pyd'
