# Copyright 2015 Google Inc. All Rights Reserved.
#
# Licensed under the Apache License, Version 2.0 (the 'License');
# you may not use this file except in compliance with the License.
# You may obtain a copy of the License at
#
#     http://www.apache.org/licenses/LICENSE-2.0
#
# Unless required by applicable law or agreed to in writing, software
# distributed under the License is distributed on an 'AS IS' BASIS,
# WITHOUT WARRANTIES OR CONDITIONS OF ANY KIND, either express or implied.
# See the License for the specific language governing permissions and
# limitations under the License.
# ==============================================================================

"""A simple MNIST classifier which displays summaries in TensorBoard.

 This is an unimpressive MNIST model, but it is a good example of using
tf.name_scope to make a graph legible in the TensorBoard graph explorer, and of
naming summary tags so that they are grouped meaningfully in TensorBoard.

It demonstrates the functionality of every TensorBoard dashboard.
"""
from __future__ import absolute_import
from __future__ import division
from __future__ import print_function

import tensorflow as tf

from tensorflow.examples.tutorials.mnist import input_data


flags = tf.app.flags
FLAGS = flags.FLAGS
flags.DEFINE_boolean('fake_data', False, 'If true, uses fake data '
                     'for unit testing.')
flags.DEFINE_integer('max_steps', 1000, 'Number of steps to run trainer.')
<<<<<<< HEAD
flags.DEFINE_float('learning_rate', 0.5, 'Initial learning rate.')
=======
flags.DEFINE_float('learning_rate', 0.001, 'Initial learning rate.')
flags.DEFINE_float('dropout', 0.9, 'Keep probability for training dropout.')
>>>>>>> a77499c8
flags.DEFINE_string('data_dir', '/tmp/data', 'Directory for storing data')
flags.DEFINE_string('summaries_dir', '/tmp/mnist_logs', 'Summaries directory')


def train():
  # Import data
  mnist = input_data.read_data_sets(FLAGS.data_dir, one_hot=True,
                                    fake_data=FLAGS.fake_data)

  sess = tf.InteractiveSession()

<<<<<<< HEAD
  # Create the model
  x = tf.placeholder(tf.float32, [None, 784], name='x-input')
  W = tf.Variable(tf.zeros([784, 10]), name='weights')
  b = tf.Variable(tf.zeros([10]), name='bias')

  # Use a name scope to organize nodes in the graph visualizer
  with tf.name_scope('Wx_b'):
    y = tf.nn.softmax(tf.matmul(x, W) + b)

  # Add summary ops to collect data
  tf.histogram_summary('weights', W)
  tf.histogram_summary('biases', b)
  tf.histogram_summary('y', y)

  # Define loss and optimizer
  y_ = tf.placeholder(tf.float32, [None, 10], name='y-input')
  # More name scopes will clean up the graph representation
  with tf.name_scope('xent'):
    cross_entropy = tf.reduce_mean(-tf.reduce_sum(y_ * tf.log(y), reduction_indices=[1]))
=======
  # Create a multilayer model.

  # Input placehoolders
  with tf.name_scope('input'):
    x = tf.placeholder(tf.float32, [None, 784], name='x-input')
    image_shaped_input = tf.reshape(x, [-1, 28, 28, 1])
    tf.image_summary('input', image_shaped_input, 10)
    y_ = tf.placeholder(tf.float32, [None, 10], name='y-input')
    keep_prob = tf.placeholder(tf.float32)
    tf.scalar_summary('dropout_keep_probability', keep_prob)

  # We can't initialize these variables to 0 - the network will get stuck.
  def weight_variable(shape):
    """Create a weight variable with appropriate initialization."""
    initial = tf.truncated_normal(shape, stddev=0.1)
    return tf.Variable(initial)

  def bias_variable(shape):
    """Create a bias variable with appropriate initialization."""
    initial = tf.constant(0.1, shape=shape)
    return tf.Variable(initial)

  def variable_summaries(var, name):
    """Attach a lot of summaries to a Tensor."""
    with tf.name_scope('summaries'):
      mean = tf.reduce_mean(var)
      tf.scalar_summary('mean/' + name, mean)
      with tf.name_scope('stddev'):
        stddev = tf.sqrt(tf.reduce_sum(tf.square(var - mean)))
      tf.scalar_summary('sttdev/' + name, stddev)
      tf.scalar_summary('max/' + name, tf.reduce_max(var))
      tf.scalar_summary('min/' + name, tf.reduce_min(var))
      tf.histogram_summary(name, var)

  def nn_layer(input_tensor, input_dim, output_dim, layer_name, act=tf.nn.relu):
    """Reusable code for making a simple neural net layer.

    It does a matrix multiply, bias add, and then uses relu to nonlinearize.
    It also sets up name scoping so that the resultant graph is easy to read, and
    adds a number of summary ops.
    """
    # Adding a name scope ensures logical grouping of the layers in the graph.
    with tf.name_scope(layer_name):
      # This Variable will hold the state of the weights for the layer
      with tf.name_scope('weights'):
        weights = weight_variable([input_dim, output_dim])
        variable_summaries(weights, layer_name + '/weights')
      with tf.name_scope('biases'):
        biases = bias_variable([output_dim])
        variable_summaries(biases, layer_name + '/biases')
      with tf.name_scope('Wx_plus_b'):
        preactivate = tf.matmul(input_tensor, weights) + biases
        tf.histogram_summary(layer_name + '/pre_activations', preactivate)
      activations = act(preactivate, 'activation')
      tf.histogram_summary(layer_name + '/activations', activations)
      return activations

  hidden1 = nn_layer(x, 784, 500, 'layer1')
  dropped = tf.nn.dropout(hidden1, keep_prob)
  y = nn_layer(dropped, 500, 10, 'layer2', act=tf.nn.softmax)


  with tf.name_scope('cross_entropy'):
    diff = y_ * tf.log(y)
    with tf.name_scope('total'):
      cross_entropy = -tf.reduce_mean(diff)
>>>>>>> a77499c8
    tf.scalar_summary('cross entropy', cross_entropy)

  with tf.name_scope('train'):
    train_step = tf.train.AdamOptimizer(
        FLAGS.learning_rate).minimize(cross_entropy)

  with tf.name_scope('accuracy'):
    with tf.name_scope('correct_prediction'):
      correct_prediction = tf.equal(tf.argmax(y, 1), tf.argmax(y_, 1))
    with tf.name_scope('accuracy'):
      accuracy = tf.reduce_mean(tf.cast(correct_prediction, tf.float32))
    tf.scalar_summary('accuracy', accuracy)

  # Merge all the summaries and write them out to /tmp/mnist_logs (by default)
  merged = tf.merge_all_summaries()
  train_writer = tf.train.SummaryWriter(FLAGS.summaries_dir + '/train', sess.graph)
  test_writer = tf.train.SummaryWriter(FLAGS.summaries_dir + '/test')
  tf.initialize_all_variables().run()

  # Train the model, and also write summaries.
  # Every 10th step, measure test-set accuracy, and write test summaries
  # All other steps, run train_step on training data, & add training summaries

  def feed_dict(train):
    """Make a TensorFlow feed_dict: maps data onto Tensor placeholders."""
    if train or FLAGS.fake_data:
      xs, ys = mnist.train.next_batch(100, fake_data=FLAGS.fake_data)
      k = FLAGS.dropout
    else:
      xs, ys = mnist.test.images, mnist.test.labels
      k = 1.0
    return {x: xs, y_: ys, keep_prob: k}

  for i in range(FLAGS.max_steps):
    if i % 10 == 0:  # Record summaries and test-set accuracy
      summary, acc = sess.run([merged, accuracy], feed_dict=feed_dict(False))
      test_writer.add_summary(summary, i)
      print('Accuracy at step %s: %s' % (i, acc))
    else: # Record train set summarieis, and train
      summary, _ = sess.run([merged, train_step], feed_dict=feed_dict(True))
      train_writer.add_summary(summary, i)

def main(_):
  if tf.gfile.Exists(FLAGS.summaries_dir):
    tf.gfile.DeleteRecursively(FLAGS.summaries_dir)
  tf.gfile.MakeDirs(FLAGS.summaries_dir)
  train()

if __name__ == '__main__':
  tf.app.run()<|MERGE_RESOLUTION|>--- conflicted
+++ resolved
@@ -35,12 +35,8 @@
 flags.DEFINE_boolean('fake_data', False, 'If true, uses fake data '
                      'for unit testing.')
 flags.DEFINE_integer('max_steps', 1000, 'Number of steps to run trainer.')
-<<<<<<< HEAD
-flags.DEFINE_float('learning_rate', 0.5, 'Initial learning rate.')
-=======
 flags.DEFINE_float('learning_rate', 0.001, 'Initial learning rate.')
 flags.DEFINE_float('dropout', 0.9, 'Keep probability for training dropout.')
->>>>>>> a77499c8
 flags.DEFINE_string('data_dir', '/tmp/data', 'Directory for storing data')
 flags.DEFINE_string('summaries_dir', '/tmp/mnist_logs', 'Summaries directory')
 
@@ -52,27 +48,6 @@
 
   sess = tf.InteractiveSession()
 
-<<<<<<< HEAD
-  # Create the model
-  x = tf.placeholder(tf.float32, [None, 784], name='x-input')
-  W = tf.Variable(tf.zeros([784, 10]), name='weights')
-  b = tf.Variable(tf.zeros([10]), name='bias')
-
-  # Use a name scope to organize nodes in the graph visualizer
-  with tf.name_scope('Wx_b'):
-    y = tf.nn.softmax(tf.matmul(x, W) + b)
-
-  # Add summary ops to collect data
-  tf.histogram_summary('weights', W)
-  tf.histogram_summary('biases', b)
-  tf.histogram_summary('y', y)
-
-  # Define loss and optimizer
-  y_ = tf.placeholder(tf.float32, [None, 10], name='y-input')
-  # More name scopes will clean up the graph representation
-  with tf.name_scope('xent'):
-    cross_entropy = tf.reduce_mean(-tf.reduce_sum(y_ * tf.log(y), reduction_indices=[1]))
-=======
   # Create a multilayer model.
 
   # Input placehoolders
@@ -139,7 +114,6 @@
     diff = y_ * tf.log(y)
     with tf.name_scope('total'):
       cross_entropy = -tf.reduce_mean(diff)
->>>>>>> a77499c8
     tf.scalar_summary('cross entropy', cross_entropy)
 
   with tf.name_scope('train'):
