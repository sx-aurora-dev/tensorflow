# Copyright 2019 The TensorFlow Authors. All Rights Reserved.
#
# Licensed under the Apache License, Version 2.0 (the "License");
# you may not use this file except in compliance with the License.
# You may obtain a copy of the License at
#
#     http://www.apache.org/licenses/LICENSE-2.0
#
# Unless required by applicable law or agreed to in writing, software
# distributed under the License is distributed on an "AS IS" BASIS,
# WITHOUT WARRANTIES OR CONDITIONS OF ANY KIND, either express or implied.
# See the License for the specific language governing permissions and
# limitations under the License.
# ==============================================================================

from __future__ import absolute_import
from __future__ import division
from __future__ import print_function

import contextlib

import numpy as np
import scipy.linalg

from tensorflow.python.framework import dtypes
from tensorflow.python.ops import array_ops
from tensorflow.python.ops import math_ops
from tensorflow.python.ops.linalg import linalg as linalg_lib
from tensorflow.python.ops.linalg import linear_operator_test_util
from tensorflow.python.ops.linalg import linear_operator_toeplitz
from tensorflow.python.platform import test

linalg = linalg_lib

_to_complex = linear_operator_toeplitz._to_complex


class LinearOperatorToeplitzTest(
    linear_operator_test_util.SquareLinearOperatorDerivedClassTest):
  """Most tests done in the base class LinearOperatorDerivedClassTest."""

  @contextlib.contextmanager
  def _constrain_devices_and_set_default(self, sess, use_gpu, force_gpu, force_ve):
    """We overwrite the FFT operation mapping for testing."""
    with test.TestCase._constrain_devices_and_set_default(
<<<<<<< HEAD
        self, sess, use_gpu, force_gpu, force_ve) as sess:
      with spectral_ops_test_util.fft_kernel_label_map():
        yield sess
=======
        self, sess, use_gpu, force_gpu) as sess:
      yield sess
>>>>>>> 2c765cea

  def setUp(self):
    # TODO(srvasude): Lower these tolerances once specialized solve and
    # determinants are implemented.
    self._atol[dtypes.float32] = 1e-5
    self._rtol[dtypes.float32] = 1e-5
    self._atol[dtypes.float64] = 1e-10
    self._rtol[dtypes.float64] = 1e-10
    self._atol[dtypes.complex64] = 1e-5
    self._rtol[dtypes.complex64] = 1e-5
    self._atol[dtypes.complex128] = 1e-10
    self._rtol[dtypes.complex128] = 1e-10

  @staticmethod
  def skip_these_tests():
    # Skip solve tests, as these could have better stability
    # (currently exercises the base class).
    # TODO(srvasude): Enable these when solve is implemented.
    return ["cholesky", "inverse", "solve", "solve_with_broadcast"]

  @staticmethod
  def operator_shapes_infos():
    shape_info = linear_operator_test_util.OperatorShapesInfo
    # non-batch operators (n, n) and batch operators.
    return [
        shape_info((1, 1)),
        shape_info((1, 6, 6)),
        shape_info((3, 4, 4)),
        shape_info((2, 1, 3, 3))
    ]

  def operator_and_matrix(
      self, build_info, dtype, use_placeholder,
      ensure_self_adjoint_and_pd=False):
    shape = list(build_info.shape)
    row = np.random.uniform(low=1., high=5., size=shape[:-1])
    col = np.random.uniform(low=1., high=5., size=shape[:-1])

    # Make sure first entry is the same
    row[..., 0] = col[..., 0]

    if ensure_self_adjoint_and_pd:
      # Note that a Toeplitz matrix generated from a linearly decreasing
      # non-negative sequence is positive definite. See
      # https://www.math.cinvestav.mx/~grudsky/Papers/118_29062012_Albrecht.pdf
      # for details.
      row = np.linspace(start=10., stop=1., num=shape[-1])

      # The entries for the first row and column should be the same to guarantee
      # symmetric.
      row = col

    lin_op_row = math_ops.cast(row, dtype=dtype)
    lin_op_col = math_ops.cast(col, dtype=dtype)

    if use_placeholder:
      lin_op_row = array_ops.placeholder_with_default(
          lin_op_row, shape=None)
      lin_op_col = array_ops.placeholder_with_default(
          lin_op_col, shape=None)

    operator = linear_operator_toeplitz.LinearOperatorToeplitz(
        row=lin_op_row,
        col=lin_op_col,
        is_self_adjoint=True if ensure_self_adjoint_and_pd else None,
        is_positive_definite=True if ensure_self_adjoint_and_pd else None)

    flattened_row = np.reshape(row, (-1, shape[-1]))
    flattened_col = np.reshape(col, (-1, shape[-1]))
    flattened_toeplitz = np.zeros(
        [flattened_row.shape[0], shape[-1], shape[-1]])
    for i in range(flattened_row.shape[0]):
      flattened_toeplitz[i] = scipy.linalg.toeplitz(
          flattened_col[i],
          flattened_row[i])
    matrix = np.reshape(flattened_toeplitz, shape)
    matrix = math_ops.cast(matrix, dtype=dtype)

    return operator, matrix

  def test_scalar_row_col_raises(self):
    with self.assertRaisesRegexp(ValueError, "must have at least 1 dimension"):
      linear_operator_toeplitz.LinearOperatorToeplitz(1., 1.)

    with self.assertRaisesRegexp(ValueError, "must have at least 1 dimension"):
      linear_operator_toeplitz.LinearOperatorToeplitz([1.], 1.)

    with self.assertRaisesRegexp(ValueError, "must have at least 1 dimension"):
      linear_operator_toeplitz.LinearOperatorToeplitz(1., [1.])


if __name__ == "__main__":
  linear_operator_test_util.add_tests(LinearOperatorToeplitzTest)
  test.main()<|MERGE_RESOLUTION|>--- conflicted
+++ resolved
@@ -43,14 +43,8 @@
   def _constrain_devices_and_set_default(self, sess, use_gpu, force_gpu, force_ve):
     """We overwrite the FFT operation mapping for testing."""
     with test.TestCase._constrain_devices_and_set_default(
-<<<<<<< HEAD
-        self, sess, use_gpu, force_gpu, force_ve) as sess:
-      with spectral_ops_test_util.fft_kernel_label_map():
-        yield sess
-=======
         self, sess, use_gpu, force_gpu) as sess:
       yield sess
->>>>>>> 2c765cea
 
   def setUp(self):
     # TODO(srvasude): Lower these tolerances once specialized solve and
