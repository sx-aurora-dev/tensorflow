--- conflicted
+++ resolved
@@ -2530,7 +2530,8 @@
       `return A*B`
   """
   # pylint: enable=line-too-long
-<<<<<<< HEAD
+#<<<<<<< HEAD
+  
   sp_a = _convert_to_sparse_tensor(sp_a)
 
   if(sp_a.use_ve_sparse):
@@ -2556,8 +2557,9 @@
         b=b,
         adjoint_a=adjoint_a,
         adjoint_b=adjoint_b)
-=======
-
+  
+#=======
+  """
   if isinstance(b, sparse_tensor.SparseTensor) \
           or isinstance(b, sparse_tensor.SparseTensorValue):
     # We can do C * D where C is sparse but if we want to do A * B when
@@ -2583,7 +2585,9 @@
           b=b,
           adjoint_a=adjoint_a,
           adjoint_b=adjoint_b)
->>>>>>> 36cc6a23
+
+ """ 
+#>>>>>>> develop
 
 
 @tf_export("sparse.softmax", v1=["sparse.softmax", "sparse_softmax"])
