--- conflicted
+++ resolved
@@ -179,26 +179,11 @@
   if adj_b:
     b_grad = array_ops.matrix_transpose(b_grad, conjugate=True)
 
-<<<<<<< HEAD
-
   if(use_ve_sparse):
-      #b_grad is vector
-      a_values_grad = math_ops.reduce_sum(b_grad, axis=1)
-  else:
-    # gradient w.r.t. sparse values
-    rows = a_indices[:, 0]
-    cols = a_indices[:, 1]
-
-    # TODO(zongheng, ebrevdo): add conjugates in the right places when complex
-    # values are allowed.
-    # TODO(zongheng): these gather calls could potentially duplicate rows/cols in
-    # memory.  If there is a need, we should look into implementing this more
-    # intelligently to avoid duplicating data.
-    parts_a = array_ops.gather(grad, rows if not adj_a else cols)
-    parts_b = array_ops.gather(b if not adj_b else array_ops.transpose(b),
-                             cols if not adj_a else rows)
-    a_values_grad = math_ops.reduce_sum(parts_a * parts_b, axis=1)
-=======
+    # b_grad is vector
+    a_values_grad = math_ops.reduce_sum(b_grad, axis=1)
+    return (None, array_ops.squeeze(a_values_grad, axis=[-2, -1]), None, b_grad)
+
   # gradient w.r.t. sparse values
 
   # TODO(zongheng): these gather calls could potentially duplicate rows/cols in
@@ -250,7 +235,6 @@
         array_ops.expand_dims(parts_b, -2),
         adjoint_a=True,
         adjoint_b=True)
->>>>>>> 6af42979
 
   # gradients w.r.t. (a_indices, a_values, a_shape, b)
   return (None, array_ops.squeeze(a_values_grad, axis=[-2, -1]), None, b_grad)
