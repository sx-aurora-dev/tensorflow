--- conflicted
+++ resolved
@@ -225,11 +225,7 @@
   rank = array_ops.rank(op.inputs[0])
   bias_shape = array_ops.shape(received_grad)
   
-<<<<<<< HEAD
-  if data_format is "NCHW":
-=======
   if data_format == "NCHW":
->>>>>>> e1074f59
     expanded_shape = array_ops.concat(
       0,
       [array_ops.ones_like(shape[:-3]), bias_shape, array_ops.ones_like(shape[-2:])]
