--- conflicted
+++ resolved
@@ -1120,7 +1120,6 @@
     input_shape = K.int_shape(inputs)
     timesteps = input_shape[0] if self.time_major else input_shape[1]
 
-<<<<<<< HEAD
     if self.use_veop : 
       self.reset_dropout_mask()
       dropout_mask = self.get_dropout_mask_for_cell(inputs, training, count=4)
@@ -1148,12 +1147,10 @@
 
       states = [new_h, new_c]
 
-    elif not self._could_use_gpu_kernel:
-=======
+
     # TODO(b/156447398) Investigate why the cuDNN kernel kernel fails with
     # ragged inputs.
-    if is_ragged_input or not self._could_use_gpu_kernel:
->>>>>>> 36cc6a23
+    elif is_ragged_input or not self._could_use_gpu_kernel:
       # Fall back to use the normal LSTM.
       kwargs = {'training': training}
       self._maybe_reset_cell_dropout_mask(self.cell)
