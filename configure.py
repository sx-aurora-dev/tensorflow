--- conflicted
+++ resolved
@@ -1587,11 +1587,8 @@
   config_info_line(
       'dynamic_kernels',
       '(Experimental) Build kernels into separate shared objects.')
-<<<<<<< HEAD
   config_info_line('ve', 'Build with VE support.')
-=======
   config_info_line('v2', 'Build TensorFlow 2.x instead of 1.x.')
->>>>>>> 1f61f13f
 
   print('Preconfigured Bazel build configs to DISABLE default on features:')
   config_info_line('noaws', 'Disable AWS S3 filesystem support.')
