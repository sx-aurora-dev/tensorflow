--- conflicted
+++ resolved
@@ -95,15 +95,9 @@
 build --define=LIBDIR=$(PREFIX)/lib
 build --define=INCLUDEDIR=$(PREFIX)/include
 
-<<<<<<< HEAD
-# Disable MKL-DNN contraction kernels by default.
-build --define=tensorflow_mkldnn_contraction_kernel=0
-
 # Enable VectorEngine
 build:ve --copt=-DTENSORFLOW_USE_VE --copt=-DDEBUG_VE --define=using_ve=true
 
-=======
->>>>>>> e6dbfa17
 # Default options should come above this line
 
 # Options from ./configure
